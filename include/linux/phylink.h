#ifndef NETDEV_PCS_H
#define NETDEV_PCS_H

#include <linux/phy.h>
#include <linux/spinlock.h>
#include <linux/workqueue.h>

struct device_node;
struct ethtool_cmd;
struct fwnode_handle;
struct net_device;
struct phylink;

enum {
	MLO_PAUSE_NONE,
	MLO_PAUSE_RX = BIT(0),
	MLO_PAUSE_TX = BIT(1),
	MLO_PAUSE_TXRX_MASK = MLO_PAUSE_TX | MLO_PAUSE_RX,
	MLO_PAUSE_AN = BIT(2),

	MLO_AN_PHY = 0,	/* Conventional PHY */
	MLO_AN_FIXED,	/* Fixed-link mode */
	MLO_AN_INBAND,	/* In-band protocol */

	/* PCS "negotiation" mode.
	 *  PHYLINK_PCS_NEG_NONE - protocol has no inband capability
	 *  PHYLINK_PCS_NEG_OUTBAND - some out of band or fixed link setting
	 *  PHYLINK_PCS_NEG_INBAND_DISABLED - inband mode disabled, e.g.
	 *				      1000base-X with autoneg off
	 *  PHYLINK_PCS_NEG_INBAND_ENABLED - inband mode enabled
	 * Additionally, this can be tested using bitmasks:
	 *  PHYLINK_PCS_NEG_INBAND - inband mode selected
	 *  PHYLINK_PCS_NEG_ENABLED - negotiation mode enabled
	 */
	PHYLINK_PCS_NEG_NONE = 0,
	PHYLINK_PCS_NEG_ENABLED = BIT(4),
	PHYLINK_PCS_NEG_OUTBAND = BIT(5),
	PHYLINK_PCS_NEG_INBAND = BIT(6),
	PHYLINK_PCS_NEG_INBAND_DISABLED = PHYLINK_PCS_NEG_INBAND,
	PHYLINK_PCS_NEG_INBAND_ENABLED = PHYLINK_PCS_NEG_INBAND |
					 PHYLINK_PCS_NEG_ENABLED,

	/* MAC_SYM_PAUSE and MAC_ASYM_PAUSE are used when configuring our
	 * autonegotiation advertisement. They correspond to the PAUSE and
	 * ASM_DIR bits defined by 802.3, respectively.
	 *
	 * The following table lists the values of tx_pause and rx_pause which
	 * might be requested in mac_link_up. The exact values depend on either
	 * the results of autonegotation (if MLO_PAUSE_AN is set) or user
	 * configuration (if MLO_PAUSE_AN is not set).
	 *
	 * MAC_SYM_PAUSE MAC_ASYM_PAUSE MLO_PAUSE_AN tx_pause/rx_pause
	 * ============= ============== ============ ==================
	 *             0              0            0 0/0
	 *             0              0            1 0/0
	 *             0              1            0 0/0, 0/1, 1/0, 1/1
	 *             0              1            1 0/0,      1/0
	 *             1              0            0 0/0,           1/1
	 *             1              0            1 0/0,           1/1
	 *             1              1            0 0/0, 0/1, 1/0, 1/1
	 *             1              1            1 0/0, 0/1,      1/1
	 *
	 * If you set MAC_ASYM_PAUSE, the user may request any combination of
	 * tx_pause and rx_pause. You do not have to support these
	 * combinations.
	 *
	 * However, you should support combinations of tx_pause and rx_pause
	 * which might be the result of autonegotation. For example, don't set
	 * MAC_SYM_PAUSE unless your device can support tx_pause and rx_pause
	 * at the same time.
	 */
	MAC_SYM_PAUSE	= BIT(0),
	MAC_ASYM_PAUSE	= BIT(1),
	MAC_10HD	= BIT(2),
	MAC_10FD	= BIT(3),
	MAC_10		= MAC_10HD | MAC_10FD,
	MAC_100HD	= BIT(4),
	MAC_100FD	= BIT(5),
	MAC_100		= MAC_100HD | MAC_100FD,
	MAC_1000HD	= BIT(6),
	MAC_1000FD	= BIT(7),
	MAC_1000	= MAC_1000HD | MAC_1000FD,
	MAC_2500FD	= BIT(8),
	MAC_5000FD	= BIT(9),
	MAC_10000FD	= BIT(10),
	MAC_20000FD	= BIT(11),
	MAC_25000FD	= BIT(12),
	MAC_40000FD	= BIT(13),
	MAC_50000FD	= BIT(14),
	MAC_56000FD	= BIT(15),
	MAC_100000FD	= BIT(16),
	MAC_200000FD	= BIT(17),
	MAC_400000FD	= BIT(18),
};

static inline bool phylink_autoneg_inband(unsigned int mode)
{
	return mode == MLO_AN_INBAND;
}

/**
 * struct phylink_link_state - link state structure
 * @advertising: ethtool bitmask containing advertised link modes
 * @lp_advertising: ethtool bitmask containing link partner advertised link
 *   modes
 * @interface: link &typedef phy_interface_t mode
 * @speed: link speed, one of the SPEED_* constants.
 * @duplex: link duplex mode, one of DUPLEX_* constants.
 * @pause: link pause state, described by MLO_PAUSE_* constants.
 * @rate_matching: rate matching being performed, one of the RATE_MATCH_*
 *   constants. If rate matching is taking place, then the speed/duplex of
 *   the medium link mode (@speed and @duplex) and the speed/duplex of the phy
 *   interface mode (@interface) are different.
 * @link: true if the link is up.
 * @an_complete: true if autonegotiation has completed.
 */
struct phylink_link_state {
	__ETHTOOL_DECLARE_LINK_MODE_MASK(advertising);
	__ETHTOOL_DECLARE_LINK_MODE_MASK(lp_advertising);
	phy_interface_t interface;
	int speed;
	int duplex;
	int pause;
	int rate_matching;
	unsigned int link:1;
	unsigned int an_complete:1;
};

enum phylink_op_type {
	PHYLINK_NETDEV = 0,
	PHYLINK_DEV,
};

/**
 * struct phylink_config - PHYLINK configuration structure
 * @dev: a pointer to a struct device associated with the MAC
 * @type: operation type of PHYLINK instance
 * @poll_fixed_state: if true, starts link_poll,
 *		      if MAC link is at %MLO_AN_FIXED mode.
 * @mac_managed_pm: if true, indicate the MAC driver is responsible for PHY PM.
 * @mac_requires_rxc: if true, the MAC always requires a receive clock from PHY.
 *                    The PHY driver should start the clock signal as soon as
 *                    possible and avoid stopping it during suspend events.
 * @ovr_an_inband: if true, override PCS to MLO_AN_INBAND
 * @get_fixed_state: callback to execute to determine the fixed link state,
 *		     if MAC link is at %MLO_AN_FIXED mode.
 * @supported_interfaces: bitmap describing which PHY_INTERFACE_MODE_xxx
 *                        are supported by the MAC/PCS.
 * @mac_capabilities: MAC pause/speed/duplex capabilities.
 */
struct phylink_config {
	struct device *dev;
	enum phylink_op_type type;
	bool poll_fixed_state;
	bool mac_managed_pm;
	bool mac_requires_rxc;
	bool ovr_an_inband;
	void (*get_fixed_state)(struct phylink_config *config,
				struct phylink_link_state *state);
	DECLARE_PHY_INTERFACE_MASK(supported_interfaces);
	unsigned long mac_capabilities;
};

void phylink_limit_mac_speed(struct phylink_config *config, u32 max_speed);

/**
 * struct phylink_mac_ops - MAC operations structure.
 * @mac_get_caps: Get MAC capabilities for interface mode.
 * @mac_select_pcs: Select a PCS for the interface mode.
 * @mac_prepare: prepare for a major reconfiguration of the interface.
 * @mac_config: configure the MAC for the selected mode and state.
 * @mac_finish: finish a major reconfiguration of the interface.
 * @mac_link_down: take the link down.
 * @mac_link_up: allow the link to come up.
 *
 * The individual methods are described more fully below.
 */
struct phylink_mac_ops {
	unsigned long (*mac_get_caps)(struct phylink_config *config,
				      phy_interface_t interface);
	struct phylink_pcs *(*mac_select_pcs)(struct phylink_config *config,
					      phy_interface_t interface);
	int (*mac_prepare)(struct phylink_config *config, unsigned int mode,
			   phy_interface_t iface);
	void (*mac_config)(struct phylink_config *config, unsigned int mode,
			   const struct phylink_link_state *state);
	int (*mac_finish)(struct phylink_config *config, unsigned int mode,
			  phy_interface_t iface);
	void (*mac_link_down)(struct phylink_config *config, unsigned int mode,
			      phy_interface_t interface);
	void (*mac_link_up)(struct phylink_config *config,
			    struct phy_device *phy, unsigned int mode,
			    phy_interface_t interface, int speed, int duplex,
			    bool tx_pause, bool rx_pause);
};

#if 0 /* For kernel-doc purposes only. */
/**
 * mac_get_caps: Get MAC capabilities for interface mode.
 * @config: a pointer to a &struct phylink_config.
 * @interface: PHY interface mode.
 *
 * Optional method. When not provided, config->mac_capabilities will be used.
 * When implemented, this returns the MAC capabilities for the specified
 * interface mode where there is some special handling required by the MAC
 * driver (e.g. not supporting half-duplex in certain interface modes.)
 */
unsigned long mac_get_caps(struct phylink_config *config,
			   phy_interface_t interface);
/**
 * mac_select_pcs: Select a PCS for the interface mode.
 * @config: a pointer to a &struct phylink_config.
 * @interface: PHY interface mode for PCS
 *
 * Return the &struct phylink_pcs for the specified interface mode, or
 * NULL if none is required, or an error pointer on error.
 *
 * This must not modify any state. It is used to query which PCS should
 * be used. Phylink will use this during validation to ensure that the
 * configuration is valid, and when setting a configuration to internally
 * set the PCS that will be used.
 */
struct phylink_pcs *mac_select_pcs(struct phylink_config *config,
				   phy_interface_t interface);

/**
 * mac_prepare() - prepare to change the PHY interface mode
 * @config: a pointer to a &struct phylink_config.
 * @mode: one of %MLO_AN_FIXED, %MLO_AN_PHY, %MLO_AN_INBAND.
 * @iface: interface mode to switch to
 *
 * phylink will call this method at the beginning of a full initialisation
 * of the link, which includes changing the interface mode or at initial
 * startup time. It may be called for the current mode. The MAC driver
 * should perform whatever actions are required, e.g. disabling the
 * Serdes PHY.
 *
 * This will be the first call in the sequence:
 * - mac_prepare()
 * - mac_config()
 * - pcs_config()
 * - possible pcs_an_restart()
 * - mac_finish()
 *
 * Returns zero on success, or negative errno on failure which will be
 * reported to the kernel log.
 */
int mac_prepare(struct phylink_config *config, unsigned int mode,
		phy_interface_t iface);

/**
 * mac_config() - configure the MAC for the selected mode and state
 * @config: a pointer to a &struct phylink_config.
 * @mode: one of %MLO_AN_FIXED, %MLO_AN_PHY, %MLO_AN_INBAND.
 * @state: a pointer to a &struct phylink_link_state.
 *
 * Note - not all members of @state are valid.  In particular,
 * @state->lp_advertising, @state->link, @state->an_complete are never
 * guaranteed to be correct, and so any mac_config() implementation must
 * never reference these fields.
 *
 * This will only be called to reconfigure the MAC for a "major" change in
 * e.g. interface mode. It will not be called for changes in speed, duplex
 * or pause modes or to change the in-band advertisement.
 *
 * In all negotiation modes, as defined by @mode, @state->pause indicates the
 * pause settings which should be applied as follows. If %MLO_PAUSE_AN is not
 * set, %MLO_PAUSE_TX and %MLO_PAUSE_RX indicate whether the MAC should send
 * pause frames and/or act on received pause frames respectively. Otherwise,
 * the results of in-band negotiation/status from the MAC PCS should be used
 * to control the MAC pause mode settings.
 *
 * The action performed depends on the currently selected mode:
 *
 * %MLO_AN_FIXED, %MLO_AN_PHY:
 *   Configure for non-inband negotiation mode, where the link settings
 *   are completely communicated via mac_link_up().  The physical link
 *   protocol from the MAC is specified by @state->interface.
 *
 *   @state->advertising may be used, but is not required.
 *
 *   Older drivers (prior to the mac_link_up() change) may use @state->speed,
 *   @state->duplex and @state->pause to configure the MAC, but this is
 *   deprecated; such drivers should be converted to use mac_link_up().
 *
 *   Other members of @state must be ignored.
 *
 *   Valid state members: interface, advertising.
 *   Deprecated state members: speed, duplex, pause.
 *
 * %MLO_AN_INBAND:
 *   place the link in an inband negotiation mode (such as 802.3z
 *   1000base-X or Cisco SGMII mode depending on the @state->interface
 *   mode). In both cases, link state management (whether the link
 *   is up or not) is performed by the MAC, and reported via the
 *   pcs_get_state() callback. Changes in link state must be made
 *   by calling phylink_mac_change().
 *
 *   Interface mode specific details are mentioned below.
 *
 *   If in 802.3z mode, the link speed is fixed, dependent on the
 *   @state->interface. Duplex and pause modes are negotiated via
 *   the in-band configuration word. Advertised pause modes are set
 *   according to the @state->an_enabled and @state->advertising
 *   flags. Beware of MACs which only support full duplex at gigabit
 *   and higher speeds.
 *
 *   If in Cisco SGMII mode, the link speed and duplex mode are passed
 *   in the serial bitstream 16-bit configuration word, and the MAC
 *   should be configured to read these bits and acknowledge the
 *   configuration word. Nothing is advertised by the MAC. The MAC is
 *   responsible for reading the configuration word and configuring
 *   itself accordingly.
 *
 *   Valid state members: interface, an_enabled, pause, advertising.
 *
 * Implementations are expected to update the MAC to reflect the
 * requested settings - i.o.w., if nothing has changed between two
 * calls, no action is expected.  If only flow control settings have
 * changed, flow control should be updated *without* taking the link
 * down.  This "update" behaviour is critical to avoid bouncing the
 * link up status.
 */
void mac_config(struct phylink_config *config, unsigned int mode,
		const struct phylink_link_state *state);

/**
 * mac_finish() - finish a to change the PHY interface mode
 * @config: a pointer to a &struct phylink_config.
 * @mode: one of %MLO_AN_FIXED, %MLO_AN_PHY, %MLO_AN_INBAND.
 * @iface: interface mode to switch to
 *
 * phylink will call this if it called mac_prepare() to allow the MAC to
 * complete any necessary steps after the MAC and PCS have been configured
 * for the @mode and @iface. E.g. a MAC driver may wish to re-enable the
 * Serdes PHY here if it was previously disabled by mac_prepare().
 *
 * Returns zero on success, or negative errno on failure which will be
 * reported to the kernel log.
 */
int mac_finish(struct phylink_config *config, unsigned int mode,
		phy_interface_t iface);

/**
 * mac_link_down() - take the link down
 * @config: a pointer to a &struct phylink_config.
 * @mode: link autonegotiation mode
 * @interface: link &typedef phy_interface_t mode
 *
 * If @mode is not an in-band negotiation mode (as defined by
 * phylink_autoneg_inband()), force the link down and disable any
 * Energy Efficient Ethernet MAC configuration. Interface type
 * selection must be done in mac_config().
 */
void mac_link_down(struct phylink_config *config, unsigned int mode,
		   phy_interface_t interface);

/**
 * mac_link_up() - allow the link to come up
 * @config: a pointer to a &struct phylink_config.
 * @phy: any attached phy
 * @mode: link autonegotiation mode
 * @interface: link &typedef phy_interface_t mode
 * @speed: link speed
 * @duplex: link duplex
 * @tx_pause: link transmit pause enablement status
 * @rx_pause: link receive pause enablement status
 *
 * Configure the MAC for an established link.
 *
 * @speed, @duplex, @tx_pause and @rx_pause indicate the finalised link
 * settings, and should be used to configure the MAC block appropriately
 * where these settings are not automatically conveyed from the PCS block,
 * or if in-band negotiation (as defined by phylink_autoneg_inband(@mode))
 * is disabled.
 *
 * Note that when 802.3z in-band negotiation is in use, it is possible
 * that the user wishes to override the pause settings, and this should
 * be allowed when considering the implementation of this method.
 *
 * If in-band negotiation mode is disabled, allow the link to come up. If
 * @phy is non-%NULL, configure Energy Efficient Ethernet by calling
 * phy_init_eee() and perform appropriate MAC configuration for EEE.
 * Interface type selection must be done in mac_config().
 */
void mac_link_up(struct phylink_config *config, struct phy_device *phy,
		 unsigned int mode, phy_interface_t interface,
		 int speed, int duplex, bool tx_pause, bool rx_pause);
#endif

struct phylink_pcs_ops;

/**
 * struct phylink_pcs - PHYLINK PCS instance
 * @ops: a pointer to the &struct phylink_pcs_ops structure
 * @phylink: pointer to &struct phylink_config
 * @neg_mode: provide PCS neg mode via "mode" argument
 * @poll: poll the PCS for link changes
 * @rxc_always_on: The MAC driver requires the reference clock
 *                 to always be on. Standalone PCS drivers which
 *                 do not have access to a PHY device can check
 *                 this instead of PHY_F_RXC_ALWAYS_ON.
 *
 * This structure is designed to be embedded within the PCS private data,
 * and will be passed between phylink and the PCS.
 *
 * The @phylink member is private to phylink and must not be touched by
 * the PCS driver.
 */
struct phylink_pcs {
	const struct phylink_pcs_ops *ops;
	struct phylink *phylink;
	bool neg_mode;
	bool poll;
	bool rxc_always_on;
};

/**
 * struct phylink_pcs_ops - MAC PCS operations structure.
 * @pcs_validate: validate the link configuration.
 * @pcs_enable: enable the PCS.
 * @pcs_disable: disable the PCS.
 * @pcs_pre_config: pre-mac_config method (for errata)
 * @pcs_post_config: post-mac_config method (for arrata)
 * @pcs_get_state: read the current MAC PCS link state from the hardware.
 * @pcs_config: configure the MAC PCS for the selected mode and state.
 * @pcs_an_restart: restart 802.3z BaseX autonegotiation.
 * @pcs_link_up: program the PCS for the resolved link configuration
 *               (where necessary).
 * @pcs_pre_init: configure PCS components necessary for MAC hardware
 *                initialization e.g. RX clock for stmmac.
 */
struct phylink_pcs_ops {
	int (*pcs_validate)(struct phylink_pcs *pcs, unsigned long *supported,
			    const struct phylink_link_state *state);
	int (*pcs_enable)(struct phylink_pcs *pcs);
	void (*pcs_disable)(struct phylink_pcs *pcs);
	void (*pcs_pre_config)(struct phylink_pcs *pcs,
			       phy_interface_t interface);
	int (*pcs_post_config)(struct phylink_pcs *pcs,
			       phy_interface_t interface);
	void (*pcs_get_state)(struct phylink_pcs *pcs,
			      struct phylink_link_state *state);
	int (*pcs_config)(struct phylink_pcs *pcs, unsigned int neg_mode,
			  phy_interface_t interface,
			  const unsigned long *advertising,
			  bool permit_pause_to_mac);
	void (*pcs_an_restart)(struct phylink_pcs *pcs);
	void (*pcs_link_up)(struct phylink_pcs *pcs, unsigned int neg_mode,
			    phy_interface_t interface, int speed, int duplex);
	int (*pcs_pre_init)(struct phylink_pcs *pcs);
};

#if 0 /* For kernel-doc purposes only. */
/**
 * pcs_validate() - validate the link configuration.
 * @pcs: a pointer to a &struct phylink_pcs.
 * @supported: ethtool bitmask for supported link modes.
 * @state: a const pointer to a &struct phylink_link_state.
 *
 * Validate the interface mode, and advertising's autoneg bit, removing any
 * media ethtool link modes that would not be supportable from the supported
 * mask. Phylink will propagate the changes to the advertising mask. See the
 * &struct phylink_mac_ops validate() method.
 *
 * Returns -EINVAL if the interface mode/autoneg mode is not supported.
 * Returns non-zero positive if the link state can be supported.
 */
int pcs_validate(struct phylink_pcs *pcs, unsigned long *supported,
		 const struct phylink_link_state *state);

/**
 * pcs_enable() - enable the PCS.
 * @pcs: a pointer to a &struct phylink_pcs.
 */
int pcs_enable(struct phylink_pcs *pcs);

/**
 * pcs_disable() - disable the PCS.
 * @pcs: a pointer to a &struct phylink_pcs.
 */
void pcs_disable(struct phylink_pcs *pcs);

/**
 * pcs_get_state() - Read the current inband link state from the hardware
 * @pcs: a pointer to a &struct phylink_pcs.
 * @state: a pointer to a &struct phylink_link_state.
 *
 * Read the current inband link state from the MAC PCS, reporting the
 * current speed in @state->speed, duplex mode in @state->duplex, pause
 * mode in @state->pause using the %MLO_PAUSE_RX and %MLO_PAUSE_TX bits,
 * negotiation completion state in @state->an_complete, and link up state
 * in @state->link. If possible, @state->lp_advertising should also be
 * populated.
 */
void pcs_get_state(struct phylink_pcs *pcs,
		   struct phylink_link_state *state);

/**
 * pcs_config() - Configure the PCS mode and advertisement
 * @pcs: a pointer to a &struct phylink_pcs.
 * @neg_mode: link negotiation mode (see below)
 * @interface: interface mode to be used
 * @advertising: adertisement ethtool link mode mask
 * @permit_pause_to_mac: permit forwarding pause resolution to MAC
 *
 * Configure the PCS for the operating mode, the interface mode, and set
 * the advertisement mask. @permit_pause_to_mac indicates whether the
 * hardware may forward the pause mode resolution to the MAC.
 *
 * When operating in %MLO_AN_INBAND, inband should always be enabled,
 * otherwise inband should be disabled.
 *
 * For SGMII, there is no advertisement from the MAC side, the PCS should
 * be programmed to acknowledge the inband word from the PHY.
 *
 * For 1000BASE-X, the advertisement should be programmed into the PCS.
 *
 * For most 10GBASE-R, there is no advertisement.
 *
 * The %neg_mode argument should be tested via the phylink_mode_*() family of
 * functions, or for PCS that set pcs->neg_mode true, should be tested
 * against the PHYLINK_PCS_NEG_* definitions.
 */
int pcs_config(struct phylink_pcs *pcs, unsigned int neg_mode,
	       phy_interface_t interface, const unsigned long *advertising,
	       bool permit_pause_to_mac);

/**
 * pcs_an_restart() - restart 802.3z BaseX autonegotiation
 * @pcs: a pointer to a &struct phylink_pcs.
 *
 * When PCS ops are present, this overrides mac_an_restart() in &struct
 * phylink_mac_ops.
 */
void pcs_an_restart(struct phylink_pcs *pcs);

/**
 * pcs_link_up() - program the PCS for the resolved link configuration
 * @pcs: a pointer to a &struct phylink_pcs.
 * @neg_mode: link negotiation mode (see below)
 * @interface: link &typedef phy_interface_t mode
 * @speed: link speed
 * @duplex: link duplex
 *
 * This call will be made just before mac_link_up() to inform the PCS of
 * the resolved link parameters. For example, a PCS operating in SGMII
 * mode without in-band AN needs to be manually configured for the link
 * and duplex setting. Otherwise, this should be a no-op.
 *
 * The %mode argument should be tested via the phylink_mode_*() family of
 * functions, or for PCS that set pcs->neg_mode true, should be tested
 * against the PHYLINK_PCS_NEG_* definitions.
 */
void pcs_link_up(struct phylink_pcs *pcs, unsigned int neg_mode,
		 phy_interface_t interface, int speed, int duplex);

<<<<<<< HEAD
=======
/**
 * pcs_pre_init() - Configure PCS components necessary for MAC initialization
 * @pcs: a pointer to a &struct phylink_pcs.
 *
 * This function can be called by MAC drivers through the
 * phylink_pcs_pre_init() wrapper, before their hardware is initialized. It
 * should not be called after the link is brought up, as reconfiguring the PCS
 * at this point could break the link.
 *
 * Some MAC devices require specific hardware initialization to be performed by
 * their associated PCS device before they can properly initialize their own
 * hardware. An example of this is the initialization of stmmac controllers,
 * which requires an active REF_CLK signal to be provided by the PHY/PCS.
 *
 * By calling phylink_pcs_pre_init(), MAC drivers can ensure that the PCS is
 * setup in a way that allows for successful hardware initialization.
 *
 * The specific configuration performed by pcs_pre_init() is dependent on the
 * model of PCS and the requirements of the MAC device attached to it. PCS
 * driver authors should consider whether their target device is to be used in
 * conjunction with a MAC device whose driver calls phylink_pcs_pre_init(). MAC
 * driver authors should document their requirements for the PCS
 * pre-initialization.
 *
 */
int pcs_pre_init(struct phylink_pcs *pcs);

#endif

>>>>>>> 0c383648
struct phylink *phylink_create(struct phylink_config *,
			       const struct fwnode_handle *,
			       phy_interface_t,
			       const struct phylink_mac_ops *);
void phylink_destroy(struct phylink *);
bool phylink_expects_phy(struct phylink *pl);

int phylink_connect_phy(struct phylink *, struct phy_device *);
int phylink_of_phy_connect(struct phylink *, struct device_node *, u32 flags);
int phylink_fwnode_phy_connect(struct phylink *pl,
			       const struct fwnode_handle *fwnode,
			       u32 flags);
void phylink_disconnect_phy(struct phylink *);

void phylink_mac_change(struct phylink *, bool up);
void phylink_pcs_change(struct phylink_pcs *, bool up);
<<<<<<< HEAD
=======

int phylink_pcs_pre_init(struct phylink *pl, struct phylink_pcs *pcs);
>>>>>>> 0c383648

void phylink_start(struct phylink *);
void phylink_stop(struct phylink *);

void phylink_suspend(struct phylink *pl, bool mac_wol);
void phylink_resume(struct phylink *pl);

void phylink_ethtool_get_wol(struct phylink *, struct ethtool_wolinfo *);
int phylink_ethtool_set_wol(struct phylink *, struct ethtool_wolinfo *);

int phylink_ethtool_ksettings_get(struct phylink *,
				  struct ethtool_link_ksettings *);
int phylink_ethtool_ksettings_set(struct phylink *,
				  const struct ethtool_link_ksettings *);
int phylink_ethtool_nway_reset(struct phylink *);
void phylink_ethtool_get_pauseparam(struct phylink *,
				    struct ethtool_pauseparam *);
int phylink_ethtool_set_pauseparam(struct phylink *,
				   struct ethtool_pauseparam *);
int phylink_get_eee_err(struct phylink *);
int phylink_init_eee(struct phylink *, bool);
int phylink_ethtool_get_eee(struct phylink *link, struct ethtool_keee *eee);
int phylink_ethtool_set_eee(struct phylink *link, struct ethtool_keee *eee);
int phylink_mii_ioctl(struct phylink *, struct ifreq *, int);
int phylink_speed_down(struct phylink *pl, bool sync);
int phylink_speed_up(struct phylink *pl);

#define phylink_zero(bm) \
	bitmap_zero(bm, __ETHTOOL_LINK_MODE_MASK_NBITS)
#define __phylink_do_bit(op, bm, mode) \
	op(ETHTOOL_LINK_MODE_ ## mode ## _BIT, bm)

#define phylink_set(bm, mode)	__phylink_do_bit(__set_bit, bm, mode)
#define phylink_clear(bm, mode)	__phylink_do_bit(__clear_bit, bm, mode)
#define phylink_test(bm, mode)	__phylink_do_bit(test_bit, bm, mode)

void phylink_set_port_modes(unsigned long *bits);

/**
 * phylink_get_link_timer_ns - return the PCS link timer value
 * @interface: link &typedef phy_interface_t mode
 *
 * Return the PCS link timer setting in nanoseconds for the PHY @interface
 * mode, or -EINVAL if not appropriate.
 */
static inline int phylink_get_link_timer_ns(phy_interface_t interface)
{
	switch (interface) {
	case PHY_INTERFACE_MODE_SGMII:
	case PHY_INTERFACE_MODE_QSGMII:
	case PHY_INTERFACE_MODE_USXGMII:
		return 1600000;

	case PHY_INTERFACE_MODE_1000BASEX:
	case PHY_INTERFACE_MODE_2500BASEX:
		return 10000000;

	default:
		return -EINVAL;
	}
}

void phylink_mii_c22_pcs_decode_state(struct phylink_link_state *state,
				      u16 bmsr, u16 lpa);
void phylink_mii_c22_pcs_get_state(struct mdio_device *pcs,
				   struct phylink_link_state *state);
int phylink_mii_c22_pcs_encode_advertisement(phy_interface_t interface,
					     const unsigned long *advertising);
int phylink_mii_c22_pcs_config(struct mdio_device *pcs,
			       phy_interface_t interface,
			       const unsigned long *advertising,
			       unsigned int neg_mode);
void phylink_mii_c22_pcs_an_restart(struct mdio_device *pcs);

void phylink_resolve_c73(struct phylink_link_state *state);

void phylink_mii_c45_pcs_get_state(struct mdio_device *pcs,
				   struct phylink_link_state *state);

void phylink_decode_usxgmii_word(struct phylink_link_state *state,
				 uint16_t lpa);
#endif<|MERGE_RESOLUTION|>--- conflicted
+++ resolved
@@ -555,8 +555,6 @@
 void pcs_link_up(struct phylink_pcs *pcs, unsigned int neg_mode,
 		 phy_interface_t interface, int speed, int duplex);
 
-<<<<<<< HEAD
-=======
 /**
  * pcs_pre_init() - Configure PCS components necessary for MAC initialization
  * @pcs: a pointer to a &struct phylink_pcs.
@@ -586,7 +584,6 @@
 
 #endif
 
->>>>>>> 0c383648
 struct phylink *phylink_create(struct phylink_config *,
 			       const struct fwnode_handle *,
 			       phy_interface_t,
@@ -603,11 +600,8 @@
 
 void phylink_mac_change(struct phylink *, bool up);
 void phylink_pcs_change(struct phylink_pcs *, bool up);
-<<<<<<< HEAD
-=======
 
 int phylink_pcs_pre_init(struct phylink *pl, struct phylink_pcs *pcs);
->>>>>>> 0c383648
 
 void phylink_start(struct phylink *);
 void phylink_stop(struct phylink *);
