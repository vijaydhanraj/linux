--- conflicted
+++ resolved
@@ -344,7 +344,6 @@
 
 static int ep93xx_gpio_set_debounce(struct gpio_chip *chip,
 				    unsigned offset, unsigned debounce)
-<<<<<<< HEAD
 {
 	int gpio = chip->base + offset;
 	int irq = gpio_to_irq(gpio);
@@ -355,41 +354,6 @@
 	ep93xx_gpio_int_debounce(irq, debounce ? true : false);
 
 	return 0;
-}
-
-static void ep93xx_gpio_dbg_show(struct seq_file *s, struct gpio_chip *chip)
-{
-	struct ep93xx_gpio_chip *ep93xx_chip = to_ep93xx_gpio_chip(chip);
-	u8 data_reg, data_dir_reg;
-	int gpio, i;
-
-	data_reg = __raw_readb(ep93xx_chip->data_reg);
-	data_dir_reg = __raw_readb(ep93xx_chip->data_dir_reg);
-
-	gpio = ep93xx_chip->chip.base;
-	for (i = 0; i < chip->ngpio; i++, gpio++) {
-		int is_out = data_dir_reg & (1 << i);
-		int irq = gpio_to_irq(gpio);
-
-		seq_printf(s, " %s%d gpio-%-3d (%-12s) %s %s %s\n",
-				chip->label, i, gpio,
-				gpiochip_is_requested(chip, i) ? : "",
-				is_out ? "out" : "in ",
-				(data_reg & (1<<  i)) ? "hi" : "lo",
-				(!is_out && irq>= 0) ? "(interrupt)" : "");
-	}
-=======
-{
-	int gpio = chip->base + offset;
-	int irq = gpio_to_irq(gpio);
-
-	if (irq < 0)
-		return -EINVAL;
-
-	ep93xx_gpio_int_debounce(irq, debounce ? true : false);
-
-	return 0;
->>>>>>> d762f438
 }
 
 #define EP93XX_GPIO_BANK(name, dr, ddr, base_gpio)			\
