/include/ "skeleton.dtsi"

/ {
	compatible = "nvidia,tegra20";
	interrupt-parent = <&intc>;

	intc: interrupt-controller {
		compatible = "arm,cortex-a9-gic";
		reg = <0x50041000 0x1000
		       0x50040100 0x0100>;
		interrupt-controller;
		#interrupt-cells = <3>;
	};

	apbdma: dma {
		compatible = "nvidia,tegra20-apbdma";
		reg = <0x6000a000 0x1200>;
		interrupts = <0 104 0x04
			      0 105 0x04
			      0 106 0x04
			      0 107 0x04
			      0 108 0x04
			      0 109 0x04
			      0 110 0x04
			      0 111 0x04
			      0 112 0x04
			      0 113 0x04
			      0 114 0x04
			      0 115 0x04
			      0 116 0x04
			      0 117 0x04
			      0 118 0x04
			      0 119 0x04>;
	};

	ahb {
		compatible = "nvidia,tegra20-ahb";
		reg = <0x6000c004 0x10c>; /* AHB Arbitration + Gizmo Controller */
	};

	gpio: gpio {
		compatible = "nvidia,tegra20-gpio";
		reg = <0x6000d000 0x1000>;
		interrupts = <0 32 0x04
			      0 33 0x04
			      0 34 0x04
			      0 35 0x04
			      0 55 0x04
			      0 87 0x04
			      0 89 0x04>;
		#gpio-cells = <2>;
		gpio-controller;
		#interrupt-cells = <2>;
		interrupt-controller;
	};

	pinmux: pinmux {
		compatible = "nvidia,tegra20-pinmux";
		reg = <0x70000014 0x10   /* Tri-state registers */
		       0x70000080 0x20   /* Mux registers */
		       0x700000a0 0x14   /* Pull-up/down registers */
		       0x70000868 0xa8>; /* Pad control registers */
	};

	das {
		compatible = "nvidia,tegra20-das";
		reg = <0x70000c00 0x80>;
	};

	tegra_i2s1: i2s@70002800 {
		compatible = "nvidia,tegra20-i2s";
		reg = <0x70002800 0x200>;
		interrupts = <0 13 0x04>;
		nvidia,dma-request-selector = <&apbdma 2>;
		status = "disabled";
	};

	tegra_i2s2: i2s@70002a00 {
		compatible = "nvidia,tegra20-i2s";
		reg = <0x70002a00 0x200>;
		interrupts = <0 3 0x04>;
		nvidia,dma-request-selector = <&apbdma 1>;
		status = "disabled";
	};

	serial@70006000 {
		compatible = "nvidia,tegra20-uart";
		reg = <0x70006000 0x40>;
		reg-shift = <2>;
		interrupts = <0 36 0x04>;
		status = "disabled";
	};

	serial@70006040 {
		compatible = "nvidia,tegra20-uart";
		reg = <0x70006040 0x40>;
		reg-shift = <2>;
		interrupts = <0 37 0x04>;
		status = "disabled";
	};

	serial@70006200 {
		compatible = "nvidia,tegra20-uart";
		reg = <0x70006200 0x100>;
		reg-shift = <2>;
		interrupts = <0 46 0x04>;
		status = "disabled";
	};

	serial@70006300 {
		compatible = "nvidia,tegra20-uart";
		reg = <0x70006300 0x100>;
		reg-shift = <2>;
		interrupts = <0 90 0x04>;
		status = "disabled";
	};

	serial@70006400 {
		compatible = "nvidia,tegra20-uart";
		reg = <0x70006400 0x100>;
		reg-shift = <2>;
		interrupts = <0 91 0x04>;
		status = "disabled";
	};

<<<<<<< HEAD
	pwm {
=======
	pwm: pwm {
>>>>>>> 4a8e43fe
		compatible = "nvidia,tegra20-pwm";
		reg = <0x7000a000 0x100>;
		#pwm-cells = <2>;
	};

	i2c@7000c000 {
		compatible = "nvidia,tegra20-i2c";
		reg = <0x7000c000 0x100>;
		interrupts = <0 38 0x04>;
		#address-cells = <1>;
		#size-cells = <0>;
		status = "disabled";
	};

	i2c@7000c400 {
		compatible = "nvidia,tegra20-i2c";
		reg = <0x7000c400 0x100>;
		interrupts = <0 84 0x04>;
		#address-cells = <1>;
		#size-cells = <0>;
		status = "disabled";
	};

	i2c@7000c500 {
		compatible = "nvidia,tegra20-i2c";
		reg = <0x7000c500 0x100>;
		interrupts = <0 92 0x04>;
		#address-cells = <1>;
		#size-cells = <0>;
		status = "disabled";
	};

	i2c@7000d000 {
		compatible = "nvidia,tegra20-i2c-dvc";
		reg = <0x7000d000 0x200>;
		interrupts = <0 53 0x04>;
		#address-cells = <1>;
		#size-cells = <0>;
		status = "disabled";
	};

	pmc {
		compatible = "nvidia,tegra20-pmc";
		reg = <0x7000e400 0x400>;
	};

	memory-controller@0x7000f000 {
		compatible = "nvidia,tegra20-mc";
		reg = <0x7000f000 0x024
		       0x7000f03c 0x3c4>;
		interrupts = <0 77 0x04>;
	};

	gart {
		compatible = "nvidia,tegra20-gart";
		reg = <0x7000f024 0x00000018	/* controller registers */
		       0x58000000 0x02000000>;	/* GART aperture */
	};

	memory-controller@0x7000f400 {
		compatible = "nvidia,tegra20-emc";
		reg = <0x7000f400 0x200>;
		#address-cells = <1>;
		#size-cells = <0>;
	};

	usb@c5000000 {
		compatible = "nvidia,tegra20-ehci", "usb-ehci";
		reg = <0xc5000000 0x4000>;
		interrupts = <0 20 0x04>;
		phy_type = "utmi";
		nvidia,has-legacy-mode;
		status = "disabled";
	};

	usb@c5004000 {
		compatible = "nvidia,tegra20-ehci", "usb-ehci";
		reg = <0xc5004000 0x4000>;
		interrupts = <0 21 0x04>;
		phy_type = "ulpi";
		status = "disabled";
	};

	usb@c5008000 {
		compatible = "nvidia,tegra20-ehci", "usb-ehci";
		reg = <0xc5008000 0x4000>;
		interrupts = <0 97 0x04>;
		phy_type = "utmi";
		status = "disabled";
	};

	sdhci@c8000000 {
		compatible = "nvidia,tegra20-sdhci";
		reg = <0xc8000000 0x200>;
		interrupts = <0 14 0x04>;
		status = "disabled";
	};

	sdhci@c8000200 {
		compatible = "nvidia,tegra20-sdhci";
		reg = <0xc8000200 0x200>;
		interrupts = <0 15 0x04>;
		status = "disabled";
	};

	sdhci@c8000400 {
		compatible = "nvidia,tegra20-sdhci";
		reg = <0xc8000400 0x200>;
		interrupts = <0 19 0x04>;
		status = "disabled";
	};

	sdhci@c8000600 {
		compatible = "nvidia,tegra20-sdhci";
		reg = <0xc8000600 0x200>;
		interrupts = <0 31 0x04>;
		status = "disabled";
	};

	pmu {
		compatible = "arm,cortex-a9-pmu";
		interrupts = <0 56 0x04
			      0 57 0x04>;
	};
};<|MERGE_RESOLUTION|>--- conflicted
+++ resolved
@@ -123,11 +123,7 @@
 		status = "disabled";
 	};
 
-<<<<<<< HEAD
-	pwm {
-=======
 	pwm: pwm {
->>>>>>> 4a8e43fe
 		compatible = "nvidia,tegra20-pwm";
 		reg = <0x7000a000 0x100>;
 		#pwm-cells = <2>;
