#ifndef _ASM_POWERPC_PCI_BRIDGE_H
#define _ASM_POWERPC_PCI_BRIDGE_H
#ifdef __KERNEL__
/*
 * This program is free software; you can redistribute it and/or
 * modify it under the terms of the GNU General Public License
 * as published by the Free Software Foundation; either version
 * 2 of the License, or (at your option) any later version.
 */
#include <linux/pci.h>
#include <linux/list.h>
#include <linux/ioport.h>

struct device_node;

/*
 * PCI controller operations
 */
struct pci_controller_ops {
	void		(*dma_dev_setup)(struct pci_dev *pdev);
	void		(*dma_bus_setup)(struct pci_bus *bus);

	int		(*probe_mode)(struct pci_bus *bus);

	/* Called when pci_enable_device() is called. Returns true to
	 * allow assignment/enabling of the device. */
	bool		(*enable_device_hook)(struct pci_dev *pdev);

	void		(*disable_device)(struct pci_dev *pdev);

	void		(*release_device)(struct pci_dev *pdev);

	/* Called during PCI resource reassignment */
	resource_size_t (*window_alignment)(struct pci_bus *bus,
					    unsigned long type);
	void		(*reset_secondary_bus)(struct pci_dev *pdev);

#ifdef CONFIG_PCI_MSI
	int		(*setup_msi_irqs)(struct pci_dev *pdev,
					  int nvec, int type);
	void		(*teardown_msi_irqs)(struct pci_dev *pdev);
#endif

	int             (*dma_set_mask)(struct pci_dev *pdev, u64 dma_mask);
	u64		(*dma_get_required_mask)(struct pci_dev *pdev);

	void		(*shutdown)(struct pci_controller *hose);
};

/*
 * Structure of a PCI controller (host bridge)
 */
struct pci_controller {
	struct pci_bus *bus;
	char is_dynamic;
#ifdef CONFIG_PPC64
	int node;
#endif
	struct device_node *dn;
	struct list_head list_node;
	struct device *parent;

	int first_busno;
	int last_busno;
	int self_busno;
	struct resource busn;

	void __iomem *io_base_virt;
#ifdef CONFIG_PPC64
	void *io_base_alloc;
#endif
	resource_size_t io_base_phys;
	resource_size_t pci_io_size;

	/* Some machines have a special region to forward the ISA
	 * "memory" cycles such as VGA memory regions. Left to 0
	 * if unsupported
	 */
	resource_size_t	isa_mem_phys;
	resource_size_t	isa_mem_size;

	struct pci_controller_ops controller_ops;
	struct pci_ops *ops;
	unsigned int __iomem *cfg_addr;
	void __iomem *cfg_data;

	/*
	 * Used for variants of PCI indirect handling and possible quirks:
	 *  SET_CFG_TYPE - used on 4xx or any PHB that does explicit type0/1
	 *  EXT_REG - provides access to PCI-e extended registers
	 *  SURPRESS_PRIMARY_BUS - we suppress the setting of PCI_PRIMARY_BUS
	 *   on Freescale PCI-e controllers since they used the PCI_PRIMARY_BUS
	 *   to determine which bus number to match on when generating type0
	 *   config cycles
	 *  NO_PCIE_LINK - the Freescale PCI-e controllers have issues with
	 *   hanging if we don't have link and try to do config cycles to
	 *   anything but the PHB.  Only allow talking to the PHB if this is
	 *   set.
	 *  BIG_ENDIAN - cfg_addr is a big endian register
	 *  BROKEN_MRM - the 440EPx/GRx chips have an errata that causes hangs on
	 *   the PLB4.  Effectively disable MRM commands by setting this.
	 *  FSL_CFG_REG_LINK - Freescale controller version in which the PCIe
	 *   link status is in a RC PCIe cfg register (vs being a SoC register)
	 */
#define PPC_INDIRECT_TYPE_SET_CFG_TYPE		0x00000001
#define PPC_INDIRECT_TYPE_EXT_REG		0x00000002
#define PPC_INDIRECT_TYPE_SURPRESS_PRIMARY_BUS	0x00000004
#define PPC_INDIRECT_TYPE_NO_PCIE_LINK		0x00000008
#define PPC_INDIRECT_TYPE_BIG_ENDIAN		0x00000010
#define PPC_INDIRECT_TYPE_BROKEN_MRM		0x00000020
#define PPC_INDIRECT_TYPE_FSL_CFG_REG_LINK	0x00000040
	u32 indirect_type;
	/* Currently, we limit ourselves to 1 IO range and 3 mem
	 * ranges since the common pci_bus structure can't handle more
	 */
	struct resource	io_resource;
	struct resource mem_resources[3];
	resource_size_t mem_offset[3];
	int global_number;		/* PCI domain number */

	resource_size_t dma_window_base_cur;
	resource_size_t dma_window_size;

#ifdef CONFIG_PPC64
	unsigned long buid;
	struct pci_dn *pci_data;
#endif	/* CONFIG_PPC64 */

	void *private_data;
};

/* These are used for config access before all the PCI probing
   has been done. */
extern int early_read_config_byte(struct pci_controller *hose, int bus,
			int dev_fn, int where, u8 *val);
extern int early_read_config_word(struct pci_controller *hose, int bus,
			int dev_fn, int where, u16 *val);
extern int early_read_config_dword(struct pci_controller *hose, int bus,
			int dev_fn, int where, u32 *val);
extern int early_write_config_byte(struct pci_controller *hose, int bus,
			int dev_fn, int where, u8 val);
extern int early_write_config_word(struct pci_controller *hose, int bus,
			int dev_fn, int where, u16 val);
extern int early_write_config_dword(struct pci_controller *hose, int bus,
			int dev_fn, int where, u32 val);

extern int early_find_capability(struct pci_controller *hose, int bus,
				 int dev_fn, int cap);

extern void setup_indirect_pci(struct pci_controller* hose,
			       resource_size_t cfg_addr,
			       resource_size_t cfg_data, u32 flags);

extern int indirect_read_config(struct pci_bus *bus, unsigned int devfn,
				int offset, int len, u32 *val);

extern int __indirect_read_config(struct pci_controller *hose,
				  unsigned char bus_number, unsigned int devfn,
				  int offset, int len, u32 *val);

extern int indirect_write_config(struct pci_bus *bus, unsigned int devfn,
				 int offset, int len, u32 val);

static inline struct pci_controller *pci_bus_to_host(const struct pci_bus *bus)
{
	return bus->sysdata;
}

#ifndef CONFIG_PPC64

extern int pci_device_from_OF_node(struct device_node *node,
				   u8 *bus, u8 *devfn);
extern void pci_create_OF_bus_map(void);

static inline int isa_vaddr_is_ioport(void __iomem *address)
{
	/* No specific ISA handling on ppc32 at this stage, it
	 * all goes through PCI
	 */
	return 0;
}

#else	/* CONFIG_PPC64 */

/*
 * PCI stuff, for nodes representing PCI devices, pointed to
 * by device_node->data.
 */
struct iommu_table;

struct pci_dn {
	int     flags;
#define PCI_DN_FLAG_IOV_VF	0x01

	int	busno;			/* pci bus number */
	int	devfn;			/* pci device and function number */
	int	vendor_id;		/* Vendor ID */
	int	device_id;		/* Device ID */
	int	class_code;		/* Device class code */

	struct  pci_dn *parent;
	struct  pci_controller *phb;	/* for pci devices */
	struct	iommu_table_group *table_group;	/* for phb's or bridges */
	struct	device_node *node;	/* back-pointer to the device_node */

	int	pci_ext_config_space;	/* for pci devices */

	struct	pci_dev *pcidev;	/* back-pointer to the pci device */
#ifdef CONFIG_EEH
	struct eeh_dev *edev;		/* eeh device */
#endif
#define IODA_INVALID_PE		0xFFFFFFFF
#ifdef CONFIG_PPC_POWERNV
<<<<<<< HEAD
	int	pe_number;
=======
	unsigned int pe_number;
>>>>>>> 138a0764
	int     vf_index;		/* VF index in the PF */
#ifdef CONFIG_PCI_IOV
	u16     vfs_expanded;		/* number of VFs IOV BAR expanded */
	u16     num_vfs;		/* number of VFs enabled*/
<<<<<<< HEAD
	int     *pe_num_map;		/* PE# for the first VF PE or array */
=======
	unsigned int *pe_num_map;	/* PE# for the first VF PE or array */
>>>>>>> 138a0764
	bool    m64_single_mode;	/* Use M64 BAR in Single Mode */
#define IODA_INVALID_M64        (-1)
	int     (*m64_map)[PCI_SRIOV_NUM_BARS];
#endif /* CONFIG_PCI_IOV */
	int	mps;			/* Maximum Payload Size */
#endif
	struct list_head child_list;
	struct list_head list;
};

/* Get the pointer to a device_node's pci_dn */
#define PCI_DN(dn)	((struct pci_dn *) (dn)->data)

extern struct pci_dn *pci_get_pdn_by_devfn(struct pci_bus *bus,
					   int devfn);
extern struct pci_dn *pci_get_pdn(struct pci_dev *pdev);
extern struct pci_dn *add_dev_pci_data(struct pci_dev *pdev);
extern void remove_dev_pci_data(struct pci_dev *pdev);
extern struct pci_dn *pci_add_device_node_info(struct pci_controller *hose,
					       struct device_node *dn);
extern void pci_remove_device_node_info(struct device_node *dn);

static inline int pci_device_from_OF_node(struct device_node *np,
					  u8 *bus, u8 *devfn)
{
	if (!PCI_DN(np))
		return -ENODEV;
	*bus = PCI_DN(np)->busno;
	*devfn = PCI_DN(np)->devfn;
	return 0;
}

#if defined(CONFIG_EEH)
static inline struct eeh_dev *pdn_to_eeh_dev(struct pci_dn *pdn)
{
	return pdn ? pdn->edev : NULL;
}
#else
#define pdn_to_eeh_dev(x)	(NULL)
#endif

/** Find the bus corresponding to the indicated device node */
extern struct pci_bus *pci_find_bus_by_node(struct device_node *dn);

/** Remove all of the PCI devices under this bus */
extern void pci_hp_remove_devices(struct pci_bus *bus);

/** Discover new pci devices under this bus, and add them */
extern void pci_hp_add_devices(struct pci_bus *bus);


extern void isa_bridge_find_early(struct pci_controller *hose);

static inline int isa_vaddr_is_ioport(void __iomem *address)
{
	/* Check if address hits the reserved legacy IO range */
	unsigned long ea = (unsigned long)address;
	return ea >= ISA_IO_BASE && ea < ISA_IO_END;
}

extern int pcibios_unmap_io_space(struct pci_bus *bus);
extern int pcibios_map_io_space(struct pci_bus *bus);

#ifdef CONFIG_NUMA
#define PHB_SET_NODE(PHB, NODE)		((PHB)->node = (NODE))
#else
#define PHB_SET_NODE(PHB, NODE)		((PHB)->node = -1)
#endif

#endif	/* CONFIG_PPC64 */

/* Get the PCI host controller for an OF device */
extern struct pci_controller *pci_find_hose_for_OF_device(
			struct device_node* node);

/* Fill up host controller resources from the OF node */
extern void pci_process_bridge_OF_ranges(struct pci_controller *hose,
			struct device_node *dev, int primary);

/* Allocate & free a PCI host bridge structure */
extern struct pci_controller *pcibios_alloc_controller(struct device_node *dev);
extern void pcibios_free_controller(struct pci_controller *phb);

#ifdef CONFIG_PCI
extern int pcibios_vaddr_is_ioport(void __iomem *address);
#else
static inline int pcibios_vaddr_is_ioport(void __iomem *address)
{
	return 0;
}
#endif	/* CONFIG_PCI */

#endif	/* __KERNEL__ */
#endif	/* _ASM_POWERPC_PCI_BRIDGE_H */<|MERGE_RESOLUTION|>--- conflicted
+++ resolved
@@ -211,20 +211,12 @@
 #endif
 #define IODA_INVALID_PE		0xFFFFFFFF
 #ifdef CONFIG_PPC_POWERNV
-<<<<<<< HEAD
-	int	pe_number;
-=======
 	unsigned int pe_number;
->>>>>>> 138a0764
 	int     vf_index;		/* VF index in the PF */
 #ifdef CONFIG_PCI_IOV
 	u16     vfs_expanded;		/* number of VFs IOV BAR expanded */
 	u16     num_vfs;		/* number of VFs enabled*/
-<<<<<<< HEAD
-	int     *pe_num_map;		/* PE# for the first VF PE or array */
-=======
 	unsigned int *pe_num_map;	/* PE# for the first VF PE or array */
->>>>>>> 138a0764
 	bool    m64_single_mode;	/* Use M64 BAR in Single Mode */
 #define IODA_INVALID_M64        (-1)
 	int     (*m64_map)[PCI_SRIOV_NUM_BARS];
