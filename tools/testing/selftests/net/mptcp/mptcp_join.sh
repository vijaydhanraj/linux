#!/bin/bash
# SPDX-License-Identifier: GPL-2.0

# Double quotes to prevent globbing and word splitting is recommended in new
# code but we accept it, especially because there were too many before having
# address all other issues detected by shellcheck.
#shellcheck disable=SC2086

# ShellCheck incorrectly believes that most of the code here is unreachable
# because it's invoked by variable name, see how the "tests" array is used
#shellcheck disable=SC2317

. "$(dirname "${0}")/mptcp_lib.sh"

ret=0
sin=""
sinfail=""
sout=""
cin=""
cinfail=""
cinsent=""
tmpfile=""
cout=""
capout=""
ns1=""
ns2=""
ksft_skip=4
iptables="iptables"
ip6tables="ip6tables"
timeout_poll=30
timeout_test=$((timeout_poll * 2 + 1))
capture=0
checksum=0
ip_mptcp=0
check_invert=0
validate_checksum=0
init=0
evts_ns1=""
evts_ns2=""
evts_ns1_pid=0
evts_ns2_pid=0
stats_dumped=0

declare -A all_tests
declare -a only_tests_ids
declare -a only_tests_names
declare -A failed_tests
TEST_COUNT=0
TEST_NAME=""
nr_blank=40

export FAILING_LINKS=""

# generated using "nfbpf_compile '(ip && (ip[54] & 0xf0) == 0x30) ||
#				  (ip6 && (ip6[74] & 0xf0) == 0x30)'"
CBPF_MPTCP_SUBOPTION_ADD_ADDR="14,
			       48 0 0 0,
			       84 0 0 240,
			       21 0 3 64,
			       48 0 0 54,
			       84 0 0 240,
			       21 6 7 48,
			       48 0 0 0,
			       84 0 0 240,
			       21 0 4 96,
			       48 0 0 74,
			       84 0 0 240,
			       21 0 1 48,
			       6 0 0 65535,
			       6 0 0 0"

init_partial()
{
	capout=$(mktemp)

	local sec rndh
	sec=$(date +%s)
	rndh=$(printf %x $sec)-$(mktemp -u XXXXXX)

	ns1="ns1-$rndh"
	ns2="ns2-$rndh"

	local netns
	for netns in "$ns1" "$ns2"; do
		ip netns add $netns || exit $ksft_skip
		ip -net $netns link set lo up
		ip netns exec $netns sysctl -q net.mptcp.enabled=1
		ip netns exec $netns sysctl -q net.mptcp.pm_type=0 2>/dev/null || true
		ip netns exec $netns sysctl -q net.ipv4.conf.all.rp_filter=0
		ip netns exec $netns sysctl -q net.ipv4.conf.default.rp_filter=0
		if [ $checksum -eq 1 ]; then
			ip netns exec $netns sysctl -q net.mptcp.checksum_enabled=1
		fi
	done

	stats_dumped=0
	check_invert=0
	validate_checksum=$checksum
	FAILING_LINKS=""

	#  ns1         ns2
	# ns1eth1    ns2eth1
	# ns1eth2    ns2eth2
	# ns1eth3    ns2eth3
	# ns1eth4    ns2eth4

	local i
	for i in $(seq 1 4); do
		ip link add ns1eth$i netns "$ns1" type veth peer name ns2eth$i netns "$ns2"
		ip -net "$ns1" addr add 10.0.$i.1/24 dev ns1eth$i
		ip -net "$ns1" addr add dead:beef:$i::1/64 dev ns1eth$i nodad
		ip -net "$ns1" link set ns1eth$i up

		ip -net "$ns2" addr add 10.0.$i.2/24 dev ns2eth$i
		ip -net "$ns2" addr add dead:beef:$i::2/64 dev ns2eth$i nodad
		ip -net "$ns2" link set ns2eth$i up

		# let $ns2 reach any $ns1 address from any interface
		ip -net "$ns2" route add default via 10.0.$i.1 dev ns2eth$i metric 10$i
		ip -net "$ns2" route add default via dead:beef:$i::1 dev ns2eth$i metric 10$i
	done
}

init_shapers()
{
	local i
	for i in $(seq 1 4); do
		tc -n $ns1 qdisc add dev ns1eth$i root netem rate 20mbit delay 1
		tc -n $ns2 qdisc add dev ns2eth$i root netem rate 20mbit delay 1
	done
}

cleanup_partial()
{
	rm -f "$capout"

	local netns
	for netns in "$ns1" "$ns2"; do
		ip netns del $netns
		rm -f /tmp/$netns.{nstat,out}
	done
}

check_tools()
{
	mptcp_lib_check_mptcp
	mptcp_lib_check_kallsyms

	if ! ip -Version &> /dev/null; then
		echo "SKIP: Could not run test without ip tool"
		exit $ksft_skip
	fi

	# Use the legacy version if available to support old kernel versions
	if iptables-legacy -V &> /dev/null; then
		iptables="iptables-legacy"
		ip6tables="ip6tables-legacy"
	elif ! iptables -V &> /dev/null; then
		echo "SKIP: Could not run all tests without iptables tool"
		exit $ksft_skip
	fi

	if ! ip6tables -V &> /dev/null; then
		echo "SKIP: Could not run all tests without ip6tables tool"
		exit $ksft_skip
	fi
}

init() {
	init=1

	check_tools

	sin=$(mktemp)
	sout=$(mktemp)
	cin=$(mktemp)
	cinsent=$(mktemp)
	cout=$(mktemp)
	evts_ns1=$(mktemp)
	evts_ns2=$(mktemp)

	trap cleanup EXIT

	make_file "$cin" "client" 1
	make_file "$sin" "server" 1
}

cleanup()
{
	rm -f "$cin" "$cout" "$sinfail"
	rm -f "$sin" "$sout" "$cinsent" "$cinfail"
	rm -f "$tmpfile"
	rm -rf $evts_ns1 $evts_ns2
	cleanup_partial
}

# $1: msg
print_title()
{
	printf "%03u %-36s %s" "${TEST_COUNT}" "${TEST_NAME}" "${1}"
}

# [ $1: fail msg ]
mark_as_skipped()
{
	local msg="${1:-"Feature not supported"}"

	mptcp_lib_fail_if_expected_feature "${msg}"

	print_title "[ skip ] ${msg}"
	printf "\n"
}

# $@: condition
continue_if()
{
	if ! "${@}"; then
		mark_as_skipped
		return 1
	fi
}

skip_test()
{
	if [ "${#only_tests_ids[@]}" -eq 0 ] && [ "${#only_tests_names[@]}" -eq 0 ]; then
		return 1
	fi

	local i
	for i in "${only_tests_ids[@]}"; do
		if [ "${TEST_COUNT}" -eq "${i}" ]; then
			return 1
		fi
	done
	for i in "${only_tests_names[@]}"; do
		if [ "${TEST_NAME}" = "${i}" ]; then
			return 1
		fi
	done

	return 0
}

# $1: test name
reset()
{
	TEST_NAME="${1}"

	TEST_COUNT=$((TEST_COUNT+1))

	if skip_test; then
		return 1
	fi

	if [ "${init}" != "1" ]; then
		init
	else
		cleanup_partial
	fi

	init_partial

	return 0
}

# $1: test name ; $2: counter to check
reset_check_counter()
{
	reset "${1}" || return 1

	local counter="${2}"

	if ! nstat -asz "${counter}" | grep -wq "${counter}"; then
		mark_as_skipped "counter '${counter}' is not available"
		return 1
	fi
}

# $1: test name
reset_with_cookies()
{
	reset "${1}" || return 1

	local netns
	for netns in "$ns1" "$ns2"; do
		ip netns exec $netns sysctl -q net.ipv4.tcp_syncookies=2
	done
}

# $1: test name
reset_with_add_addr_timeout()
{
	local ip="${2:-4}"
	local tables

	reset "${1}" || return 1

	tables="${iptables}"
	if [ $ip -eq 6 ]; then
		tables="${ip6tables}"
	fi

	ip netns exec $ns1 sysctl -q net.mptcp.add_addr_timeout=1

	if ! ip netns exec $ns2 $tables -A OUTPUT -p tcp \
			-m tcp --tcp-option 30 \
			-m bpf --bytecode \
			"$CBPF_MPTCP_SUBOPTION_ADD_ADDR" \
			-j DROP; then
		mark_as_skipped "unable to set the 'add addr' rule"
		return 1
	fi
}

# $1: test name
reset_with_checksum()
{
	local ns1_enable=$1
	local ns2_enable=$2

	reset "checksum test ${1} ${2}" || return 1

	ip netns exec $ns1 sysctl -q net.mptcp.checksum_enabled=$ns1_enable
	ip netns exec $ns2 sysctl -q net.mptcp.checksum_enabled=$ns2_enable

	validate_checksum=1
}

reset_with_allow_join_id0()
{
	local ns1_enable=$2
	local ns2_enable=$3

	reset "${1}" || return 1

	ip netns exec $ns1 sysctl -q net.mptcp.allow_join_initial_addr_port=$ns1_enable
	ip netns exec $ns2 sysctl -q net.mptcp.allow_join_initial_addr_port=$ns2_enable
}

# Modify TCP payload without corrupting the TCP packet
#
# This rule inverts a 8-bit word at byte offset 148 for the 2nd TCP ACK packets
# carrying enough data.
# Once it is done, the TCP Checksum field is updated so the packet is still
# considered as valid at the TCP level.
# Because the MPTCP checksum, covering the TCP options and data, has not been
# updated, the modification will be detected and an MP_FAIL will be emitted:
# what we want to validate here without corrupting "random" MPTCP options.
#
# To avoid having tc producing this pr_info() message for each TCP ACK packets
# not carrying enough data:
#
#     tc action pedit offset 162 out of bounds
#
# Netfilter is used to mark packets with enough data.
setup_fail_rules()
{
	check_invert=1
	validate_checksum=1
	local i="$1"
	local ip="${2:-4}"
	local tables

	tables="${iptables}"
	if [ $ip -eq 6 ]; then
		tables="${ip6tables}"
	fi

	ip netns exec $ns2 $tables \
		-t mangle \
		-A OUTPUT \
		-o ns2eth$i \
		-p tcp \
		-m length --length 150:9999 \
		-m statistic --mode nth --packet 1 --every 99999 \
		-j MARK --set-mark 42 || return ${ksft_skip}

	tc -n $ns2 qdisc add dev ns2eth$i clsact || return ${ksft_skip}
	tc -n $ns2 filter add dev ns2eth$i egress \
		protocol ip prio 1000 \
		handle 42 fw \
		action pedit munge offset 148 u8 invert \
		pipe csum tcp \
		index 100 || return ${ksft_skip}
}

reset_with_fail()
{
	reset_check_counter "${1}" "MPTcpExtInfiniteMapTx" || return 1
	shift

	ip netns exec $ns1 sysctl -q net.mptcp.checksum_enabled=1
	ip netns exec $ns2 sysctl -q net.mptcp.checksum_enabled=1

	local rc=0
	setup_fail_rules "${@}" || rc=$?

	if [ ${rc} -eq ${ksft_skip} ]; then
		mark_as_skipped "unable to set the 'fail' rules"
		return 1
	fi
}

reset_with_events()
{
	reset "${1}" || return 1

	:> "$evts_ns1"
	:> "$evts_ns2"
	ip netns exec $ns1 ./pm_nl_ctl events >> "$evts_ns1" 2>&1 &
	evts_ns1_pid=$!
	ip netns exec $ns2 ./pm_nl_ctl events >> "$evts_ns2" 2>&1 &
	evts_ns2_pid=$!
}

reset_with_tcp_filter()
{
	reset "${1}" || return 1
	shift

	local ns="${!1}"
	local src="${2}"
	local target="${3}"

	if ! ip netns exec "${ns}" ${iptables} \
			-A INPUT \
			-s "${src}" \
			-p tcp \
			-j "${target}"; then
		mark_as_skipped "unable to set the filter rules"
		return 1
	fi
}

fail_test()
{
	ret=1
	failed_tests[${TEST_COUNT}]="${TEST_NAME}"

	[ "${stats_dumped}" = 0 ] && dump_stats
	stats_dumped=1
}

get_failed_tests_ids()
{
	# sorted
	local i
	for i in "${!failed_tests[@]}"; do
		echo "${i}"
	done | sort -n
}

print_file_err()
{
	ls -l "$1" 1>&2
	echo "Trailing bytes are: "
	tail -c 27 "$1"
}

check_transfer()
{
	local in=$1
	local out=$2
	local what=$3
	local bytes=$4
	local i a b

	local line
	if [ -n "$bytes" ]; then
		local out_size
		# when truncating we must check the size explicitly
		out_size=$(wc -c $out | awk '{print $1}')
		if [ $out_size -ne $bytes ]; then
			echo "[ FAIL ] $what output file has wrong size ($out_size, $bytes)"
			fail_test
			return 1
		fi

		# note: BusyBox's "cmp" command doesn't support --bytes
		tmpfile=$(mktemp)
		head --bytes="$bytes" "$in" > "$tmpfile"
		mv "$tmpfile" "$in"
		head --bytes="$bytes" "$out" > "$tmpfile"
		mv "$tmpfile" "$out"
		tmpfile=""
	fi
	cmp -l "$in" "$out" | while read -r i a b; do
		local sum=$((0${a} + 0${b}))
		if [ $check_invert -eq 0 ] || [ $sum -ne $((0xff)) ]; then
			echo "[ FAIL ] $what does not match (in, out):"
			print_file_err "$in"
			print_file_err "$out"
			fail_test

			return 1
		else
			echo "$what has inverted byte at ${i}"
		fi
	done

	return 0
}

do_ping()
{
	local listener_ns="$1"
	local connector_ns="$2"
	local connect_addr="$3"

	if ! ip netns exec ${connector_ns} ping -q -c 1 $connect_addr >/dev/null; then
		echo "$listener_ns -> $connect_addr connectivity [ FAIL ]" 1>&2
		fail_test
	fi
}

link_failure()
{
	local ns="$1"

	if [ -z "$FAILING_LINKS" ]; then
		l=$((RANDOM%4))
		FAILING_LINKS=$((l+1))
	fi

	local l
	for l in $FAILING_LINKS; do
		local veth="ns1eth$l"
		ip -net "$ns" link set "$veth" down
	done
}

# $1: IP address
is_v6()
{
	[ -z "${1##*:*}" ]
}

# $1: ns, $2: port
wait_local_port_listen()
{
	local listener_ns="${1}"
	local port="${2}"

	local port_hex
	port_hex="$(printf "%04X" "${port}")"

	local i
	for i in $(seq 10); do
		ip netns exec "${listener_ns}" cat /proc/net/tcp* | \
			awk "BEGIN {rc=1} {if (\$2 ~ /:${port_hex}\$/ && \$4 ~ /0A/) {rc=0; exit}} END {exit rc}" &&
			break
		sleep 0.1
	done
}

# $1: ns ; $2: counter
get_counter()
{
	local ns="${1}"
	local counter="${2}"
	local count

	count=$(ip netns exec ${ns} nstat -asz "${counter}" | awk 'NR==1 {next} {print $2}')
	if [ -z "${count}" ]; then
		mptcp_lib_fail_if_expected_feature "${counter} counter"
		return 1
	fi

	echo "${count}"
}

rm_addr_count()
{
	get_counter "${1}" "MPTcpExtRmAddr"
}

# $1: ns, $2: old rm_addr counter in $ns
wait_rm_addr()
{
	local ns="${1}"
	local old_cnt="${2}"
	local cnt

	local i
	for i in $(seq 10); do
		cnt=$(rm_addr_count ${ns})
		[ "$cnt" = "${old_cnt}" ] || break
		sleep 0.1
	done
}

wait_mpj()
{
	local ns="${1}"
	local cnt old_cnt

	old_cnt=$(get_counter ${ns} "MPTcpExtMPJoinAckRx")

	local i
	for i in $(seq 10); do
		cnt=$(get_counter ${ns} "MPTcpExtMPJoinAckRx")
		[ "$cnt" = "${old_cnt}" ] || break
		sleep 0.1
	done
}

kill_wait()
{
	kill $1 > /dev/null 2>&1
	wait $1 2>/dev/null
}

kill_events_pids()
{
	kill_wait $evts_ns1_pid
	kill_wait $evts_ns2_pid
}

kill_tests_wait()
{
	#shellcheck disable=SC2046
	kill -SIGUSR1 $(ip netns pids $ns2) $(ip netns pids $ns1)
	wait
}

pm_nl_set_limits()
{
	local ns=$1
	local addrs=$2
	local subflows=$3

	if [ $ip_mptcp -eq 1 ]; then
		ip -n $ns mptcp limits set add_addr_accepted $addrs subflows $subflows
	else
		ip netns exec $ns ./pm_nl_ctl limits $addrs $subflows
	fi
}

pm_nl_add_endpoint()
{
	local ns=$1
	local addr=$2
	local flags _flags
	local port _port
	local dev _dev
	local id _id
	local nr=2

	local p
	for p in "${@}"
	do
		if [ $p = "flags" ]; then
			eval _flags=\$"$nr"
			[ -n "$_flags" ]; flags="flags $_flags"
		fi
		if [ $p = "dev" ]; then
			eval _dev=\$"$nr"
			[ -n "$_dev" ]; dev="dev $_dev"
		fi
		if [ $p = "id" ]; then
			eval _id=\$"$nr"
			[ -n "$_id" ]; id="id $_id"
		fi
		if [ $p = "port" ]; then
			eval _port=\$"$nr"
			[ -n "$_port" ]; port="port $_port"
		fi

		nr=$((nr + 1))
	done

	if [ $ip_mptcp -eq 1 ]; then
		ip -n $ns mptcp endpoint add $addr ${_flags//","/" "} $dev $id $port
	else
		ip netns exec $ns ./pm_nl_ctl add $addr $flags $dev $id $port
	fi
}

pm_nl_del_endpoint()
{
	local ns=$1
	local id=$2
	local addr=$3

	if [ $ip_mptcp -eq 1 ]; then
		ip -n $ns mptcp endpoint delete id $id $addr
	else
		ip netns exec $ns ./pm_nl_ctl del $id $addr
	fi
}

pm_nl_flush_endpoint()
{
	local ns=$1

	if [ $ip_mptcp -eq 1 ]; then
		ip -n $ns mptcp endpoint flush
	else
		ip netns exec $ns ./pm_nl_ctl flush
	fi
}

pm_nl_show_endpoints()
{
	local ns=$1

	if [ $ip_mptcp -eq 1 ]; then
		ip -n $ns mptcp endpoint show
	else
		ip netns exec $ns ./pm_nl_ctl dump
	fi
}

pm_nl_change_endpoint()
{
	local ns=$1
	local id=$2
	local flags=$3

	if [ $ip_mptcp -eq 1 ]; then
		ip -n $ns mptcp endpoint change id $id ${flags//","/" "}
	else
		ip netns exec $ns ./pm_nl_ctl set id $id flags $flags
	fi
}

pm_nl_check_endpoint()
{
	local line expected_line
	local need_title=$1
	local msg="$2"
	local ns=$3
	local addr=$4
	local _flags=""
	local flags
	local _port
	local port
	local dev
	local _id
	local id

	if [ "${need_title}" = 1 ]; then
		printf "%03u %-36s %s" "${TEST_COUNT}" "${TEST_NAME}" "${msg}"
	else
		printf "%-${nr_blank}s %s" " " "${msg}"
	fi

	shift 4
	while [ -n "$1" ]; do
		if [ $1 = "flags" ]; then
			_flags=$2
			[ -n "$_flags" ]; flags="flags $_flags"
			shift
		elif [ $1 = "dev" ]; then
			[ -n "$2" ]; dev="dev $1"
			shift
		elif [ $1 = "id" ]; then
			_id=$2
			[ -n "$_id" ]; id="id $_id"
			shift
		elif [ $1 = "port" ]; then
			_port=$2
			[ -n "$_port" ]; port=" port $_port"
			shift
		fi

		shift
	done

	if [ -z "$id" ]; then
		echo "[skip] bad test - missing endpoint id"
		return
	fi

	if [ $ip_mptcp -eq 1 ]; then
		line=$(ip -n $ns mptcp endpoint show $id)
		# the dump order is: address id flags port dev
		expected_line="$addr"
		[ -n "$addr" ] && expected_line="$expected_line $addr"
		expected_line="$expected_line $id"
		[ -n "$_flags" ] && expected_line="$expected_line ${_flags//","/" "}"
		[ -n "$dev" ] && expected_line="$expected_line $dev"
		[ -n "$port" ] && expected_line="$expected_line $port"
	else
		line=$(ip netns exec $ns ./pm_nl_ctl get $_id)
		# the dump order is: id flags dev address port
		expected_line="$id"
		[ -n "$flags" ] && expected_line="$expected_line $flags"
		[ -n "$dev" ] && expected_line="$expected_line $dev"
		[ -n "$addr" ] && expected_line="$expected_line $addr"
		[ -n "$_port" ] && expected_line="$expected_line $_port"
	fi
	if [ "$line" = "$expected_line" ]; then
		echo "[ ok ]"
	else
		echo "[fail] expected '$expected_line' found '$line'"
		fail_test
	fi
}

do_transfer()
{
	local listener_ns="$1"
	local connector_ns="$2"
	local cl_proto="$3"
	local srv_proto="$4"
	local connect_addr="$5"
	local test_link_fail="$6"
	local addr_nr_ns1="$7"
	local addr_nr_ns2="$8"
	local speed="$9"
	local sflags="${10}"

	local port=$((10000 + TEST_COUNT - 1))
	local cappid
	local userspace_pm=0

	:> "$cout"
	:> "$sout"
	:> "$capout"

	if [ $capture -eq 1 ]; then
		local capuser
		if [ -z $SUDO_USER ] ; then
			capuser=""
		else
			capuser="-Z $SUDO_USER"
		fi

		capfile=$(printf "mp_join-%02u-%s.pcap" "$TEST_COUNT" "${listener_ns}")

		echo "Capturing traffic for test $TEST_COUNT into $capfile"
		ip netns exec ${listener_ns} tcpdump -i any -s 65535 -B 32768 $capuser -w $capfile > "$capout" 2>&1 &
		cappid=$!

		sleep 1
	fi

	NSTAT_HISTORY=/tmp/${listener_ns}.nstat ip netns exec ${listener_ns} \
		nstat -n
	NSTAT_HISTORY=/tmp/${connector_ns}.nstat ip netns exec ${connector_ns} \
		nstat -n

	local extra_args
	if [ $speed = "fast" ]; then
		extra_args="-j"
	elif [ $speed = "slow" ]; then
		extra_args="-r 50"
	elif [[ $speed = "speed_"* ]]; then
		extra_args="-r ${speed:6}"
	fi

	if [[ "${addr_nr_ns1}" = "userspace_"* ]]; then
		userspace_pm=1
		addr_nr_ns1=${addr_nr_ns1:10}
	fi

	local flags="subflow"
	local extra_cl_args=""
	local extra_srv_args=""
	local trunc_size=""
	if [[ "${addr_nr_ns2}" = "fastclose_"* ]]; then
		if [ ${test_link_fail} -le 1 ]; then
			echo "fastclose tests need test_link_fail argument"
			fail_test
			return 1
		fi

		# disconnect
		trunc_size=${test_link_fail}
		local side=${addr_nr_ns2:10}

		if [ ${side} = "client" ]; then
			extra_cl_args="-f ${test_link_fail}"
			extra_srv_args="-f -1"
		elif [ ${side} = "server" ]; then
			extra_srv_args="-f ${test_link_fail}"
			extra_cl_args="-f -1"
		else
			echo "wrong/unknown fastclose spec ${side}"
			fail_test
			return 1
		fi
		addr_nr_ns2=0
	elif [[ "${addr_nr_ns2}" = "userspace_"* ]]; then
		userspace_pm=1
		addr_nr_ns2=${addr_nr_ns2:10}
	elif [[ "${addr_nr_ns2}" = "fullmesh_"* ]]; then
		flags="${flags},fullmesh"
		addr_nr_ns2=${addr_nr_ns2:9}
	fi

	extra_srv_args="$extra_args $extra_srv_args"
	if [ "$test_link_fail" -gt 1 ];then
		timeout ${timeout_test} \
			ip netns exec ${listener_ns} \
				./mptcp_connect -t ${timeout_poll} -l -p $port -s ${srv_proto} \
					$extra_srv_args "::" < "$sinfail" > "$sout" &
	else
		timeout ${timeout_test} \
			ip netns exec ${listener_ns} \
				./mptcp_connect -t ${timeout_poll} -l -p $port -s ${srv_proto} \
					$extra_srv_args "::" < "$sin" > "$sout" &
	fi
	local spid=$!

	wait_local_port_listen "${listener_ns}" "${port}"

	extra_cl_args="$extra_args $extra_cl_args"
	if [ "$test_link_fail" -eq 0 ];then
		timeout ${timeout_test} \
			ip netns exec ${connector_ns} \
				./mptcp_connect -t ${timeout_poll} -p $port -s ${cl_proto} \
					$extra_cl_args $connect_addr < "$cin" > "$cout" &
	elif [ "$test_link_fail" -eq 1 ] || [ "$test_link_fail" -eq 2 ];then
		( cat "$cinfail" ; sleep 2; link_failure $listener_ns ; cat "$cinfail" ) | \
			tee "$cinsent" | \
			timeout ${timeout_test} \
				ip netns exec ${connector_ns} \
					./mptcp_connect -t ${timeout_poll} -p $port -s ${cl_proto} \
						$extra_cl_args $connect_addr > "$cout" &
	else
		tee "$cinsent" < "$cinfail" | \
			timeout ${timeout_test} \
				ip netns exec ${connector_ns} \
					./mptcp_connect -t ${timeout_poll} -p $port -s ${cl_proto} \
						$extra_cl_args $connect_addr > "$cout" &
	fi
	local cpid=$!

	# let the mptcp subflow be established in background before
	# do endpoint manipulation
	if [ $addr_nr_ns1 != "0" ] || [ $addr_nr_ns2 != "0" ]; then
		sleep 1
	fi

	if [ $addr_nr_ns1 -gt 0 ]; then
		local counter=2
		local add_nr_ns1=${addr_nr_ns1}
		local id=10
		local tk
		while [ $add_nr_ns1 -gt 0 ]; do
			local addr
			if is_v6 "${connect_addr}"; then
				addr="dead:beef:$counter::1"
			else
				addr="10.0.$counter.1"
			fi
			if [ $userspace_pm -eq 0 ]; then
				pm_nl_add_endpoint $ns1 $addr flags signal
			else
				tk=$(grep "type:1," "$evts_ns1" |
				     sed -n 's/.*\(token:\)\([[:digit:]]*\).*$/\2/p;q')
				ip netns exec ${listener_ns} ./pm_nl_ctl ann $addr token $tk id $id
				sleep 1
				sp=$(grep "type:10" "$evts_ns1" |
				     sed -n 's/.*\(sport:\)\([[:digit:]]*\).*$/\2/p;q')
				da=$(grep "type:10" "$evts_ns1" |
				     sed -n 's/.*\(daddr6:\)\([0-9a-f:.]*\).*$/\2/p;q')
				dp=$(grep "type:10" "$evts_ns1" |
				     sed -n 's/.*\(dport:\)\([[:digit:]]*\).*$/\2/p;q')
				ip netns exec ${listener_ns} ./pm_nl_ctl rem token $tk id $id
				ip netns exec ${listener_ns} ./pm_nl_ctl dsf lip "::ffff:$addr" \
							lport $sp rip $da rport $dp token $tk
			fi

			counter=$((counter + 1))
			add_nr_ns1=$((add_nr_ns1 - 1))
			id=$((id + 1))
		done
	elif [ $addr_nr_ns1 -lt 0 ]; then
		local rm_nr_ns1=$((-addr_nr_ns1))
		if [ $rm_nr_ns1 -lt 8 ]; then
			local counter=0
			local line
			pm_nl_show_endpoints ${listener_ns} | while read -r line; do
				# shellcheck disable=SC2206 # we do want to split per word
				local arr=($line)
				local nr=0

				local i
				for i in "${arr[@]}"; do
					if [ $i = "id" ]; then
						if [ $counter -eq $rm_nr_ns1 ]; then
							break
						fi
						id=${arr[$nr+1]}
						rm_addr=$(rm_addr_count ${connector_ns})
						pm_nl_del_endpoint ${listener_ns} $id
						wait_rm_addr ${connector_ns} ${rm_addr}
						counter=$((counter + 1))
					fi
					nr=$((nr + 1))
				done
			done
		elif [ $rm_nr_ns1 -eq 8 ]; then
			pm_nl_flush_endpoint ${listener_ns}
		elif [ $rm_nr_ns1 -eq 9 ]; then
			pm_nl_del_endpoint ${listener_ns} 0 ${connect_addr}
		fi
	fi

	# if newly added endpoints must be deleted, give the background msk
	# some time to created them
	[ $addr_nr_ns1 -gt 0 ] && [ $addr_nr_ns2 -lt 0 ] && sleep 1

	if [ $addr_nr_ns2 -gt 0 ]; then
		local add_nr_ns2=${addr_nr_ns2}
		local counter=3
		local id=20
		local tk da dp sp
		while [ $add_nr_ns2 -gt 0 ]; do
			local addr
			if is_v6 "${connect_addr}"; then
				addr="dead:beef:$counter::2"
			else
				addr="10.0.$counter.2"
			fi
			if [ $userspace_pm -eq 0 ]; then
				pm_nl_add_endpoint $ns2 $addr flags $flags
			else
				tk=$(sed -n 's/.*\(token:\)\([[:digit:]]*\).*$/\2/p;q' "$evts_ns2")
				da=$(sed -n 's/.*\(daddr4:\)\([0-9.]*\).*$/\2/p;q' "$evts_ns2")
				dp=$(sed -n 's/.*\(dport:\)\([[:digit:]]*\).*$/\2/p;q' "$evts_ns2")
				ip netns exec ${connector_ns} ./pm_nl_ctl csf lip $addr lid $id \
									rip $da rport $dp token $tk
				sleep 1
				sp=$(grep "type:10" "$evts_ns2" |
				     sed -n 's/.*\(sport:\)\([[:digit:]]*\).*$/\2/p;q')
				ip netns exec ${connector_ns} ./pm_nl_ctl rem token $tk id $id
				ip netns exec ${connector_ns} ./pm_nl_ctl dsf lip $addr lport $sp \
									rip $da rport $dp token $tk
			fi
			counter=$((counter + 1))
			add_nr_ns2=$((add_nr_ns2 - 1))
			id=$((id + 1))
		done
	elif [ $addr_nr_ns2 -lt 0 ]; then
		local rm_nr_ns2=$((-addr_nr_ns2))
		if [ $rm_nr_ns2 -lt 8 ]; then
			local counter=0
			local line
			pm_nl_show_endpoints ${connector_ns} | while read -r line; do
				# shellcheck disable=SC2206 # we do want to split per word
				local arr=($line)
				local nr=0

				local i
				for i in "${arr[@]}"; do
					if [ $i = "id" ]; then
						if [ $counter -eq $rm_nr_ns2 ]; then
							break
						fi
						local id rm_addr
						# rm_addr are serialized, allow the previous one to
						# complete
						id=${arr[$nr+1]}
						rm_addr=$(rm_addr_count ${listener_ns})
						pm_nl_del_endpoint ${connector_ns} $id
						wait_rm_addr ${listener_ns} ${rm_addr}
						counter=$((counter + 1))
					fi
					nr=$((nr + 1))
				done
			done
		elif [ $rm_nr_ns2 -eq 8 ]; then
			pm_nl_flush_endpoint ${connector_ns}
		elif [ $rm_nr_ns2 -eq 9 ]; then
			local addr
			if is_v6 "${connect_addr}"; then
				addr="dead:beef:1::2"
			else
				addr="10.0.1.2"
			fi
			pm_nl_del_endpoint ${connector_ns} 0 $addr
		fi
	fi

	if [ -n "${sflags}" ]; then
		sleep 1

		local netns
		for netns in "$ns1" "$ns2"; do
			local line
			pm_nl_show_endpoints $netns | while read -r line; do
				# shellcheck disable=SC2206 # we do want to split per word
				local arr=($line)
				local nr=0
				local id

				local i
				for i in "${arr[@]}"; do
					if [ $i = "id" ]; then
						id=${arr[$nr+1]}
					fi
					nr=$((nr + 1))
				done
				pm_nl_change_endpoint $netns $id $sflags
			done
		done
	fi

	wait $cpid
	local retc=$?
	wait $spid
	local rets=$?

	if [ $capture -eq 1 ]; then
	    sleep 1
	    kill $cappid
	fi

	NSTAT_HISTORY=/tmp/${listener_ns}.nstat ip netns exec ${listener_ns} \
		nstat | grep Tcp > /tmp/${listener_ns}.out
	NSTAT_HISTORY=/tmp/${connector_ns}.nstat ip netns exec ${connector_ns} \
		nstat | grep Tcp > /tmp/${connector_ns}.out

	if [ ${rets} -ne 0 ] || [ ${retc} -ne 0 ]; then
		echo " client exit code $retc, server $rets" 1>&2
		echo -e "\nnetns ${listener_ns} socket stat for ${port}:" 1>&2
		ip netns exec ${listener_ns} ss -Menita 1>&2 -o "sport = :$port"
		cat /tmp/${listener_ns}.out
		echo -e "\nnetns ${connector_ns} socket stat for ${port}:" 1>&2
		ip netns exec ${connector_ns} ss -Menita 1>&2 -o "dport = :$port"
		cat /tmp/${connector_ns}.out

		cat "$capout"
		fail_test
		return 1
	fi

	if [ "$test_link_fail" -gt 1 ];then
		check_transfer $sinfail $cout "file received by client" $trunc_size
	else
		check_transfer $sin $cout "file received by client" $trunc_size
	fi
	retc=$?
	if [ "$test_link_fail" -eq 0 ];then
		check_transfer $cin $sout "file received by server" $trunc_size
	else
		check_transfer $cinsent $sout "file received by server" $trunc_size
	fi
	rets=$?

	if [ $retc -eq 0 ] && [ $rets -eq 0 ];then
		cat "$capout"
		return 0
	fi

	cat "$capout"
	return 1
}

make_file()
{
	local name=$1
	local who=$2
	local size=$3

	dd if=/dev/urandom of="$name" bs=1024 count=$size 2> /dev/null
	echo -e "\nMPTCP_TEST_FILE_END_MARKER" >> "$name"

	echo "Created $name (size $size KB) containing data sent by $who"
}

run_tests()
{
	local listener_ns="$1"
	local connector_ns="$2"
	local connect_addr="$3"
	local test_linkfail="${4:-0}"
	local addr_nr_ns1="${5:-0}"
	local addr_nr_ns2="${6:-0}"
	local speed="${7:-fast}"
	local sflags="${8:-""}"

	local size

	# The values above 2 are reused to make test files
	# with the given sizes (KB)
	if [ "$test_linkfail" -gt 2 ]; then
		size=$test_linkfail

		if [ -z "$cinfail" ]; then
			cinfail=$(mktemp)
		fi
		make_file "$cinfail" "client" $size
	# create the input file for the failure test when
	# the first failure test run
	elif [ "$test_linkfail" -ne 0 ] && [ -z "$cinfail" ]; then
		# the client file must be considerably larger
		# of the maximum expected cwin value, or the
		# link utilization will be not predicable
		size=$((RANDOM%2))
		size=$((size+1))
		size=$((size*8192))
		size=$((size + ( RANDOM % 8192) ))

		cinfail=$(mktemp)
		make_file "$cinfail" "client" $size
	fi

	if [ "$test_linkfail" -gt 2 ]; then
		size=$test_linkfail

		if [ -z "$sinfail" ]; then
			sinfail=$(mktemp)
		fi
		make_file "$sinfail" "server" $size
	elif [ "$test_linkfail" -eq 2 ] && [ -z "$sinfail" ]; then
		size=$((RANDOM%16))
		size=$((size+1))
		size=$((size*2048))

		sinfail=$(mktemp)
		make_file "$sinfail" "server" $size
	fi

	do_transfer ${listener_ns} ${connector_ns} MPTCP MPTCP ${connect_addr} \
		${test_linkfail} ${addr_nr_ns1} ${addr_nr_ns2} ${speed} ${sflags}
}

dump_stats()
{
	echo Server ns stats
	ip netns exec $ns1 nstat -as | grep Tcp
	echo Client ns stats
	ip netns exec $ns2 nstat -as | grep Tcp
}

chk_csum_nr()
{
	local csum_ns1=${1:-0}
	local csum_ns2=${2:-0}
	local count
	local extra_msg=""
	local allow_multi_errors_ns1=0
	local allow_multi_errors_ns2=0

	if [[ "${csum_ns1}" = "+"* ]]; then
		allow_multi_errors_ns1=1
		csum_ns1=${csum_ns1:1}
	fi
	if [[ "${csum_ns2}" = "+"* ]]; then
		allow_multi_errors_ns2=1
		csum_ns2=${csum_ns2:1}
	fi

	printf "%-${nr_blank}s %s" " " "sum"
	count=$(get_counter ${ns1} "MPTcpExtDataCsumErr")
	if [ "$count" != "$csum_ns1" ]; then
		extra_msg="$extra_msg ns1=$count"
	fi
	if [ -z "$count" ]; then
		echo -n "[skip]"
	elif { [ "$count" != $csum_ns1 ] && [ $allow_multi_errors_ns1 -eq 0 ]; } ||
	   { [ "$count" -lt $csum_ns1 ] && [ $allow_multi_errors_ns1 -eq 1 ]; }; then
		echo "[fail] got $count data checksum error[s] expected $csum_ns1"
		fail_test
	else
		echo -n "[ ok ]"
	fi
	echo -n " - csum  "
	count=$(get_counter ${ns2} "MPTcpExtDataCsumErr")
	if [ "$count" != "$csum_ns2" ]; then
		extra_msg="$extra_msg ns2=$count"
	fi
	if [ -z "$count" ]; then
		echo -n "[skip]"
	elif { [ "$count" != $csum_ns2 ] && [ $allow_multi_errors_ns2 -eq 0 ]; } ||
	   { [ "$count" -lt $csum_ns2 ] && [ $allow_multi_errors_ns2 -eq 1 ]; }; then
		echo "[fail] got $count data checksum error[s] expected $csum_ns2"
		fail_test
	else
		echo -n "[ ok ]"
	fi

	echo "$extra_msg"
}

chk_fail_nr()
{
	local fail_tx=$1
	local fail_rx=$2
	local ns_invert=${3:-""}
	local count
	local ns_tx=$ns1
	local ns_rx=$ns2
	local extra_msg=""
	local allow_tx_lost=0
	local allow_rx_lost=0

	if [[ $ns_invert = "invert" ]]; then
		ns_tx=$ns2
		ns_rx=$ns1
		extra_msg=" invert"
	fi

	if [[ "${fail_tx}" = "-"* ]]; then
		allow_tx_lost=1
		fail_tx=${fail_tx:1}
	fi
	if [[ "${fail_rx}" = "-"* ]]; then
		allow_rx_lost=1
		fail_rx=${fail_rx:1}
	fi

	printf "%-${nr_blank}s %s" " " "ftx"
	count=$(get_counter ${ns_tx} "MPTcpExtMPFailTx")
	if [ "$count" != "$fail_tx" ]; then
		extra_msg="$extra_msg,tx=$count"
	fi
	if [ -z "$count" ]; then
		echo -n "[skip]"
	elif { [ "$count" != "$fail_tx" ] && [ $allow_tx_lost -eq 0 ]; } ||
	   { [ "$count" -gt "$fail_tx" ] && [ $allow_tx_lost -eq 1 ]; }; then
		echo "[fail] got $count MP_FAIL[s] TX expected $fail_tx"
		fail_test
	else
		echo -n "[ ok ]"
	fi

	echo -n " - failrx"
	count=$(get_counter ${ns_rx} "MPTcpExtMPFailRx")
	if [ "$count" != "$fail_rx" ]; then
		extra_msg="$extra_msg,rx=$count"
	fi
	if [ -z "$count" ]; then
		echo -n "[skip]"
	elif { [ "$count" != "$fail_rx" ] && [ $allow_rx_lost -eq 0 ]; } ||
	   { [ "$count" -gt "$fail_rx" ] && [ $allow_rx_lost -eq 1 ]; }; then
		echo "[fail] got $count MP_FAIL[s] RX expected $fail_rx"
		fail_test
	else
		echo -n "[ ok ]"
	fi

	echo "$extra_msg"
}

chk_fclose_nr()
{
	local fclose_tx=$1
	local fclose_rx=$2
	local ns_invert=$3
	local count
	local ns_tx=$ns2
	local ns_rx=$ns1
	local extra_msg="   "

	if [[ $ns_invert = "invert" ]]; then
		ns_tx=$ns1
		ns_rx=$ns2
		extra_msg=${extra_msg}"invert"
	fi

	printf "%-${nr_blank}s %s" " " "ctx"
	count=$(get_counter ${ns_tx} "MPTcpExtMPFastcloseTx")
	if [ -z "$count" ]; then
		echo -n "[skip]"
	elif [ "$count" != "$fclose_tx" ]; then
		extra_msg="$extra_msg,tx=$count"
		echo "[fail] got $count MP_FASTCLOSE[s] TX expected $fclose_tx"
		fail_test
	else
		echo -n "[ ok ]"
	fi

	echo -n " - fclzrx"
	count=$(get_counter ${ns_rx} "MPTcpExtMPFastcloseRx")
	if [ -z "$count" ]; then
		echo -n "[skip]"
	elif [ "$count" != "$fclose_rx" ]; then
		extra_msg="$extra_msg,rx=$count"
		echo "[fail] got $count MP_FASTCLOSE[s] RX expected $fclose_rx"
		fail_test
	else
		echo -n "[ ok ]"
	fi

	echo "$extra_msg"
}

chk_rst_nr()
{
	local rst_tx=$1
	local rst_rx=$2
	local ns_invert=${3:-""}
	local count
	local ns_tx=$ns1
	local ns_rx=$ns2
	local extra_msg=""

	if [[ $ns_invert = "invert" ]]; then
		ns_tx=$ns2
		ns_rx=$ns1
		extra_msg="   invert"
	fi

	printf "%-${nr_blank}s %s" " " "rtx"
	count=$(get_counter ${ns_tx} "MPTcpExtMPRstTx")
	if [ -z "$count" ]; then
		echo -n "[skip]"
	elif [ $count -lt $rst_tx ]; then
		echo "[fail] got $count MP_RST[s] TX expected $rst_tx"
		fail_test
	else
		echo -n "[ ok ]"
	fi

	echo -n " - rstrx "
	count=$(get_counter ${ns_rx} "MPTcpExtMPRstRx")
	if [ -z "$count" ]; then
		echo -n "[skip]"
	elif [ "$count" -lt "$rst_rx" ]; then
		echo "[fail] got $count MP_RST[s] RX expected $rst_rx"
		fail_test
	else
		echo -n "[ ok ]"
	fi

	echo "$extra_msg"
}

chk_infi_nr()
{
	local infi_tx=$1
	local infi_rx=$2
	local count

	printf "%-${nr_blank}s %s" " " "itx"
	count=$(get_counter ${ns2} "MPTcpExtInfiniteMapTx")
	if [ -z "$count" ]; then
		echo -n "[skip]"
	elif [ "$count" != "$infi_tx" ]; then
		echo "[fail] got $count infinite map[s] TX expected $infi_tx"
		fail_test
	else
		echo -n "[ ok ]"
	fi

	echo -n " - infirx"
	count=$(get_counter ${ns1} "MPTcpExtInfiniteMapRx")
	if [ -z "$count" ]; then
		echo "[skip]"
	elif [ "$count" != "$infi_rx" ]; then
		echo "[fail] got $count infinite map[s] RX expected $infi_rx"
		fail_test
	else
		echo "[ ok ]"
	fi
}

chk_join_nr()
{
	local syn_nr=$1
	local syn_ack_nr=$2
	local ack_nr=$3
	local csum_ns1=${4:-0}
	local csum_ns2=${5:-0}
	local fail_nr=${6:-0}
	local rst_nr=${7:-0}
	local infi_nr=${8:-0}
	local corrupted_pkts=${9:-0}
	local count
	local with_cookie
	local title="${TEST_NAME}"

	if [ "${corrupted_pkts}" -gt 0 ]; then
		title+=": ${corrupted_pkts} corrupted pkts"
	fi

	printf "%03u %-36s %s" "${TEST_COUNT}" "${title}" "syn"
	count=$(get_counter ${ns1} "MPTcpExtMPJoinSynRx")
	if [ -z "$count" ]; then
		echo -n "[skip]"
	elif [ "$count" != "$syn_nr" ]; then
		echo "[fail] got $count JOIN[s] syn expected $syn_nr"
		fail_test
	else
		echo -n "[ ok ]"
	fi

	echo -n " - synack"
	with_cookie=$(ip netns exec $ns2 sysctl -n net.ipv4.tcp_syncookies)
	count=$(get_counter ${ns2} "MPTcpExtMPJoinSynAckRx")
	if [ -z "$count" ]; then
		echo -n "[skip]"
	elif [ "$count" != "$syn_ack_nr" ]; then
		# simult connections exceeding the limit with cookie enabled could go up to
		# synack validation as the conn limit can be enforced reliably only after
		# the subflow creation
		if [ "$with_cookie" = 2 ] && [ "$count" -gt "$syn_ack_nr" ] && [ "$count" -le "$syn_nr" ]; then
			echo -n "[ ok ]"
		else
			echo "[fail] got $count JOIN[s] synack expected $syn_ack_nr"
			fail_test
		fi
	else
		echo -n "[ ok ]"
	fi

	echo -n " - ack"
	count=$(get_counter ${ns1} "MPTcpExtMPJoinAckRx")
	if [ -z "$count" ]; then
		echo "[skip]"
	elif [ "$count" != "$ack_nr" ]; then
		echo "[fail] got $count JOIN[s] ack expected $ack_nr"
		fail_test
	else
		echo "[ ok ]"
	fi
	if [ $validate_checksum -eq 1 ]; then
		chk_csum_nr $csum_ns1 $csum_ns2
		chk_fail_nr $fail_nr $fail_nr
		chk_rst_nr $rst_nr $rst_nr
		chk_infi_nr $infi_nr $infi_nr
	fi
}

# a negative value for 'stale_max' means no upper bound:
# for bidirectional transfer, if one peer sleep for a while
# - as these tests do - we can have a quite high number of
# stale/recover conversions, proportional to
# sleep duration/ MPTCP-level RTX interval.
chk_stale_nr()
{
	local ns=$1
	local stale_min=$2
	local stale_max=$3
	local stale_delta=$4
	local dump_stats
	local stale_nr
	local recover_nr

	printf "%-${nr_blank}s %-18s" " " "stale"

	stale_nr=$(get_counter ${ns} "MPTcpExtSubflowStale")
	recover_nr=$(get_counter ${ns} "MPTcpExtSubflowRecover")
	if [ -z "$stale_nr" ] || [ -z "$recover_nr" ]; then
		echo "[skip]"
	elif [ $stale_nr -lt $stale_min ] ||
	   { [ $stale_max -gt 0 ] && [ $stale_nr -gt $stale_max ]; } ||
	   [ $((stale_nr - recover_nr)) -ne $stale_delta ]; then
		echo "[fail] got $stale_nr stale[s] $recover_nr recover[s], " \
		     " expected stale in range [$stale_min..$stale_max]," \
		     " stale-recover delta $stale_delta "
		fail_test
		dump_stats=1
	else
		echo "[ ok ]"
	fi

	if [ "${dump_stats}" = 1 ]; then
		echo $ns stats
		ip netns exec $ns ip -s link show
		ip netns exec $ns nstat -as | grep MPTcp
	fi
}

chk_add_nr()
{
	local add_nr=$1
	local echo_nr=$2
	local port_nr=${3:-0}
	local syn_nr=${4:-$port_nr}
	local syn_ack_nr=${5:-$port_nr}
	local ack_nr=${6:-$port_nr}
	local mis_syn_nr=${7:-0}
	local mis_ack_nr=${8:-0}
	local count
	local timeout

	timeout=$(ip netns exec $ns1 sysctl -n net.mptcp.add_addr_timeout)

	printf "%-${nr_blank}s %s" " " "add"
	count=$(get_counter ${ns2} "MPTcpExtAddAddr")
	if [ -z "$count" ]; then
		echo -n "[skip]"
	# if the test configured a short timeout tolerate greater then expected
	# add addrs options, due to retransmissions
	elif [ "$count" != "$add_nr" ] && { [ "$timeout" -gt 1 ] || [ "$count" -lt "$add_nr" ]; }; then
		echo "[fail] got $count ADD_ADDR[s] expected $add_nr"
		fail_test
	else
		echo -n "[ ok ]"
	fi

	echo -n " - echo  "
<<<<<<< HEAD
	count=$(ip netns exec $ns1 nstat -as MPTcpExtEchoAdd | grep MPTcpExtEchoAdd | awk '{print $2}')
	[ -z "$count" ] && count=0
	if [ "$count" != "$echo_nr" ]; then
=======
	count=$(get_counter ${ns1} "MPTcpExtEchoAdd")
	if [ -z "$count" ]; then
		echo -n "[skip]"
	elif [ "$count" != "$echo_nr" ]; then
>>>>>>> 40f71e7c
		echo "[fail] got $count ADD_ADDR echo[s] expected $echo_nr"
		fail_test
	else
		echo -n "[ ok ]"
	fi

	if [ $port_nr -gt 0 ]; then
		echo -n " - pt "
		count=$(get_counter ${ns2} "MPTcpExtPortAdd")
		if [ -z "$count" ]; then
			echo "[skip]"
		elif [ "$count" != "$port_nr" ]; then
			echo "[fail] got $count ADD_ADDR[s] with a port-number expected $port_nr"
			fail_test
		else
			echo "[ ok ]"
		fi

		printf "%-${nr_blank}s %s" " " "syn"
		count=$(get_counter ${ns1} "MPTcpExtMPJoinPortSynRx")
		if [ -z "$count" ]; then
			echo -n "[skip]"
		elif [ "$count" != "$syn_nr" ]; then
			echo "[fail] got $count JOIN[s] syn with a different \
				port-number expected $syn_nr"
			fail_test
		else
			echo -n "[ ok ]"
		fi

		echo -n " - synack"
		count=$(get_counter ${ns2} "MPTcpExtMPJoinPortSynAckRx")
		if [ -z "$count" ]; then
			echo -n "[skip]"
		elif [ "$count" != "$syn_ack_nr" ]; then
			echo "[fail] got $count JOIN[s] synack with a different \
				port-number expected $syn_ack_nr"
			fail_test
		else
			echo -n "[ ok ]"
		fi

		echo -n " - ack"
		count=$(get_counter ${ns1} "MPTcpExtMPJoinPortAckRx")
		if [ -z "$count" ]; then
			echo "[skip]"
		elif [ "$count" != "$ack_nr" ]; then
			echo "[fail] got $count JOIN[s] ack with a different \
				port-number expected $ack_nr"
			fail_test
		else
			echo "[ ok ]"
		fi

		printf "%-${nr_blank}s %s" " " "syn"
		count=$(get_counter ${ns1} "MPTcpExtMismatchPortSynRx")
		if [ -z "$count" ]; then
			echo -n "[skip]"
		elif [ "$count" != "$mis_syn_nr" ]; then
			echo "[fail] got $count JOIN[s] syn with a mismatched \
				port-number expected $mis_syn_nr"
			fail_test
		else
			echo -n "[ ok ]"
		fi

		echo -n " - ack   "
		count=$(get_counter ${ns1} "MPTcpExtMismatchPortAckRx")
		if [ -z "$count" ]; then
			echo "[skip]"
		elif [ "$count" != "$mis_ack_nr" ]; then
			echo "[fail] got $count JOIN[s] ack with a mismatched \
				port-number expected $mis_ack_nr"
			fail_test
		else
			echo "[ ok ]"
		fi
	else
		echo ""
	fi
}

chk_add_tx_nr()
{
	local add_tx_nr=$1
	local echo_tx_nr=$2
	local timeout
	local count

	timeout=$(ip netns exec $ns1 sysctl -n net.mptcp.add_addr_timeout)

	printf "%-${nr_blank}s %s" " " "add TX"
	count=$(ip netns exec $ns1 nstat -as MPTcpExtAddAddrTx | grep MPTcpExtAddAddrTx | awk '{print $2}')
	[ -z "$count" ] && count=0

	# if the test configured a short timeout tolerate greater then expected
	# add addrs options, due to retransmissions
	if [ "$count" != "$add_tx_nr" ] && { [ "$timeout" -gt 1 ] || [ "$count" -lt "$add_tx_nr" ]; }; then
		echo "[fail] got $count ADD_ADDR[s] TX, expected $add_tx_nr"
		fail_test
	else
		echo -n "[ ok ]"
	fi

	echo -n " - echo TX "
	count=$(ip netns exec $ns2 nstat -as MPTcpExtEchoAddTx | grep MPTcpExtEchoAddTx | awk '{print $2}')
	[ -z "$count" ] && count=0
	if [ "$count" != "$echo_tx_nr" ]; then
		echo "[fail] got $count ADD_ADDR echo[s] TX, expected $echo_tx_nr"
		fail_test
	else
		echo "[ ok ]"
	fi
}

chk_rm_nr()
{
	local rm_addr_nr=$1
	local rm_subflow_nr=$2
	local invert
	local simult
	local count
	local addr_ns=$ns1
	local subflow_ns=$ns2
	local extra_msg=""

	shift 2
	while [ -n "$1" ]; do
		[ "$1" = "invert" ] && invert=true
		[ "$1" = "simult" ] && simult=true
		shift
	done

	if [ -z $invert ]; then
		addr_ns=$ns1
		subflow_ns=$ns2
	elif [ $invert = "true" ]; then
		addr_ns=$ns2
		subflow_ns=$ns1
		extra_msg="   invert"
	fi

	printf "%-${nr_blank}s %s" " " "rm "
<<<<<<< HEAD
	count=$(ip netns exec $addr_ns nstat -as MPTcpExtRmAddr | grep MPTcpExtRmAddr | awk '{print $2}')
	[ -z "$count" ] && count=0
	if [ "$count" != "$rm_addr_nr" ]; then
=======
	count=$(get_counter ${addr_ns} "MPTcpExtRmAddr")
	if [ -z "$count" ]; then
		echo -n "[skip]"
	elif [ "$count" != "$rm_addr_nr" ]; then
>>>>>>> 40f71e7c
		echo "[fail] got $count RM_ADDR[s] expected $rm_addr_nr"
		fail_test
	else
		echo -n "[ ok ]"
	fi

	echo -n " - rmsf  "
	count=$(get_counter ${subflow_ns} "MPTcpExtRmSubflow")
	if [ -z "$count" ]; then
		echo -n "[skip]"
	elif [ -n "$simult" ]; then
		local cnt suffix

		cnt=$(get_counter ${addr_ns} "MPTcpExtRmSubflow")

		# in case of simult flush, the subflow removal count on each side is
		# unreliable
		count=$((count + cnt))
		[ "$count" != "$rm_subflow_nr" ] && suffix="$count in [$rm_subflow_nr:$((rm_subflow_nr*2))]"
		if [ $count -ge "$rm_subflow_nr" ] && \
		   [ "$count" -le "$((rm_subflow_nr *2 ))" ]; then
			echo -n "[ ok ] $suffix"
		else
			echo "[fail] got $count RM_SUBFLOW[s] expected in range [$rm_subflow_nr:$((rm_subflow_nr*2))]"
			fail_test
		fi
	elif [ "$count" != "$rm_subflow_nr" ]; then
		echo "[fail] got $count RM_SUBFLOW[s] expected $rm_subflow_nr"
		fail_test
	else
		echo -n "[ ok ]"
	fi

	echo "$extra_msg"
}

chk_rm_tx_nr()
{
	local rm_addr_tx_nr=$1

	printf "%-${nr_blank}s %s" " " "rm TX "
	count=$(ip netns exec $ns2 nstat -as MPTcpExtRmAddrTx | grep MPTcpExtRmAddrTx | awk '{print $2}')
	[ -z "$count" ] && count=0
	if [ "$count" != "$rm_addr_tx_nr" ]; then
		echo "[fail] got $count RM_ADDR[s] expected $rm_addr_tx_nr"
		fail_test
	else
		echo -n "[ ok ]"
	fi

	echo "$extra_msg"
}

chk_prio_nr()
{
	local mp_prio_nr_tx=$1
	local mp_prio_nr_rx=$2
	local count

	printf "%-${nr_blank}s %s" " " "ptx"
	count=$(get_counter ${ns1} "MPTcpExtMPPrioTx")
	if [ -z "$count" ]; then
		echo -n "[skip]"
	elif [ "$count" != "$mp_prio_nr_tx" ]; then
		echo "[fail] got $count MP_PRIO[s] TX expected $mp_prio_nr_tx"
		fail_test
	else
		echo -n "[ ok ]"
	fi

	echo -n " - prx   "
	count=$(get_counter ${ns1} "MPTcpExtMPPrioRx")
	if [ -z "$count" ]; then
		echo "[skip]"
	elif [ "$count" != "$mp_prio_nr_rx" ]; then
		echo "[fail] got $count MP_PRIO[s] RX expected $mp_prio_nr_rx"
		fail_test
	else
		echo "[ ok ]"
	fi
}

chk_subflow_nr()
{
	local need_title="$1"
	local msg="$2"
	local subflow_nr=$3
	local cnt1
	local cnt2
	local dump_stats

	if [ -n "${need_title}" ]; then
		printf "%03u %-36s %s" "${TEST_COUNT}" "${TEST_NAME}" "${msg}"
	else
		printf "%-${nr_blank}s %s" " " "${msg}"
	fi

	cnt1=$(ss -N $ns1 -tOni | grep -c token)
	cnt2=$(ss -N $ns2 -tOni | grep -c token)
	if [ "$cnt1" != "$subflow_nr" ] || [ "$cnt2" != "$subflow_nr" ]; then
		echo "[fail] got $cnt1:$cnt2 subflows expected $subflow_nr"
		fail_test
		dump_stats=1
	else
		echo "[ ok ]"
	fi

	if [ "${dump_stats}" = 1 ]; then
		ss -N $ns1 -tOni
		ss -N $ns1 -tOni | grep token
		ip -n $ns1 mptcp endpoint
	fi
}

chk_mptcp_info()
{
	local nr_info=$1
	local info
	local cnt1
	local cnt2
	local dump_stats

	if [[ $nr_info = "subflows_"* ]]; then
		info="subflows"
		nr_info=${nr_info:9}
	else
		echo "[fail] unsupported argument: $nr_info"
		fail_test
		return 1
	fi

	printf "%-${nr_blank}s %-30s" " " "mptcp_info $info=$nr_info"

	cnt1=$(ss -N $ns1 -inmHM | grep "$info:" |
		sed -n 's/.*\('"$info"':\)\([[:digit:]]*\).*$/\2/p;q')
	[ -z "$cnt1" ] && cnt1=0
	cnt2=$(ss -N $ns2 -inmHM | grep "$info:" |
		sed -n 's/.*\('"$info"':\)\([[:digit:]]*\).*$/\2/p;q')
	[ -z "$cnt2" ] && cnt2=0
	if [ "$cnt1" != "$nr_info" ] || [ "$cnt2" != "$nr_info" ]; then
		echo "[fail] got $cnt1:$cnt2 $info expected $nr_info"
		fail_test
		dump_stats=1
	else
		echo "[ ok ]"
	fi

	if [ "$dump_stats" = 1 ]; then
		ss -N $ns1 -inmHM
		ss -N $ns2 -inmHM
	fi
}

chk_link_usage()
{
	local ns=$1
	local link=$2
	local out=$3
	local expected_rate=$4

	local tx_link tx_total
	tx_link=$(ip netns exec $ns cat /sys/class/net/$link/statistics/tx_bytes)
	tx_total=$(stat --format=%s $out)
	local tx_rate=$((tx_link * 100 / tx_total))
	local tolerance=5

	printf "%-${nr_blank}s %-18s" " " "link usage"
	if [ $tx_rate -lt $((expected_rate - tolerance)) ] || \
	   [ $tx_rate -gt $((expected_rate + tolerance)) ]; then
		echo "[fail] got $tx_rate% usage, expected $expected_rate%"
		fail_test
	else
		echo "[ ok ]"
	fi
}

wait_attempt_fail()
{
	local timeout_ms=$((timeout_poll * 1000))
	local time=0
	local ns=$1

	while [ $time -lt $timeout_ms ]; do
		local cnt

		cnt=$(get_counter ${ns} "TcpAttemptFails")

		[ "$cnt" = 1 ] && return 1
		time=$((time + 100))
		sleep 0.1
	done
	return 1
}

set_userspace_pm()
{
	local ns=$1

	ip netns exec $ns sysctl -q net.mptcp.pm_type=1
}

subflows_tests()
{
	if reset "no JOIN"; then
		run_tests $ns1 $ns2 10.0.1.1
		chk_join_nr 0 0 0
	fi

	# subflow limited by client
	if reset "single subflow, limited by client"; then
		pm_nl_set_limits $ns1 0 0
		pm_nl_set_limits $ns2 0 0
		pm_nl_add_endpoint $ns2 10.0.3.2 flags subflow
		run_tests $ns1 $ns2 10.0.1.1
		chk_join_nr 0 0 0
	fi

	# subflow limited by server
	if reset "single subflow, limited by server"; then
		pm_nl_set_limits $ns1 0 0
		pm_nl_set_limits $ns2 0 1
		pm_nl_add_endpoint $ns2 10.0.3.2 flags subflow
		run_tests $ns1 $ns2 10.0.1.1
		chk_join_nr 1 1 0
	fi

	# subflow
	if reset "single subflow"; then
		pm_nl_set_limits $ns1 0 1
		pm_nl_set_limits $ns2 0 1
		pm_nl_add_endpoint $ns2 10.0.3.2 flags subflow
		run_tests $ns1 $ns2 10.0.1.1
		chk_join_nr 1 1 1
	fi

	# multiple subflows
	if reset "multiple subflows"; then
		pm_nl_set_limits $ns1 0 2
		pm_nl_set_limits $ns2 0 2
		pm_nl_add_endpoint $ns2 10.0.3.2 flags subflow
		pm_nl_add_endpoint $ns2 10.0.2.2 flags subflow
		run_tests $ns1 $ns2 10.0.1.1
		chk_join_nr 2 2 2
	fi

	# multiple subflows limited by server
	if reset "multiple subflows, limited by server"; then
		pm_nl_set_limits $ns1 0 1
		pm_nl_set_limits $ns2 0 2
		pm_nl_add_endpoint $ns2 10.0.3.2 flags subflow
		pm_nl_add_endpoint $ns2 10.0.2.2 flags subflow
		run_tests $ns1 $ns2 10.0.1.1
		chk_join_nr 2 2 1
	fi

	# single subflow, dev
	if reset "single subflow, dev"; then
		pm_nl_set_limits $ns1 0 1
		pm_nl_set_limits $ns2 0 1
		pm_nl_add_endpoint $ns2 10.0.3.2 flags subflow dev ns2eth3
		run_tests $ns1 $ns2 10.0.1.1
		chk_join_nr 1 1 1
	fi
}

subflows_error_tests()
{
	# If a single subflow is configured, and matches the MPC src
	# address, no additional subflow should be created
	if reset "no MPC reuse with single endpoint"; then
		pm_nl_set_limits $ns1 0 1
		pm_nl_set_limits $ns2 0 1
		pm_nl_add_endpoint $ns2 10.0.1.2 flags subflow
		run_tests $ns1 $ns2 10.0.1.1 0 0 0 slow
		chk_join_nr 0 0 0
	fi

	# multiple subflows, with subflow creation error
	if reset_with_tcp_filter "multi subflows, with failing subflow" ns1 10.0.3.2 REJECT &&
	   continue_if mptcp_lib_kallsyms_has "mptcp_pm_subflow_check_next$"; then
		pm_nl_set_limits $ns1 0 2
		pm_nl_set_limits $ns2 0 2
		pm_nl_add_endpoint $ns2 10.0.3.2 flags subflow
		pm_nl_add_endpoint $ns2 10.0.2.2 flags subflow
		run_tests $ns1 $ns2 10.0.1.1 0 0 0 slow
		chk_join_nr 1 1 1
	fi

	# multiple subflows, with subflow timeout on MPJ
	if reset_with_tcp_filter "multi subflows, with subflow timeout" ns1 10.0.3.2 DROP &&
	   continue_if mptcp_lib_kallsyms_has "mptcp_pm_subflow_check_next$"; then
		pm_nl_set_limits $ns1 0 2
		pm_nl_set_limits $ns2 0 2
		pm_nl_add_endpoint $ns2 10.0.3.2 flags subflow
		pm_nl_add_endpoint $ns2 10.0.2.2 flags subflow
		run_tests $ns1 $ns2 10.0.1.1 0 0 0 slow
		chk_join_nr 1 1 1
	fi

	# multiple subflows, check that the endpoint corresponding to
	# closed subflow (due to reset) is not reused if additional
	# subflows are added later
	if reset_with_tcp_filter "multi subflows, fair usage on close" ns1 10.0.3.2 REJECT &&
	   continue_if mptcp_lib_kallsyms_has "mptcp_pm_subflow_check_next$"; then
		pm_nl_set_limits $ns1 0 1
		pm_nl_set_limits $ns2 0 1
		pm_nl_add_endpoint $ns2 10.0.3.2 flags subflow
		run_tests $ns1 $ns2 10.0.1.1 0 0 0 slow &

		# mpj subflow will be in TW after the reset
		wait_attempt_fail $ns2
		pm_nl_add_endpoint $ns2 10.0.2.2 flags subflow
		wait

		# additional subflow could be created only if the PM select
		# the later endpoint, skipping the already used one
		chk_join_nr 1 1 1
	fi
}

signal_address_tests()
{
	# add_address, unused
	if reset "unused signal address"; then
		pm_nl_add_endpoint $ns1 10.0.2.1 flags signal
		run_tests $ns1 $ns2 10.0.1.1
		chk_join_nr 0 0 0
		chk_add_tx_nr 1 1
		chk_add_nr 1 1
	fi

	# accept and use add_addr
	if reset "signal address"; then
		pm_nl_set_limits $ns1 0 1
		pm_nl_set_limits $ns2 1 1
		pm_nl_add_endpoint $ns1 10.0.2.1 flags signal
		run_tests $ns1 $ns2 10.0.1.1
		chk_join_nr 1 1 1
		chk_add_nr 1 1
	fi

	# accept and use add_addr with an additional subflow
	# note: signal address in server ns and local addresses in client ns must
	# belong to different subnets or one of the listed local address could be
	# used for 'add_addr' subflow
	if reset "subflow and signal"; then
		pm_nl_add_endpoint $ns1 10.0.2.1 flags signal
		pm_nl_set_limits $ns1 0 2
		pm_nl_set_limits $ns2 1 2
		pm_nl_add_endpoint $ns2 10.0.3.2 flags subflow
		run_tests $ns1 $ns2 10.0.1.1
		chk_join_nr 2 2 2
		chk_add_nr 1 1
	fi

	# accept and use add_addr with additional subflows
	if reset "multiple subflows and signal"; then
		pm_nl_set_limits $ns1 0 3
		pm_nl_add_endpoint $ns1 10.0.2.1 flags signal
		pm_nl_set_limits $ns2 1 3
		pm_nl_add_endpoint $ns2 10.0.3.2 flags subflow
		pm_nl_add_endpoint $ns2 10.0.4.2 flags subflow
		run_tests $ns1 $ns2 10.0.1.1
		chk_join_nr 3 3 3
		chk_add_nr 1 1
	fi

	# signal addresses
	if reset "signal addresses"; then
		pm_nl_set_limits $ns1 3 3
		pm_nl_add_endpoint $ns1 10.0.2.1 flags signal
		pm_nl_add_endpoint $ns1 10.0.3.1 flags signal
		pm_nl_add_endpoint $ns1 10.0.4.1 flags signal
		pm_nl_set_limits $ns2 3 3
		run_tests $ns1 $ns2 10.0.1.1
		chk_join_nr 3 3 3
		chk_add_nr 3 3
	fi

	# signal invalid addresses
	if reset "signal invalid addresses"; then
		pm_nl_set_limits $ns1 3 3
		pm_nl_add_endpoint $ns1 10.0.12.1 flags signal
		pm_nl_add_endpoint $ns1 10.0.3.1 flags signal
		pm_nl_add_endpoint $ns1 10.0.14.1 flags signal
		pm_nl_set_limits $ns2 3 3
		run_tests $ns1 $ns2 10.0.1.1
		chk_join_nr 1 1 1
		chk_add_nr 3 3
	fi

	# signal addresses race test
	if reset "signal addresses race test"; then
		pm_nl_set_limits $ns1 4 4
		pm_nl_set_limits $ns2 4 4
		pm_nl_add_endpoint $ns1 10.0.1.1 flags signal
		pm_nl_add_endpoint $ns1 10.0.2.1 flags signal
		pm_nl_add_endpoint $ns1 10.0.3.1 flags signal
		pm_nl_add_endpoint $ns1 10.0.4.1 flags signal
		pm_nl_add_endpoint $ns2 10.0.1.2 flags signal
		pm_nl_add_endpoint $ns2 10.0.2.2 flags signal
		pm_nl_add_endpoint $ns2 10.0.3.2 flags signal
		pm_nl_add_endpoint $ns2 10.0.4.2 flags signal

		# the peer could possibly miss some addr notification, allow retransmission
		ip netns exec $ns1 sysctl -q net.mptcp.add_addr_timeout=1
		run_tests $ns1 $ns2 10.0.1.1 0 0 0 slow

		# It is not directly linked to the commit introducing this
		# symbol but for the parent one which is linked anyway.
		if ! mptcp_lib_kallsyms_has "mptcp_pm_subflow_check_next$"; then
			chk_join_nr 3 3 2
			chk_add_nr 4 4
		else
			chk_join_nr 3 3 3
			# the server will not signal the address terminating
			# the MPC subflow
			chk_add_nr 3 3
		fi
	fi
}

link_failure_tests()
{
	# accept and use add_addr with additional subflows and link loss
	if reset "multiple flows, signal, link failure"; then
		# without any b/w limit each veth could spool the packets and get
		# them acked at xmit time, so that the corresponding subflow will
		# have almost always no outstanding pkts, the scheduler will pick
		# always the first subflow and we will have hard time testing
		# active backup and link switch-over.
		# Let's set some arbitrary (low) virtual link limits.
		init_shapers
		pm_nl_set_limits $ns1 0 3
		pm_nl_add_endpoint $ns1 10.0.2.1 dev ns1eth2 flags signal
		pm_nl_set_limits $ns2 1 3
		pm_nl_add_endpoint $ns2 10.0.3.2 dev ns2eth3 flags subflow
		pm_nl_add_endpoint $ns2 10.0.4.2 dev ns2eth4 flags subflow
		run_tests $ns1 $ns2 10.0.1.1 1
		chk_join_nr 3 3 3
		chk_add_nr 1 1
		chk_stale_nr $ns2 1 5 1
	fi

	# accept and use add_addr with additional subflows and link loss
	# for bidirectional transfer
	if reset "multi flows, signal, bidi, link fail"; then
		init_shapers
		pm_nl_set_limits $ns1 0 3
		pm_nl_add_endpoint $ns1 10.0.2.1 dev ns1eth2 flags signal
		pm_nl_set_limits $ns2 1 3
		pm_nl_add_endpoint $ns2 10.0.3.2 dev ns2eth3 flags subflow
		pm_nl_add_endpoint $ns2 10.0.4.2 dev ns2eth4 flags subflow
		run_tests $ns1 $ns2 10.0.1.1 2
		chk_join_nr 3 3 3
		chk_add_nr 1 1
		chk_stale_nr $ns2 1 -1 1
	fi

	# 2 subflows plus 1 backup subflow with a lossy link, backup
	# will never be used
	if reset "backup subflow unused, link failure"; then
		init_shapers
		pm_nl_set_limits $ns1 0 2
		pm_nl_add_endpoint $ns1 10.0.2.1 dev ns1eth2 flags signal
		pm_nl_set_limits $ns2 1 2
		FAILING_LINKS="1"
		pm_nl_add_endpoint $ns2 10.0.3.2 dev ns2eth3 flags subflow,backup
		run_tests $ns1 $ns2 10.0.1.1 1
		chk_join_nr 2 2 2
		chk_add_nr 1 1
		chk_link_usage $ns2 ns2eth3 $cinsent 0
	fi

	# 2 lossy links after half transfer, backup will get half of
	# the traffic
	if reset "backup flow used, multi links fail"; then
		init_shapers
		pm_nl_set_limits $ns1 0 2
		pm_nl_add_endpoint $ns1 10.0.2.1 dev ns1eth2 flags signal
		pm_nl_set_limits $ns2 1 2
		pm_nl_add_endpoint $ns2 10.0.3.2 dev ns2eth3 flags subflow,backup
		FAILING_LINKS="1 2"
		run_tests $ns1 $ns2 10.0.1.1 1
		chk_join_nr 2 2 2
		chk_add_nr 1 1
		chk_stale_nr $ns2 2 4 2
		chk_link_usage $ns2 ns2eth3 $cinsent 50
	fi

	# use a backup subflow with the first subflow on a lossy link
	# for bidirectional transfer
	if reset "backup flow used, bidi, link failure"; then
		init_shapers
		pm_nl_set_limits $ns1 0 2
		pm_nl_add_endpoint $ns1 10.0.2.1 dev ns1eth2 flags signal
		pm_nl_set_limits $ns2 1 3
		pm_nl_add_endpoint $ns2 10.0.3.2 dev ns2eth3 flags subflow,backup
		FAILING_LINKS="1 2"
		run_tests $ns1 $ns2 10.0.1.1 2
		chk_join_nr 2 2 2
		chk_add_nr 1 1
		chk_stale_nr $ns2 1 -1 2
		chk_link_usage $ns2 ns2eth3 $cinsent 50
	fi
}

add_addr_timeout_tests()
{
	# add_addr timeout
	if reset_with_add_addr_timeout "signal address, ADD_ADDR timeout"; then
		pm_nl_set_limits $ns1 0 1
		pm_nl_set_limits $ns2 1 1
		pm_nl_add_endpoint $ns1 10.0.2.1 flags signal
		run_tests $ns1 $ns2 10.0.1.1 0 0 0 slow
		chk_join_nr 1 1 1
		chk_add_tx_nr 4 4
		chk_add_nr 4 0
	fi

	# add_addr timeout IPv6
	if reset_with_add_addr_timeout "signal address, ADD_ADDR6 timeout" 6; then
		pm_nl_set_limits $ns1 0 1
		pm_nl_set_limits $ns2 1 1
		pm_nl_add_endpoint $ns1 dead:beef:2::1 flags signal
		run_tests $ns1 $ns2 dead:beef:1::1 0 0 0 slow
		chk_join_nr 1 1 1
		chk_add_nr 4 0
	fi

	# signal addresses timeout
	if reset_with_add_addr_timeout "signal addresses, ADD_ADDR timeout"; then
		pm_nl_set_limits $ns1 2 2
		pm_nl_add_endpoint $ns1 10.0.2.1 flags signal
		pm_nl_add_endpoint $ns1 10.0.3.1 flags signal
		pm_nl_set_limits $ns2 2 2
		run_tests $ns1 $ns2 10.0.1.1 0 0 0 speed_10
		chk_join_nr 2 2 2
		chk_add_nr 8 0
	fi

	# signal invalid addresses timeout
	if reset_with_add_addr_timeout "invalid address, ADD_ADDR timeout"; then
		pm_nl_set_limits $ns1 2 2
		pm_nl_add_endpoint $ns1 10.0.12.1 flags signal
		pm_nl_add_endpoint $ns1 10.0.3.1 flags signal
		pm_nl_set_limits $ns2 2 2
		run_tests $ns1 $ns2 10.0.1.1 0 0 0 speed_10
		chk_join_nr 1 1 1
		chk_add_nr 8 0
	fi
}

remove_tests()
{
	# single subflow, remove
	if reset "remove single subflow"; then
		pm_nl_set_limits $ns1 0 1
		pm_nl_set_limits $ns2 0 1
		pm_nl_add_endpoint $ns2 10.0.3.2 flags subflow
		run_tests $ns1 $ns2 10.0.1.1 0 0 -1 slow
		chk_join_nr 1 1 1
		chk_rm_tx_nr 1
		chk_rm_nr 1 1
	fi

	# multiple subflows, remove
	if reset "remove multiple subflows"; then
		pm_nl_set_limits $ns1 0 2
		pm_nl_set_limits $ns2 0 2
		pm_nl_add_endpoint $ns2 10.0.2.2 flags subflow
		pm_nl_add_endpoint $ns2 10.0.3.2 flags subflow
		run_tests $ns1 $ns2 10.0.1.1 0 0 -2 slow
		chk_join_nr 2 2 2
		chk_rm_nr 2 2
	fi

	# single address, remove
	if reset "remove single address"; then
		pm_nl_set_limits $ns1 0 1
		pm_nl_add_endpoint $ns1 10.0.2.1 flags signal
		pm_nl_set_limits $ns2 1 1
		run_tests $ns1 $ns2 10.0.1.1 0 -1 0 slow
		chk_join_nr 1 1 1
		chk_add_nr 1 1
		chk_rm_nr 1 1 invert
	fi

	# subflow and signal, remove
	if reset "remove subflow and signal"; then
		pm_nl_set_limits $ns1 0 2
		pm_nl_add_endpoint $ns1 10.0.2.1 flags signal
		pm_nl_set_limits $ns2 1 2
		pm_nl_add_endpoint $ns2 10.0.3.2 flags subflow
		run_tests $ns1 $ns2 10.0.1.1 0 -1 -1 slow
		chk_join_nr 2 2 2
		chk_add_nr 1 1
		chk_rm_nr 1 1
	fi

	# subflows and signal, remove
	if reset "remove subflows and signal"; then
		pm_nl_set_limits $ns1 0 3
		pm_nl_add_endpoint $ns1 10.0.2.1 flags signal
		pm_nl_set_limits $ns2 1 3
		pm_nl_add_endpoint $ns2 10.0.3.2 flags subflow
		pm_nl_add_endpoint $ns2 10.0.4.2 flags subflow
		run_tests $ns1 $ns2 10.0.1.1 0 -1 -2 speed_10
		chk_join_nr 3 3 3
		chk_add_nr 1 1
		chk_rm_nr 2 2
	fi

	# addresses remove
	if reset "remove addresses"; then
		pm_nl_set_limits $ns1 3 3
		pm_nl_add_endpoint $ns1 10.0.2.1 flags signal id 250
		pm_nl_add_endpoint $ns1 10.0.3.1 flags signal
		pm_nl_add_endpoint $ns1 10.0.4.1 flags signal
		pm_nl_set_limits $ns2 3 3
		run_tests $ns1 $ns2 10.0.1.1 0 -3 0 speed_10
		chk_join_nr 3 3 3
		chk_add_nr 3 3
		chk_rm_nr 3 3 invert
	fi

	# invalid addresses remove
	if reset "remove invalid addresses"; then
		pm_nl_set_limits $ns1 3 3
		pm_nl_add_endpoint $ns1 10.0.12.1 flags signal
		pm_nl_add_endpoint $ns1 10.0.3.1 flags signal
		pm_nl_add_endpoint $ns1 10.0.14.1 flags signal
		pm_nl_set_limits $ns2 3 3
		run_tests $ns1 $ns2 10.0.1.1 0 -3 0 speed_10
		chk_join_nr 1 1 1
		chk_add_nr 3 3
		chk_rm_nr 3 1 invert
	fi

	# subflows and signal, flush
	if reset "flush subflows and signal"; then
		pm_nl_set_limits $ns1 0 3
		pm_nl_add_endpoint $ns1 10.0.2.1 flags signal
		pm_nl_set_limits $ns2 1 3
		pm_nl_add_endpoint $ns2 10.0.3.2 flags subflow
		pm_nl_add_endpoint $ns2 10.0.4.2 flags subflow
		run_tests $ns1 $ns2 10.0.1.1 0 -8 -8 slow
		chk_join_nr 3 3 3
		chk_add_nr 1 1
		chk_rm_nr 1 3 invert simult
	fi

	# subflows flush
	if reset "flush subflows"; then
		pm_nl_set_limits $ns1 3 3
		pm_nl_set_limits $ns2 3 3
		pm_nl_add_endpoint $ns2 10.0.2.2 flags subflow id 150
		pm_nl_add_endpoint $ns2 10.0.3.2 flags subflow
		pm_nl_add_endpoint $ns2 10.0.4.2 flags subflow
		run_tests $ns1 $ns2 10.0.1.1 0 -8 -8 slow
		chk_join_nr 3 3 3
<<<<<<< HEAD
		chk_rm_tx_nr 0
		chk_rm_nr 0 3 simult
=======

		if mptcp_lib_kversion_ge 5.18; then
			chk_rm_nr 0 3 simult
		else
			chk_rm_nr 3 3
		fi
>>>>>>> 40f71e7c
	fi

	# addresses flush
	if reset "flush addresses"; then
		pm_nl_set_limits $ns1 3 3
		pm_nl_add_endpoint $ns1 10.0.2.1 flags signal id 250
		pm_nl_add_endpoint $ns1 10.0.3.1 flags signal
		pm_nl_add_endpoint $ns1 10.0.4.1 flags signal
		pm_nl_set_limits $ns2 3 3
		run_tests $ns1 $ns2 10.0.1.1 0 -8 -8 slow
		chk_join_nr 3 3 3
		chk_add_nr 3 3
		chk_rm_nr 3 3 invert simult
	fi

	# invalid addresses flush
	if reset "flush invalid addresses"; then
		pm_nl_set_limits $ns1 3 3
		pm_nl_add_endpoint $ns1 10.0.12.1 flags signal
		pm_nl_add_endpoint $ns1 10.0.3.1 flags signal
		pm_nl_add_endpoint $ns1 10.0.14.1 flags signal
		pm_nl_set_limits $ns2 3 3
		run_tests $ns1 $ns2 10.0.1.1 0 -8 0 slow
		chk_join_nr 1 1 1
		chk_add_nr 3 3
		chk_rm_nr 3 1 invert
	fi

	# remove id 0 subflow
	if reset "remove id 0 subflow"; then
		pm_nl_set_limits $ns1 0 1
		pm_nl_set_limits $ns2 0 1
		pm_nl_add_endpoint $ns2 10.0.3.2 flags subflow
		run_tests $ns1 $ns2 10.0.1.1 0 0 -9 slow
		chk_join_nr 1 1 1
		chk_rm_nr 1 1
	fi

	# remove id 0 address
	if reset "remove id 0 address"; then
		pm_nl_set_limits $ns1 0 1
		pm_nl_add_endpoint $ns1 10.0.2.1 flags signal
		pm_nl_set_limits $ns2 1 1
		run_tests $ns1 $ns2 10.0.1.1 0 -9 0 slow
		chk_join_nr 1 1 1
		chk_add_nr 1 1
		chk_rm_nr 1 1 invert
	fi
}

add_tests()
{
	# add single subflow
	if reset "add single subflow"; then
		pm_nl_set_limits $ns1 0 1
		pm_nl_set_limits $ns2 0 1
		run_tests $ns1 $ns2 10.0.1.1 0 0 1 slow
		chk_join_nr 1 1 1
	fi

	# add signal address
	if reset "add signal address"; then
		pm_nl_set_limits $ns1 0 1
		pm_nl_set_limits $ns2 1 1
		run_tests $ns1 $ns2 10.0.1.1 0 1 0 slow
		chk_join_nr 1 1 1
		chk_add_nr 1 1
	fi

	# add multiple subflows
	if reset "add multiple subflows"; then
		pm_nl_set_limits $ns1 0 2
		pm_nl_set_limits $ns2 0 2
		run_tests $ns1 $ns2 10.0.1.1 0 0 2 slow
		chk_join_nr 2 2 2
	fi

	# add multiple subflows IPv6
	if reset "add multiple subflows IPv6"; then
		pm_nl_set_limits $ns1 0 2
		pm_nl_set_limits $ns2 0 2
		run_tests $ns1 $ns2 dead:beef:1::1 0 0 2 slow
		chk_join_nr 2 2 2
	fi

	# add multiple addresses IPv6
	if reset "add multiple addresses IPv6"; then
		pm_nl_set_limits $ns1 0 2
		pm_nl_set_limits $ns2 2 2
		run_tests $ns1 $ns2 dead:beef:1::1 0 2 0 slow
		chk_join_nr 2 2 2
		chk_add_nr 2 2
	fi
}

ipv6_tests()
{
	# subflow IPv6
	if reset "single subflow IPv6"; then
		pm_nl_set_limits $ns1 0 1
		pm_nl_set_limits $ns2 0 1
		pm_nl_add_endpoint $ns2 dead:beef:3::2 dev ns2eth3 flags subflow
		run_tests $ns1 $ns2 dead:beef:1::1 0 0 0 slow
		chk_join_nr 1 1 1
	fi

	# add_address, unused IPv6
	if reset "unused signal address IPv6"; then
		pm_nl_add_endpoint $ns1 dead:beef:2::1 flags signal
		run_tests $ns1 $ns2 dead:beef:1::1 0 0 0 slow
		chk_join_nr 0 0 0
		chk_add_nr 1 1
	fi

	# signal address IPv6
	if reset "single address IPv6"; then
		pm_nl_set_limits $ns1 0 1
		pm_nl_add_endpoint $ns1 dead:beef:2::1 flags signal
		pm_nl_set_limits $ns2 1 1
		run_tests $ns1 $ns2 dead:beef:1::1 0 0 0 slow
		chk_join_nr 1 1 1
		chk_add_nr 1 1
	fi

	# single address IPv6, remove
	if reset "remove single address IPv6"; then
		pm_nl_set_limits $ns1 0 1
		pm_nl_add_endpoint $ns1 dead:beef:2::1 flags signal
		pm_nl_set_limits $ns2 1 1
		run_tests $ns1 $ns2 dead:beef:1::1 0 -1 0 slow
		chk_join_nr 1 1 1
		chk_add_nr 1 1
		chk_rm_nr 1 1 invert
	fi

	# subflow and signal IPv6, remove
	if reset "remove subflow and signal IPv6"; then
		pm_nl_set_limits $ns1 0 2
		pm_nl_add_endpoint $ns1 dead:beef:2::1 flags signal
		pm_nl_set_limits $ns2 1 2
		pm_nl_add_endpoint $ns2 dead:beef:3::2 dev ns2eth3 flags subflow
		run_tests $ns1 $ns2 dead:beef:1::1 0 -1 -1 slow
		chk_join_nr 2 2 2
		chk_add_nr 1 1
		chk_rm_nr 1 1
	fi
}

v4mapped_tests()
{
	# subflow IPv4-mapped to IPv4-mapped
	if reset "single subflow IPv4-mapped"; then
		pm_nl_set_limits $ns1 0 1
		pm_nl_set_limits $ns2 0 1
		pm_nl_add_endpoint $ns2 "::ffff:10.0.3.2" flags subflow
		run_tests $ns1 $ns2 "::ffff:10.0.1.1"
		chk_join_nr 1 1 1
	fi

	# signal address IPv4-mapped with IPv4-mapped sk
	if reset "signal address IPv4-mapped"; then
		pm_nl_set_limits $ns1 0 1
		pm_nl_set_limits $ns2 1 1
		pm_nl_add_endpoint $ns1 "::ffff:10.0.2.1" flags signal
		run_tests $ns1 $ns2 "::ffff:10.0.1.1"
		chk_join_nr 1 1 1
		chk_add_nr 1 1
	fi

	# subflow v4-map-v6
	if reset "single subflow v4-map-v6"; then
		pm_nl_set_limits $ns1 0 1
		pm_nl_set_limits $ns2 0 1
		pm_nl_add_endpoint $ns2 10.0.3.2 flags subflow
		run_tests $ns1 $ns2 "::ffff:10.0.1.1"
		chk_join_nr 1 1 1
	fi

	# signal address v4-map-v6
	if reset "signal address v4-map-v6"; then
		pm_nl_set_limits $ns1 0 1
		pm_nl_set_limits $ns2 1 1
		pm_nl_add_endpoint $ns1 10.0.2.1 flags signal
		run_tests $ns1 $ns2 "::ffff:10.0.1.1"
		chk_join_nr 1 1 1
		chk_add_nr 1 1
	fi

	# subflow v6-map-v4
	if reset "single subflow v6-map-v4"; then
		pm_nl_set_limits $ns1 0 1
		pm_nl_set_limits $ns2 0 1
		pm_nl_add_endpoint $ns2 "::ffff:10.0.3.2" flags subflow
		run_tests $ns1 $ns2 10.0.1.1
		chk_join_nr 1 1 1
	fi

	# signal address v6-map-v4
	if reset "signal address v6-map-v4"; then
		pm_nl_set_limits $ns1 0 1
		pm_nl_set_limits $ns2 1 1
		pm_nl_add_endpoint $ns1 "::ffff:10.0.2.1" flags signal
		run_tests $ns1 $ns2 10.0.1.1
		chk_join_nr 1 1 1
		chk_add_nr 1 1
	fi

	# no subflow IPv6 to v4 address
	if reset "no JOIN with diff families v4-v6"; then
		pm_nl_set_limits $ns1 0 1
		pm_nl_set_limits $ns2 0 1
		pm_nl_add_endpoint $ns2 dead:beef:2::2 flags subflow
		run_tests $ns1 $ns2 10.0.1.1
		chk_join_nr 0 0 0
	fi

	# no subflow IPv6 to v4 address even if v6 has a valid v4 at the end
	if reset "no JOIN with diff families v4-v6-2"; then
		pm_nl_set_limits $ns1 0 1
		pm_nl_set_limits $ns2 0 1
		pm_nl_add_endpoint $ns2 dead:beef:2::10.0.3.2 flags subflow
		run_tests $ns1 $ns2 10.0.1.1
		chk_join_nr 0 0 0
	fi

	# no subflow IPv4 to v6 address, no need to slow down too then
	if reset "no JOIN with diff families v6-v4"; then
		pm_nl_set_limits $ns1 0 1
		pm_nl_set_limits $ns2 0 1
		pm_nl_add_endpoint $ns2 10.0.3.2 flags subflow
		run_tests $ns1 $ns2 dead:beef:1::1
		chk_join_nr 0 0 0
	fi
}

mixed_tests()
{
	if reset "IPv4 sockets do not use IPv6 addresses" &&
	   continue_if mptcp_lib_kversion_ge 6.3; then
		pm_nl_set_limits $ns1 0 1
		pm_nl_set_limits $ns2 1 1
		pm_nl_add_endpoint $ns1 dead:beef:2::1 flags signal
		run_tests $ns1 $ns2 10.0.1.1 0 0 0 slow
		chk_join_nr 0 0 0
	fi

	# Need an IPv6 mptcp socket to allow subflows of both families
	if reset "simult IPv4 and IPv6 subflows" &&
	   continue_if mptcp_lib_kversion_ge 6.3; then
		pm_nl_set_limits $ns1 0 1
		pm_nl_set_limits $ns2 1 1
		pm_nl_add_endpoint $ns1 10.0.1.1 flags signal
		run_tests $ns1 $ns2 dead:beef:2::1 0 0 0 slow
		chk_join_nr 1 1 1
	fi

	# cross families subflows will not be created even in fullmesh mode
	if reset "simult IPv4 and IPv6 subflows, fullmesh 1x1" &&
	   continue_if mptcp_lib_kversion_ge 6.3; then
		pm_nl_set_limits $ns1 0 4
		pm_nl_set_limits $ns2 1 4
		pm_nl_add_endpoint $ns2 dead:beef:2::2 flags subflow,fullmesh
		pm_nl_add_endpoint $ns1 10.0.1.1 flags signal
		run_tests $ns1 $ns2 dead:beef:2::1 0 0 0 slow
		chk_join_nr 1 1 1
	fi

	# fullmesh still tries to create all the possibly subflows with
	# matching family
	if reset "simult IPv4 and IPv6 subflows, fullmesh 2x2" &&
	   continue_if mptcp_lib_kversion_ge 6.3; then
		pm_nl_set_limits $ns1 0 4
		pm_nl_set_limits $ns2 2 4
		pm_nl_add_endpoint $ns1 10.0.2.1 flags signal
		pm_nl_add_endpoint $ns1 dead:beef:2::1 flags signal
		run_tests $ns1 $ns2 dead:beef:1::1 0 0 fullmesh_1 slow
		chk_join_nr 4 4 4
	fi
}

backup_tests()
{
	# single subflow, backup
	if reset "single subflow, backup" &&
	   continue_if mptcp_lib_kallsyms_has "subflow_rebuild_header$"; then
		pm_nl_set_limits $ns1 0 1
		pm_nl_set_limits $ns2 0 1
		pm_nl_add_endpoint $ns2 10.0.3.2 flags subflow,backup
		run_tests $ns1 $ns2 10.0.1.1 0 0 0 slow nobackup
		chk_join_nr 1 1 1
		chk_prio_nr 0 1
	fi

	# single address, backup
	if reset "single address, backup" &&
	   continue_if mptcp_lib_kallsyms_has "subflow_rebuild_header$"; then
		pm_nl_set_limits $ns1 0 1
		pm_nl_add_endpoint $ns1 10.0.2.1 flags signal
		pm_nl_set_limits $ns2 1 1
		run_tests $ns1 $ns2 10.0.1.1 0 0 0 slow backup
		chk_join_nr 1 1 1
		chk_add_nr 1 1
		chk_prio_nr 1 1
	fi

	# single address with port, backup
	if reset "single address with port, backup" &&
	   continue_if mptcp_lib_kallsyms_has "subflow_rebuild_header$"; then
		pm_nl_set_limits $ns1 0 1
		pm_nl_add_endpoint $ns1 10.0.2.1 flags signal port 10100
		pm_nl_set_limits $ns2 1 1
		run_tests $ns1 $ns2 10.0.1.1 0 0 0 slow backup
		chk_join_nr 1 1 1
		chk_add_nr 1 1
		chk_prio_nr 1 1
	fi

	if reset "mpc backup" &&
	   continue_if mptcp_lib_kallsyms_doesnt_have "mptcp_subflow_send_ack$"; then
		pm_nl_add_endpoint $ns2 10.0.1.2 flags subflow,backup
		run_tests $ns1 $ns2 10.0.1.1 0 0 0 slow
		chk_join_nr 0 0 0
		chk_prio_nr 0 1
	fi

	if reset "mpc backup both sides" &&
	   continue_if mptcp_lib_kallsyms_doesnt_have "mptcp_subflow_send_ack$"; then
		pm_nl_add_endpoint $ns1 10.0.1.1 flags subflow,backup
		pm_nl_add_endpoint $ns2 10.0.1.2 flags subflow,backup
		run_tests $ns1 $ns2 10.0.1.1 0 0 0 slow
		chk_join_nr 0 0 0
		chk_prio_nr 1 1
	fi

	if reset "mpc switch to backup" &&
	   continue_if mptcp_lib_kallsyms_doesnt_have "mptcp_subflow_send_ack$"; then
		pm_nl_add_endpoint $ns2 10.0.1.2 flags subflow
		run_tests $ns1 $ns2 10.0.1.1 0 0 0 slow backup
		chk_join_nr 0 0 0
		chk_prio_nr 0 1
	fi

	if reset "mpc switch to backup both sides" &&
	   continue_if mptcp_lib_kallsyms_doesnt_have "mptcp_subflow_send_ack$"; then
		pm_nl_add_endpoint $ns1 10.0.1.1 flags subflow
		pm_nl_add_endpoint $ns2 10.0.1.2 flags subflow
		run_tests $ns1 $ns2 10.0.1.1 0 0 0 slow backup
		chk_join_nr 0 0 0
		chk_prio_nr 1 1
	fi
}

LISTENER_CREATED=15 #MPTCP_EVENT_LISTENER_CREATED
LISTENER_CLOSED=16  #MPTCP_EVENT_LISTENER_CLOSED

AF_INET=2
AF_INET6=10

verify_listener_events()
{
	local evt=$1
	local e_type=$2
	local e_family=$3
	local e_saddr=$4
	local e_sport=$5
	local type
	local family
	local saddr
	local sport
	local name

	if [ $e_type = $LISTENER_CREATED ]; then
		name="LISTENER_CREATED"
	elif [ $e_type = $LISTENER_CLOSED ]; then
		name="LISTENER_CLOSED"
	else
		name="$e_type"
	fi

	printf "%-${nr_blank}s %s %s:%s " " " "$name" "$e_saddr" "$e_sport"

	if ! mptcp_lib_kallsyms_has "mptcp_event_pm_listener$"; then
		printf "[skip]: event not supported\n"
		return
	fi

	type=$(grep "type:$e_type," $evt | sed -n 's/.*\(type:\)\([[:digit:]]*\).*$/\2/p;q')
	family=$(grep "type:$e_type," $evt | sed -n 's/.*\(family:\)\([[:digit:]]*\).*$/\2/p;q')
	sport=$(grep "type:$e_type," $evt | sed -n 's/.*\(sport:\)\([[:digit:]]*\).*$/\2/p;q')
	if [ $family ] && [ $family = $AF_INET6 ]; then
		saddr=$(grep "type:$e_type," $evt | sed -n 's/.*\(saddr6:\)\([0-9a-f:.]*\).*$/\2/p;q')
	else
		saddr=$(grep "type:$e_type," $evt | sed -n 's/.*\(saddr4:\)\([0-9.]*\).*$/\2/p;q')
	fi

	if [ $type ] && [ $type = $e_type ] &&
	   [ $family ] && [ $family = $e_family ] &&
	   [ $saddr ] && [ $saddr = $e_saddr ] &&
	   [ $sport ] && [ $sport = $e_sport ]; then
		echo "[ ok ]"
		return 0
	fi
	fail_test
	echo "[fail]"
}

add_addr_ports_tests()
{
	# signal address with port
	if reset "signal address with port"; then
		pm_nl_set_limits $ns1 0 1
		pm_nl_set_limits $ns2 1 1
		pm_nl_add_endpoint $ns1 10.0.2.1 flags signal port 10100
		run_tests $ns1 $ns2 10.0.1.1
		chk_join_nr 1 1 1
		chk_add_nr 1 1 1
	fi

	# subflow and signal with port
	if reset "subflow and signal with port"; then
		pm_nl_add_endpoint $ns1 10.0.2.1 flags signal port 10100
		pm_nl_set_limits $ns1 0 2
		pm_nl_set_limits $ns2 1 2
		pm_nl_add_endpoint $ns2 10.0.3.2 flags subflow
		run_tests $ns1 $ns2 10.0.1.1
		chk_join_nr 2 2 2
		chk_add_nr 1 1 1
	fi

	# single address with port, remove
	# pm listener events
	if reset_with_events "remove single address with port"; then
		pm_nl_set_limits $ns1 0 1
		pm_nl_add_endpoint $ns1 10.0.2.1 flags signal port 10100
		pm_nl_set_limits $ns2 1 1
		run_tests $ns1 $ns2 10.0.1.1 0 -1 0 slow
		chk_join_nr 1 1 1
		chk_add_nr 1 1 1
		chk_rm_nr 1 1 invert

		verify_listener_events $evts_ns1 $LISTENER_CREATED $AF_INET 10.0.2.1 10100
		verify_listener_events $evts_ns1 $LISTENER_CLOSED $AF_INET 10.0.2.1 10100
		kill_events_pids
	fi

	# subflow and signal with port, remove
	if reset "remove subflow and signal with port"; then
		pm_nl_set_limits $ns1 0 2
		pm_nl_add_endpoint $ns1 10.0.2.1 flags signal port 10100
		pm_nl_set_limits $ns2 1 2
		pm_nl_add_endpoint $ns2 10.0.3.2 flags subflow
		run_tests $ns1 $ns2 10.0.1.1 0 -1 -1 slow
		chk_join_nr 2 2 2
		chk_add_nr 1 1 1
		chk_rm_nr 1 1
	fi

	# subflows and signal with port, flush
	if reset "flush subflows and signal with port"; then
		pm_nl_set_limits $ns1 0 3
		pm_nl_add_endpoint $ns1 10.0.2.1 flags signal port 10100
		pm_nl_set_limits $ns2 1 3
		pm_nl_add_endpoint $ns2 10.0.3.2 flags subflow
		pm_nl_add_endpoint $ns2 10.0.4.2 flags subflow
		run_tests $ns1 $ns2 10.0.1.1 0 -8 -2 slow
		chk_join_nr 3 3 3
		chk_add_nr 1 1
		chk_rm_nr 1 3 invert simult
	fi

	# multiple addresses with port
	if reset "multiple addresses with port"; then
		pm_nl_set_limits $ns1 2 2
		pm_nl_add_endpoint $ns1 10.0.2.1 flags signal port 10100
		pm_nl_add_endpoint $ns1 10.0.3.1 flags signal port 10100
		pm_nl_set_limits $ns2 2 2
		run_tests $ns1 $ns2 10.0.1.1
		chk_join_nr 2 2 2
		chk_add_nr 2 2 2
	fi

	# multiple addresses with ports
	if reset "multiple addresses with ports"; then
		pm_nl_set_limits $ns1 2 2
		pm_nl_add_endpoint $ns1 10.0.2.1 flags signal port 10100
		pm_nl_add_endpoint $ns1 10.0.3.1 flags signal port 10101
		pm_nl_set_limits $ns2 2 2
		run_tests $ns1 $ns2 10.0.1.1
		chk_join_nr 2 2 2
		chk_add_nr 2 2 2
	fi
}

syncookies_tests()
{
	# single subflow, syncookies
	if reset_with_cookies "single subflow with syn cookies"; then
		pm_nl_set_limits $ns1 0 1
		pm_nl_set_limits $ns2 0 1
		pm_nl_add_endpoint $ns2 10.0.3.2 flags subflow
		run_tests $ns1 $ns2 10.0.1.1
		chk_join_nr 1 1 1
	fi

	# multiple subflows with syn cookies
	if reset_with_cookies "multiple subflows with syn cookies"; then
		pm_nl_set_limits $ns1 0 2
		pm_nl_set_limits $ns2 0 2
		pm_nl_add_endpoint $ns2 10.0.3.2 flags subflow
		pm_nl_add_endpoint $ns2 10.0.2.2 flags subflow
		run_tests $ns1 $ns2 10.0.1.1
		chk_join_nr 2 2 2
	fi

	# multiple subflows limited by server
	if reset_with_cookies "subflows limited by server w cookies"; then
		pm_nl_set_limits $ns1 0 1
		pm_nl_set_limits $ns2 0 2
		pm_nl_add_endpoint $ns2 10.0.3.2 flags subflow
		pm_nl_add_endpoint $ns2 10.0.2.2 flags subflow
		run_tests $ns1 $ns2 10.0.1.1
		chk_join_nr 2 1 1
	fi

	# test signal address with cookies
	if reset_with_cookies "signal address with syn cookies"; then
		pm_nl_set_limits $ns1 0 1
		pm_nl_set_limits $ns2 1 1
		pm_nl_add_endpoint $ns1 10.0.2.1 flags signal
		run_tests $ns1 $ns2 10.0.1.1
		chk_join_nr 1 1 1
		chk_add_nr 1 1
	fi

	# test cookie with subflow and signal
	if reset_with_cookies "subflow and signal w cookies"; then
		pm_nl_add_endpoint $ns1 10.0.2.1 flags signal
		pm_nl_set_limits $ns1 0 2
		pm_nl_set_limits $ns2 1 2
		pm_nl_add_endpoint $ns2 10.0.3.2 flags subflow
		run_tests $ns1 $ns2 10.0.1.1
		chk_join_nr 2 2 2
		chk_add_nr 1 1
	fi

	# accept and use add_addr with additional subflows
	if reset_with_cookies "subflows and signal w. cookies"; then
		pm_nl_set_limits $ns1 0 3
		pm_nl_add_endpoint $ns1 10.0.2.1 flags signal
		pm_nl_set_limits $ns2 1 3
		pm_nl_add_endpoint $ns2 10.0.3.2 flags subflow
		pm_nl_add_endpoint $ns2 10.0.4.2 flags subflow
		run_tests $ns1 $ns2 10.0.1.1
		chk_join_nr 3 3 3
		chk_add_nr 1 1
	fi
}

checksum_tests()
{
	# checksum test 0 0
	if reset_with_checksum 0 0; then
		pm_nl_set_limits $ns1 0 1
		pm_nl_set_limits $ns2 0 1
		run_tests $ns1 $ns2 10.0.1.1
		chk_join_nr 0 0 0
	fi

	# checksum test 1 1
	if reset_with_checksum 1 1; then
		pm_nl_set_limits $ns1 0 1
		pm_nl_set_limits $ns2 0 1
		run_tests $ns1 $ns2 10.0.1.1
		chk_join_nr 0 0 0
	fi

	# checksum test 0 1
	if reset_with_checksum 0 1; then
		pm_nl_set_limits $ns1 0 1
		pm_nl_set_limits $ns2 0 1
		run_tests $ns1 $ns2 10.0.1.1
		chk_join_nr 0 0 0
	fi

	# checksum test 1 0
	if reset_with_checksum 1 0; then
		pm_nl_set_limits $ns1 0 1
		pm_nl_set_limits $ns2 0 1
		run_tests $ns1 $ns2 10.0.1.1
		chk_join_nr 0 0 0
	fi
}

deny_join_id0_tests()
{
	# subflow allow join id0 ns1
	if reset_with_allow_join_id0 "single subflow allow join id0 ns1" 1 0; then
		pm_nl_set_limits $ns1 1 1
		pm_nl_set_limits $ns2 1 1
		pm_nl_add_endpoint $ns2 10.0.3.2 flags subflow
		run_tests $ns1 $ns2 10.0.1.1
		chk_join_nr 1 1 1
	fi

	# subflow allow join id0 ns2
	if reset_with_allow_join_id0 "single subflow allow join id0 ns2" 0 1; then
		pm_nl_set_limits $ns1 1 1
		pm_nl_set_limits $ns2 1 1
		pm_nl_add_endpoint $ns2 10.0.3.2 flags subflow
		run_tests $ns1 $ns2 10.0.1.1
		chk_join_nr 0 0 0
	fi

	# signal address allow join id0 ns1
	# ADD_ADDRs are not affected by allow_join_id0 value.
	if reset_with_allow_join_id0 "signal address allow join id0 ns1" 1 0; then
		pm_nl_set_limits $ns1 1 1
		pm_nl_set_limits $ns2 1 1
		pm_nl_add_endpoint $ns1 10.0.2.1 flags signal
		run_tests $ns1 $ns2 10.0.1.1
		chk_join_nr 1 1 1
		chk_add_nr 1 1
	fi

	# signal address allow join id0 ns2
	# ADD_ADDRs are not affected by allow_join_id0 value.
	if reset_with_allow_join_id0 "signal address allow join id0 ns2" 0 1; then
		pm_nl_set_limits $ns1 1 1
		pm_nl_set_limits $ns2 1 1
		pm_nl_add_endpoint $ns1 10.0.2.1 flags signal
		run_tests $ns1 $ns2 10.0.1.1
		chk_join_nr 1 1 1
		chk_add_nr 1 1
	fi

	# subflow and address allow join id0 ns1
	if reset_with_allow_join_id0 "subflow and address allow join id0 1" 1 0; then
		pm_nl_set_limits $ns1 2 2
		pm_nl_set_limits $ns2 2 2
		pm_nl_add_endpoint $ns1 10.0.2.1 flags signal
		pm_nl_add_endpoint $ns2 10.0.3.2 flags subflow
		run_tests $ns1 $ns2 10.0.1.1
		chk_join_nr 2 2 2
	fi

	# subflow and address allow join id0 ns2
	if reset_with_allow_join_id0 "subflow and address allow join id0 2" 0 1; then
		pm_nl_set_limits $ns1 2 2
		pm_nl_set_limits $ns2 2 2
		pm_nl_add_endpoint $ns1 10.0.2.1 flags signal
		pm_nl_add_endpoint $ns2 10.0.3.2 flags subflow
		run_tests $ns1 $ns2 10.0.1.1
		chk_join_nr 1 1 1
	fi
}

fullmesh_tests()
{
	# fullmesh 1
	# 2 fullmesh addrs in ns2, added before the connection,
	# 1 non-fullmesh addr in ns1, added during the connection.
	if reset "fullmesh test 2x1"; then
		pm_nl_set_limits $ns1 0 4
		pm_nl_set_limits $ns2 1 4
		pm_nl_add_endpoint $ns2 10.0.2.2 flags subflow,fullmesh
		pm_nl_add_endpoint $ns2 10.0.3.2 flags subflow,fullmesh
		run_tests $ns1 $ns2 10.0.1.1 0 1 0 slow
		chk_join_nr 4 4 4
		chk_add_nr 1 1
	fi

	# fullmesh 2
	# 1 non-fullmesh addr in ns1, added before the connection,
	# 1 fullmesh addr in ns2, added during the connection.
	if reset "fullmesh test 1x1"; then
		pm_nl_set_limits $ns1 1 3
		pm_nl_set_limits $ns2 1 3
		pm_nl_add_endpoint $ns1 10.0.2.1 flags signal
		run_tests $ns1 $ns2 10.0.1.1 0 0 fullmesh_1 slow
		chk_join_nr 3 3 3
		chk_add_nr 1 1
	fi

	# fullmesh 3
	# 1 non-fullmesh addr in ns1, added before the connection,
	# 2 fullmesh addrs in ns2, added during the connection.
	if reset "fullmesh test 1x2"; then
		pm_nl_set_limits $ns1 2 5
		pm_nl_set_limits $ns2 1 5
		pm_nl_add_endpoint $ns1 10.0.2.1 flags signal
		run_tests $ns1 $ns2 10.0.1.1 0 0 fullmesh_2 slow
		chk_join_nr 5 5 5
		chk_add_nr 1 1
	fi

	# fullmesh 4
	# 1 non-fullmesh addr in ns1, added before the connection,
	# 2 fullmesh addrs in ns2, added during the connection,
	# limit max_subflows to 4.
	if reset "fullmesh test 1x2, limited"; then
		pm_nl_set_limits $ns1 2 4
		pm_nl_set_limits $ns2 1 4
		pm_nl_add_endpoint $ns1 10.0.2.1 flags signal
		run_tests $ns1 $ns2 10.0.1.1 0 0 fullmesh_2 slow
		chk_join_nr 4 4 4
		chk_add_nr 1 1
	fi

	# set fullmesh flag
	if reset "set fullmesh flag test" &&
	   continue_if mptcp_lib_kversion_ge 5.18; then
		pm_nl_set_limits $ns1 4 4
		pm_nl_add_endpoint $ns1 10.0.2.1 flags subflow
		pm_nl_set_limits $ns2 4 4
		run_tests $ns1 $ns2 10.0.1.1 0 0 1 slow fullmesh
		chk_join_nr 2 2 2
		chk_rm_nr 0 1
	fi

	# set nofullmesh flag
	if reset "set nofullmesh flag test" &&
	   continue_if mptcp_lib_kversion_ge 5.18; then
		pm_nl_set_limits $ns1 4 4
		pm_nl_add_endpoint $ns1 10.0.2.1 flags subflow,fullmesh
		pm_nl_set_limits $ns2 4 4
		run_tests $ns1 $ns2 10.0.1.1 0 0 fullmesh_1 slow nofullmesh
		chk_join_nr 2 2 2
		chk_rm_nr 0 1
	fi

	# set backup,fullmesh flags
	if reset "set backup,fullmesh flags test" &&
	   continue_if mptcp_lib_kversion_ge 5.18; then
		pm_nl_set_limits $ns1 4 4
		pm_nl_add_endpoint $ns1 10.0.2.1 flags subflow
		pm_nl_set_limits $ns2 4 4
		run_tests $ns1 $ns2 10.0.1.1 0 0 1 slow backup,fullmesh
		chk_join_nr 2 2 2
		chk_prio_nr 0 1
		chk_rm_nr 0 1
	fi

	# set nobackup,nofullmesh flags
	if reset "set nobackup,nofullmesh flags test" &&
	   continue_if mptcp_lib_kversion_ge 5.18; then
		pm_nl_set_limits $ns1 4 4
		pm_nl_set_limits $ns2 4 4
		pm_nl_add_endpoint $ns2 10.0.2.2 flags subflow,backup,fullmesh
		run_tests $ns1 $ns2 10.0.1.1 0 0 0 slow nobackup,nofullmesh
		chk_join_nr 2 2 2
		chk_prio_nr 0 1
		chk_rm_nr 0 1
	fi
}

fastclose_tests()
{
	if reset_check_counter "fastclose test" "MPTcpExtMPFastcloseTx"; then
		run_tests $ns1 $ns2 10.0.1.1 1024 0 fastclose_client
		chk_join_nr 0 0 0
		chk_fclose_nr 1 1
		chk_rst_nr 1 1 invert
	fi

	if reset_check_counter "fastclose server test" "MPTcpExtMPFastcloseRx"; then
		run_tests $ns1 $ns2 10.0.1.1 1024 0 fastclose_server
		chk_join_nr 0 0 0
		chk_fclose_nr 1 1 invert
		chk_rst_nr 1 1
	fi
}

pedit_action_pkts()
{
	tc -n $ns2 -j -s action show action pedit index 100 | \
		grep "packets" | \
		sed 's/.*"packets":\([0-9]\+\),.*/\1/'
}

fail_tests()
{
	# single subflow
	if reset_with_fail "Infinite map" 1; then
		run_tests $ns1 $ns2 10.0.1.1 128
		chk_join_nr 0 0 0 +1 +0 1 0 1 "$(pedit_action_pkts)"
		chk_fail_nr 1 -1 invert
	fi

	# multiple subflows
	if reset_with_fail "MP_FAIL MP_RST" 2; then
		tc -n $ns2 qdisc add dev ns2eth1 root netem rate 1mbit delay 5
		pm_nl_set_limits $ns1 0 1
		pm_nl_set_limits $ns2 0 1
		pm_nl_add_endpoint $ns2 10.0.2.2 dev ns2eth2 flags subflow
		run_tests $ns1 $ns2 10.0.1.1 1024
		chk_join_nr 1 1 1 1 0 1 1 0 "$(pedit_action_pkts)"
	fi
}

userspace_tests()
{
	# userspace pm type prevents add_addr
	if reset "userspace pm type prevents add_addr" &&
	   continue_if mptcp_lib_has_file '/proc/sys/net/mptcp/pm_type'; then
		set_userspace_pm $ns1
		pm_nl_set_limits $ns1 0 2
		pm_nl_set_limits $ns2 0 2
		pm_nl_add_endpoint $ns1 10.0.2.1 flags signal
		run_tests $ns1 $ns2 10.0.1.1
		chk_join_nr 0 0 0
		chk_add_nr 0 0
	fi

	# userspace pm type does not echo add_addr without daemon
	if reset "userspace pm no echo w/o daemon" &&
	   continue_if mptcp_lib_has_file '/proc/sys/net/mptcp/pm_type'; then
		set_userspace_pm $ns2
		pm_nl_set_limits $ns1 0 2
		pm_nl_set_limits $ns2 0 2
		pm_nl_add_endpoint $ns1 10.0.2.1 flags signal
		run_tests $ns1 $ns2 10.0.1.1
		chk_join_nr 0 0 0
		chk_add_nr 1 0
	fi

	# userspace pm type rejects join
	if reset "userspace pm type rejects join" &&
	   continue_if mptcp_lib_has_file '/proc/sys/net/mptcp/pm_type'; then
		set_userspace_pm $ns1
		pm_nl_set_limits $ns1 1 1
		pm_nl_set_limits $ns2 1 1
		pm_nl_add_endpoint $ns2 10.0.3.2 flags subflow
		run_tests $ns1 $ns2 10.0.1.1
		chk_join_nr 1 1 0
	fi

	# userspace pm type does not send join
	if reset "userspace pm type does not send join" &&
	   continue_if mptcp_lib_has_file '/proc/sys/net/mptcp/pm_type'; then
		set_userspace_pm $ns2
		pm_nl_set_limits $ns1 1 1
		pm_nl_set_limits $ns2 1 1
		pm_nl_add_endpoint $ns2 10.0.3.2 flags subflow
		run_tests $ns1 $ns2 10.0.1.1
		chk_join_nr 0 0 0
	fi

	# userspace pm type prevents mp_prio
	if reset "userspace pm type prevents mp_prio" &&
	   continue_if mptcp_lib_has_file '/proc/sys/net/mptcp/pm_type'; then
		set_userspace_pm $ns1
		pm_nl_set_limits $ns1 1 1
		pm_nl_set_limits $ns2 1 1
		pm_nl_add_endpoint $ns2 10.0.3.2 flags subflow
		run_tests $ns1 $ns2 10.0.1.1 0 0 0 slow backup
		chk_join_nr 1 1 0
		chk_prio_nr 0 0
	fi

	# userspace pm type prevents rm_addr
	if reset "userspace pm type prevents rm_addr" &&
	   continue_if mptcp_lib_has_file '/proc/sys/net/mptcp/pm_type'; then
		set_userspace_pm $ns1
		set_userspace_pm $ns2
		pm_nl_set_limits $ns1 0 1
		pm_nl_set_limits $ns2 0 1
		pm_nl_add_endpoint $ns2 10.0.3.2 flags subflow
		run_tests $ns1 $ns2 10.0.1.1 0 0 -1 slow
		chk_join_nr 0 0 0
		chk_rm_nr 0 0
	fi

	# userspace pm add & remove address
	if reset_with_events "userspace pm add & remove address" &&
	   continue_if mptcp_lib_has_file '/proc/sys/net/mptcp/pm_type'; then
		set_userspace_pm $ns1
		pm_nl_set_limits $ns2 1 1
		run_tests $ns1 $ns2 10.0.1.1 0 userspace_1 0 slow
		chk_join_nr 1 1 1
		chk_add_nr 1 1
		chk_rm_nr 1 1 invert
		kill_events_pids
	fi

	# userspace pm create destroy subflow
	if reset_with_events "userspace pm create destroy subflow" &&
	   continue_if mptcp_lib_has_file '/proc/sys/net/mptcp/pm_type'; then
		set_userspace_pm $ns2
		pm_nl_set_limits $ns1 0 1
		run_tests $ns1 $ns2 10.0.1.1 0 0 userspace_1 slow
		chk_join_nr 1 1 1
		chk_rm_nr 1 1
		kill_events_pids
	fi
}

endpoint_tests()
{
	# subflow_rebuild_header is needed to support the implicit flag
	# userspace pm type prevents add_addr
	if reset "implicit EP" &&
	   mptcp_lib_kallsyms_has "subflow_rebuild_header$"; then
		pm_nl_set_limits $ns1 2 2
		pm_nl_set_limits $ns2 2 2
		pm_nl_add_endpoint $ns1 10.0.2.1 flags signal
		run_tests $ns1 $ns2 10.0.1.1 0 0 0 slow 2>/dev/null &

		wait_mpj $ns1
		pm_nl_check_endpoint 1 "creation" \
			$ns2 10.0.2.2 id 1 flags implicit

		pm_nl_add_endpoint $ns2 10.0.2.2 id 33
		pm_nl_check_endpoint 0 "ID change is prevented" \
			$ns2 10.0.2.2 id 1 flags implicit

		pm_nl_add_endpoint $ns2 10.0.2.2 flags signal
		pm_nl_check_endpoint 0 "modif is allowed" \
			$ns2 10.0.2.2 id 1 flags signal
		kill_tests_wait
	fi

	if reset "delete and re-add" &&
	   mptcp_lib_kallsyms_has "subflow_rebuild_header$"; then
		pm_nl_set_limits $ns1 1 1
		pm_nl_set_limits $ns2 1 1
		pm_nl_add_endpoint $ns2 10.0.2.2 id 2 dev ns2eth2 flags subflow
		run_tests $ns1 $ns2 10.0.1.1 4 0 0 speed_20 2>/dev/null &

		wait_mpj $ns2
		chk_subflow_nr needtitle "before delete" 2
		chk_mptcp_info subflows_1

		pm_nl_del_endpoint $ns2 2 10.0.2.2
		sleep 0.5
		chk_subflow_nr "" "after delete" 1
		chk_mptcp_info subflows_0

		pm_nl_add_endpoint $ns2 10.0.2.2 dev ns2eth2 flags subflow
		wait_mpj $ns2
		chk_subflow_nr "" "after re-add" 2
		chk_mptcp_info subflows_1
		kill_tests_wait
	fi
}

# [$1: error message]
usage()
{
	if [ -n "${1}" ]; then
		echo "${1}"
		ret=1
	fi

	echo "mptcp_join usage:"

	local key
	for key in "${!all_tests[@]}"; do
		echo "  -${key} ${all_tests[${key}]}"
	done

	echo "  -c capture pcap files"
	echo "  -C enable data checksum"
	echo "  -i use ip mptcp"
	echo "  -h help"

	echo "[test ids|names]"

	exit ${ret}
}


# Use a "simple" array to force an specific order we cannot have with an associative one
all_tests_sorted=(
	f@subflows_tests
	e@subflows_error_tests
	s@signal_address_tests
	l@link_failure_tests
	t@add_addr_timeout_tests
	r@remove_tests
	a@add_tests
	6@ipv6_tests
	4@v4mapped_tests
	M@mixed_tests
	b@backup_tests
	p@add_addr_ports_tests
	k@syncookies_tests
	S@checksum_tests
	d@deny_join_id0_tests
	m@fullmesh_tests
	z@fastclose_tests
	F@fail_tests
	u@userspace_tests
	I@endpoint_tests
)

all_tests_args=""
all_tests_names=()
for subtests in "${all_tests_sorted[@]}"; do
	key="${subtests%@*}"
	value="${subtests#*@}"

	all_tests_args+="${key}"
	all_tests_names+=("${value}")
	all_tests[${key}]="${value}"
done

tests=()
while getopts "${all_tests_args}cCih" opt; do
	case $opt in
		["${all_tests_args}"])
			tests+=("${all_tests[${opt}]}")
			;;
		c)
			capture=1
			;;
		C)
			checksum=1
			;;
		i)
			ip_mptcp=1
			;;
		h)
			usage
			;;
		*)
			usage "Unknown option: -${opt}"
			;;
	esac
done

shift $((OPTIND - 1))

for arg in "${@}"; do
	if [[ "${arg}" =~ ^[0-9]+$ ]]; then
		only_tests_ids+=("${arg}")
	else
		only_tests_names+=("${arg}")
	fi
done

if [ ${#tests[@]} -eq 0 ]; then
	tests=("${all_tests_names[@]}")
fi

for subtests in "${tests[@]}"; do
	"${subtests}"
done

if [ ${ret} -ne 0 ]; then
	echo
	echo "${#failed_tests[@]} failure(s) has(ve) been detected:"
	for i in $(get_failed_tests_ids); do
		echo -e "\t- ${i}: ${failed_tests[${i}]}"
	done
	echo
fi

exit $ret<|MERGE_RESOLUTION|>--- conflicted
+++ resolved
@@ -1587,16 +1587,10 @@
 	fi
 
 	echo -n " - echo  "
-<<<<<<< HEAD
-	count=$(ip netns exec $ns1 nstat -as MPTcpExtEchoAdd | grep MPTcpExtEchoAdd | awk '{print $2}')
-	[ -z "$count" ] && count=0
-	if [ "$count" != "$echo_nr" ]; then
-=======
 	count=$(get_counter ${ns1} "MPTcpExtEchoAdd")
 	if [ -z "$count" ]; then
 		echo -n "[skip]"
 	elif [ "$count" != "$echo_nr" ]; then
->>>>>>> 40f71e7c
 		echo "[fail] got $count ADD_ADDR echo[s] expected $echo_nr"
 		fail_test
 	else
@@ -1740,16 +1734,9 @@
 	fi
 
 	printf "%-${nr_blank}s %s" " " "rm "
-<<<<<<< HEAD
 	count=$(ip netns exec $addr_ns nstat -as MPTcpExtRmAddr | grep MPTcpExtRmAddr | awk '{print $2}')
 	[ -z "$count" ] && count=0
 	if [ "$count" != "$rm_addr_nr" ]; then
-=======
-	count=$(get_counter ${addr_ns} "MPTcpExtRmAddr")
-	if [ -z "$count" ]; then
-		echo -n "[skip]"
-	elif [ "$count" != "$rm_addr_nr" ]; then
->>>>>>> 40f71e7c
 		echo "[fail] got $count RM_ADDR[s] expected $rm_addr_nr"
 		fail_test
 	else
@@ -2411,17 +2398,13 @@
 		pm_nl_add_endpoint $ns2 10.0.4.2 flags subflow
 		run_tests $ns1 $ns2 10.0.1.1 0 -8 -8 slow
 		chk_join_nr 3 3 3
-<<<<<<< HEAD
-		chk_rm_tx_nr 0
-		chk_rm_nr 0 3 simult
-=======
 
 		if mptcp_lib_kversion_ge 5.18; then
+			chk_rm_tx_nr 0
 			chk_rm_nr 0 3 simult
 		else
 			chk_rm_nr 3 3
 		fi
->>>>>>> 40f71e7c
 	fi
 
 	# addresses flush
