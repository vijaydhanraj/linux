// SPDX-License-Identifier: GPL-2.0-only
#define _GNU_SOURCE

#include <errno.h>
#include <stdbool.h>
#include <stdio.h>
#include <string.h>
#include <unistd.h>
#include <sched.h>

#include <arpa/inet.h>
#include <sys/mount.h>
#include <sys/stat.h>
#include <sys/un.h>

#include <linux/err.h>
#include <linux/in.h>
#include <linux/in6.h>
#include <linux/limits.h>

#include "bpf_util.h"
#include "network_helpers.h"
#include "test_progs.h"

#ifndef IPPROTO_MPTCP
#define IPPROTO_MPTCP 262
#endif

#define clean_errno() (errno == 0 ? "None" : strerror(errno))
#define log_err(MSG, ...) ({						\
			int __save = errno;				\
			fprintf(stderr, "(%s:%d: errno: %s) " MSG "\n", \
				__FILE__, __LINE__, clean_errno(),	\
				##__VA_ARGS__);				\
			errno = __save;					\
})

struct ipv4_packet pkt_v4 = {
	.eth.h_proto = __bpf_constant_htons(ETH_P_IP),
	.iph.ihl = 5,
	.iph.protocol = IPPROTO_TCP,
	.iph.tot_len = __bpf_constant_htons(MAGIC_BYTES),
	.tcp.urg_ptr = 123,
	.tcp.doff = 5,
};

struct ipv6_packet pkt_v6 = {
	.eth.h_proto = __bpf_constant_htons(ETH_P_IPV6),
	.iph.nexthdr = IPPROTO_TCP,
	.iph.payload_len = __bpf_constant_htons(MAGIC_BYTES),
	.tcp.urg_ptr = 123,
	.tcp.doff = 5,
};

static const struct network_helper_opts default_opts;

int settimeo(int fd, int timeout_ms)
{
	struct timeval timeout = { .tv_sec = 3 };

	if (timeout_ms > 0) {
		timeout.tv_sec = timeout_ms / 1000;
		timeout.tv_usec = (timeout_ms % 1000) * 1000;
	}

	if (setsockopt(fd, SOL_SOCKET, SO_RCVTIMEO, &timeout,
		       sizeof(timeout))) {
		log_err("Failed to set SO_RCVTIMEO");
		return -1;
	}

	if (setsockopt(fd, SOL_SOCKET, SO_SNDTIMEO, &timeout,
		       sizeof(timeout))) {
		log_err("Failed to set SO_SNDTIMEO");
		return -1;
	}

	return 0;
}

#define save_errno_close(fd) ({ int __save = errno; close(fd); errno = __save; })

static int __start_server(int type, const struct sockaddr *addr, socklen_t addrlen,
			  const struct network_helper_opts *opts)
{
	int fd;

	fd = socket(addr->sa_family, type, opts->proto);
	if (fd < 0) {
		log_err("Failed to create server socket");
		return -1;
	}

	if (settimeo(fd, opts->timeout_ms))
		goto error_close;

	if (opts->post_socket_cb &&
	    opts->post_socket_cb(fd, opts->cb_opts)) {
		log_err("Failed to call post_socket_cb");
		goto error_close;
	}

	if (bind(fd, addr, addrlen) < 0) {
		log_err("Failed to bind socket");
		goto error_close;
	}

	if (type == SOCK_STREAM) {
		if (listen(fd, opts->backlog ? MAX(opts->backlog, 0) : 1) < 0) {
			log_err("Failed to listed on socket");
			goto error_close;
		}
	}

	return fd;

error_close:
	save_errno_close(fd);
	return -1;
}

int start_server_str(int family, int type, const char *addr_str, __u16 port,
		     const struct network_helper_opts *opts)
{
	struct sockaddr_storage addr;
	socklen_t addrlen;

	if (!opts)
		opts = &default_opts;

	if (make_sockaddr(family, addr_str, port, &addr, &addrlen))
		return -1;

	return __start_server(type, (struct sockaddr *)&addr, addrlen, opts);
<<<<<<< HEAD
}

int start_server(int family, int type, const char *addr_str, __u16 port,
		 int timeout_ms)
{
	struct network_helper_opts opts = {
		.timeout_ms	= timeout_ms,
	};

	return start_server_str(family, type, addr_str, port, &opts);
}

=======
}

int start_server(int family, int type, const char *addr_str, __u16 port,
		 int timeout_ms)
{
	struct network_helper_opts opts = {
		.timeout_ms	= timeout_ms,
	};

	return start_server_str(family, type, addr_str, port, &opts);
}

>>>>>>> 8400291e
static int reuseport_cb(int fd, void *opts)
{
	int on = 1;

	return setsockopt(fd, SOL_SOCKET, SO_REUSEPORT, &on, sizeof(on));
}

int *start_reuseport_server(int family, int type, const char *addr_str,
			    __u16 port, int timeout_ms, unsigned int nr_listens)
{
	struct network_helper_opts opts = {
		.timeout_ms = timeout_ms,
		.post_socket_cb = reuseport_cb,
	};
	struct sockaddr_storage addr;
	unsigned int nr_fds = 0;
	socklen_t addrlen;
	int *fds;

	if (!nr_listens)
		return NULL;

	if (make_sockaddr(family, addr_str, port, &addr, &addrlen))
		return NULL;

	fds = malloc(sizeof(*fds) * nr_listens);
	if (!fds)
		return NULL;

	fds[0] = __start_server(type, (struct sockaddr *)&addr, addrlen, &opts);
	if (fds[0] == -1)
		goto close_fds;
	nr_fds = 1;

	if (getsockname(fds[0], (struct sockaddr *)&addr, &addrlen))
		goto close_fds;

	for (; nr_fds < nr_listens; nr_fds++) {
		fds[nr_fds] = __start_server(type, (struct sockaddr *)&addr, addrlen, &opts);
		if (fds[nr_fds] == -1)
			goto close_fds;
	}

	return fds;

close_fds:
	free_fds(fds, nr_fds);
	return NULL;
}

int start_server_addr(int type, const struct sockaddr_storage *addr, socklen_t len,
		      const struct network_helper_opts *opts)
{
	if (!opts)
		opts = &default_opts;

	return __start_server(type, (struct sockaddr *)addr, len, opts);
}

void free_fds(int *fds, unsigned int nr_close_fds)
{
	if (fds) {
		while (nr_close_fds)
			close(fds[--nr_close_fds]);
		free(fds);
	}
}

int fastopen_connect(int server_fd, const char *data, unsigned int data_len,
		     int timeout_ms)
{
	struct sockaddr_storage addr;
	socklen_t addrlen = sizeof(addr);
	struct sockaddr_in *addr_in;
	int fd, ret;

	if (getsockname(server_fd, (struct sockaddr *)&addr, &addrlen)) {
		log_err("Failed to get server addr");
		return -1;
	}

	addr_in = (struct sockaddr_in *)&addr;
	fd = socket(addr_in->sin_family, SOCK_STREAM, 0);
	if (fd < 0) {
		log_err("Failed to create client socket");
		return -1;
	}

	if (settimeo(fd, timeout_ms))
		goto error_close;

	ret = sendto(fd, data, data_len, MSG_FASTOPEN, (struct sockaddr *)&addr,
		     addrlen);
	if (ret != data_len) {
		log_err("sendto(data, %u) != %d\n", data_len, ret);
		goto error_close;
	}

	return fd;

error_close:
	save_errno_close(fd);
	return -1;
}

int client_socket(int family, int type,
		  const struct network_helper_opts *opts)
{
	int fd;

	if (!opts)
		opts = &default_opts;

	fd = socket(family, type, opts->proto);
	if (fd < 0) {
		log_err("Failed to create client socket");
		return -1;
	}

	if (settimeo(fd, opts->timeout_ms))
		goto error_close;

	if (opts->post_socket_cb &&
	    opts->post_socket_cb(fd, opts->cb_opts))
		goto error_close;

	return fd;

error_close:
	save_errno_close(fd);
	return -1;
}

static int connect_fd_to_addr(int fd,
			      const struct sockaddr_storage *addr,
			      socklen_t addrlen, const bool must_fail)
{
	int ret;

	errno = 0;
	ret = connect(fd, (const struct sockaddr *)addr, addrlen);
	if (must_fail) {
		if (!ret) {
			log_err("Unexpected success to connect to server");
			return -1;
		}
		if (errno != EPERM) {
			log_err("Unexpected error from connect to server");
			return -1;
		}
	} else {
		if (ret) {
			log_err("Failed to connect to server");
			return -1;
		}
	}

	return 0;
}

int connect_to_addr(int type, const struct sockaddr_storage *addr, socklen_t addrlen,
		    const struct network_helper_opts *opts)
{
	int fd;

	if (!opts)
		opts = &default_opts;

	fd = client_socket(addr->ss_family, type, opts);
	if (fd < 0) {
		log_err("Failed to create client socket");
		return -1;
	}

	if (connect_fd_to_addr(fd, addr, addrlen, opts->must_fail))
		goto error_close;

	return fd;

error_close:
	save_errno_close(fd);
	return -1;
}

int connect_to_fd_opts(int server_fd, int type, const struct network_helper_opts *opts)
{
	struct sockaddr_storage addr;
	socklen_t addrlen;

	if (!opts)
		opts = &default_opts;

	addrlen = sizeof(addr);
	if (getsockname(server_fd, (struct sockaddr *)&addr, &addrlen)) {
		log_err("Failed to get server addr");
		return -1;
	}

<<<<<<< HEAD
	addr_in = (struct sockaddr_in *)&addr;
	fd = socket(addr_in->sin_family, type, protocol);
	if (fd < 0) {
		log_err("Failed to create client socket");
		return -1;
	}

	if (settimeo(fd, opts->timeout_ms))
		goto error_close;

	if (opts->post_socket_cb &&
	    opts->post_socket_cb(fd, opts->cb_opts))
		goto error_close;

	if (!opts->noconnect)
		if (connect_fd_to_addr(fd, &addr, addrlen, opts->must_fail))
			goto error_close;

	return fd;

error_close:
	save_errno_close(fd);
	return -1;
=======
	return connect_to_addr(type, &addr, addrlen, opts);
>>>>>>> 8400291e
}

int connect_to_fd(int server_fd, int timeout_ms)
{
	struct network_helper_opts opts = {
		.timeout_ms = timeout_ms,
	};
	int type, protocol;
	socklen_t optlen;

	optlen = sizeof(type);
	if (getsockopt(server_fd, SOL_SOCKET, SO_TYPE, &type, &optlen)) {
		log_err("getsockopt(SOL_TYPE)");
		return -1;
	}

	optlen = sizeof(protocol);
	if (getsockopt(server_fd, SOL_SOCKET, SO_PROTOCOL, &protocol, &optlen)) {
		log_err("getsockopt(SOL_PROTOCOL)");
		return -1;
	}
	opts.proto = protocol;

	return connect_to_fd_opts(server_fd, type, &opts);
}

int connect_fd_to_fd(int client_fd, int server_fd, int timeout_ms)
{
	struct sockaddr_storage addr;
	socklen_t len = sizeof(addr);

	if (settimeo(client_fd, timeout_ms))
		return -1;

	if (getsockname(server_fd, (struct sockaddr *)&addr, &len)) {
		log_err("Failed to get server addr");
		return -1;
	}

	if (connect_fd_to_addr(client_fd, &addr, len, false))
		return -1;

	return 0;
}

int make_sockaddr(int family, const char *addr_str, __u16 port,
		  struct sockaddr_storage *addr, socklen_t *len)
{
	if (family == AF_INET) {
		struct sockaddr_in *sin = (void *)addr;

		memset(addr, 0, sizeof(*sin));
		sin->sin_family = AF_INET;
		sin->sin_port = htons(port);
		if (addr_str &&
		    inet_pton(AF_INET, addr_str, &sin->sin_addr) != 1) {
			log_err("inet_pton(AF_INET, %s)", addr_str);
			return -1;
		}
		if (len)
			*len = sizeof(*sin);
		return 0;
	} else if (family == AF_INET6) {
		struct sockaddr_in6 *sin6 = (void *)addr;

		memset(addr, 0, sizeof(*sin6));
		sin6->sin6_family = AF_INET6;
		sin6->sin6_port = htons(port);
		if (addr_str &&
		    inet_pton(AF_INET6, addr_str, &sin6->sin6_addr) != 1) {
			log_err("inet_pton(AF_INET6, %s)", addr_str);
			return -1;
		}
		if (len)
			*len = sizeof(*sin6);
		return 0;
	} else if (family == AF_UNIX) {
		/* Note that we always use abstract unix sockets to avoid having
		 * to clean up leftover files.
		 */
		struct sockaddr_un *sun = (void *)addr;

		memset(addr, 0, sizeof(*sun));
		sun->sun_family = family;
		sun->sun_path[0] = 0;
		strcpy(sun->sun_path + 1, addr_str);
		if (len)
			*len = offsetof(struct sockaddr_un, sun_path) + 1 + strlen(addr_str);
		return 0;
	}
	return -1;
}

char *ping_command(int family)
{
	if (family == AF_INET6) {
		/* On some systems 'ping' doesn't support IPv6, so use ping6 if it is present. */
		if (!system("which ping6 >/dev/null 2>&1"))
			return "ping6";
		else
			return "ping -6";
	}
	return "ping";
}

struct nstoken {
	int orig_netns_fd;
};

struct nstoken *open_netns(const char *name)
{
	int nsfd;
	char nspath[PATH_MAX];
	int err;
	struct nstoken *token;

	token = calloc(1, sizeof(struct nstoken));
	if (!token) {
		log_err("Failed to malloc token");
		return NULL;
	}

	token->orig_netns_fd = open("/proc/self/ns/net", O_RDONLY);
	if (token->orig_netns_fd == -1) {
		log_err("Failed to open(/proc/self/ns/net)");
		goto fail;
	}

	snprintf(nspath, sizeof(nspath), "%s/%s", "/var/run/netns", name);
	nsfd = open(nspath, O_RDONLY | O_CLOEXEC);
	if (nsfd == -1) {
		log_err("Failed to open(%s)", nspath);
		goto fail;
	}

	err = setns(nsfd, CLONE_NEWNET);
	close(nsfd);
	if (err) {
		log_err("Failed to setns(nsfd)");
		goto fail;
	}

	return token;
fail:
	if (token->orig_netns_fd != -1)
		close(token->orig_netns_fd);
	free(token);
	return NULL;
}

void close_netns(struct nstoken *token)
{
	if (!token)
		return;

	if (setns(token->orig_netns_fd, CLONE_NEWNET))
		log_err("Failed to setns(orig_netns_fd)");
	close(token->orig_netns_fd);
	free(token);
}

int get_socket_local_port(int sock_fd)
{
	struct sockaddr_storage addr;
	socklen_t addrlen = sizeof(addr);
	int err;

	err = getsockname(sock_fd, (struct sockaddr *)&addr, &addrlen);
	if (err < 0)
		return err;

	if (addr.ss_family == AF_INET) {
		struct sockaddr_in *sin = (struct sockaddr_in *)&addr;

		return sin->sin_port;
	} else if (addr.ss_family == AF_INET6) {
		struct sockaddr_in6 *sin = (struct sockaddr_in6 *)&addr;

		return sin->sin6_port;
	}

	return -1;
}

int get_hw_ring_size(char *ifname, struct ethtool_ringparam *ring_param)
{
	struct ifreq ifr = {0};
	int sockfd, err;

	sockfd = socket(AF_INET, SOCK_DGRAM, 0);
	if (sockfd < 0)
		return -errno;

	memcpy(ifr.ifr_name, ifname, sizeof(ifr.ifr_name));

	ring_param->cmd = ETHTOOL_GRINGPARAM;
	ifr.ifr_data = (char *)ring_param;

	if (ioctl(sockfd, SIOCETHTOOL, &ifr) < 0) {
		err = errno;
		close(sockfd);
		return -err;
	}

	close(sockfd);
	return 0;
}

int set_hw_ring_size(char *ifname, struct ethtool_ringparam *ring_param)
{
	struct ifreq ifr = {0};
	int sockfd, err;

	sockfd = socket(AF_INET, SOCK_DGRAM, 0);
	if (sockfd < 0)
		return -errno;

	memcpy(ifr.ifr_name, ifname, sizeof(ifr.ifr_name));

	ring_param->cmd = ETHTOOL_SRINGPARAM;
	ifr.ifr_data = (char *)ring_param;

	if (ioctl(sockfd, SIOCETHTOOL, &ifr) < 0) {
		err = errno;
		close(sockfd);
		return -err;
	}

	close(sockfd);
	return 0;
}

struct send_recv_arg {
	int		fd;
	uint32_t	bytes;
	int		stop;
};

static void *send_recv_server(void *arg)
{
	struct send_recv_arg *a = (struct send_recv_arg *)arg;
	ssize_t nr_sent = 0, bytes = 0;
	char batch[1500];
	int err = 0, fd;

	fd = accept(a->fd, NULL, NULL);
	while (fd == -1) {
		if (errno == EINTR)
			continue;
		err = -errno;
		goto done;
	}

	if (settimeo(fd, 0)) {
		err = -errno;
		goto done;
	}

	while (bytes < a->bytes && !READ_ONCE(a->stop)) {
		nr_sent = send(fd, &batch,
			       MIN(a->bytes - bytes, sizeof(batch)), 0);
		if (nr_sent == -1 && errno == EINTR)
			continue;
		if (nr_sent == -1) {
			err = -errno;
			break;
		}
		bytes += nr_sent;
	}

	if (bytes != a->bytes) {
		log_err("send %zd expected %u", bytes, a->bytes);
		if (!err)
			err = bytes > a->bytes ? -E2BIG : -EINTR;
	}

done:
	if (fd >= 0)
		close(fd);
	if (err) {
		WRITE_ONCE(a->stop, 1);
		return ERR_PTR(err);
	}
	return NULL;
}

int send_recv_data(int lfd, int fd, uint32_t total_bytes)
{
	ssize_t nr_recv = 0, bytes = 0;
	struct send_recv_arg arg = {
		.fd	= lfd,
		.bytes	= total_bytes,
		.stop	= 0,
	};
	pthread_t srv_thread;
	void *thread_ret;
	char batch[1500];
	int err = 0;

	err = pthread_create(&srv_thread, NULL, send_recv_server, (void *)&arg);
	if (err) {
		log_err("Failed to pthread_create");
		return err;
	}

	/* recv total_bytes */
	while (bytes < total_bytes && !READ_ONCE(arg.stop)) {
		nr_recv = recv(fd, &batch,
			       MIN(total_bytes - bytes, sizeof(batch)), 0);
		if (nr_recv == -1 && errno == EINTR)
			continue;
		if (nr_recv == -1) {
			err = -errno;
			break;
		}
		bytes += nr_recv;
	}

	if (bytes != total_bytes) {
		log_err("recv %zd expected %u", bytes, total_bytes);
		if (!err)
			err = bytes > total_bytes ? -E2BIG : -EINTR;
	}

	WRITE_ONCE(arg.stop, 1);
	pthread_join(srv_thread, &thread_ret);
	if (IS_ERR(thread_ret)) {
		log_err("Failed in thread_ret %ld", PTR_ERR(thread_ret));
		err = err ? : PTR_ERR(thread_ret);
	}

	return err;
}<|MERGE_RESOLUTION|>--- conflicted
+++ resolved
@@ -132,7 +132,6 @@
 		return -1;
 
 	return __start_server(type, (struct sockaddr *)&addr, addrlen, opts);
-<<<<<<< HEAD
 }
 
 int start_server(int family, int type, const char *addr_str, __u16 port,
@@ -145,20 +144,6 @@
 	return start_server_str(family, type, addr_str, port, &opts);
 }
 
-=======
-}
-
-int start_server(int family, int type, const char *addr_str, __u16 port,
-		 int timeout_ms)
-{
-	struct network_helper_opts opts = {
-		.timeout_ms	= timeout_ms,
-	};
-
-	return start_server_str(family, type, addr_str, port, &opts);
-}
-
->>>>>>> 8400291e
 static int reuseport_cb(int fd, void *opts)
 {
 	int on = 1;
@@ -357,33 +342,7 @@
 		return -1;
 	}
 
-<<<<<<< HEAD
-	addr_in = (struct sockaddr_in *)&addr;
-	fd = socket(addr_in->sin_family, type, protocol);
-	if (fd < 0) {
-		log_err("Failed to create client socket");
-		return -1;
-	}
-
-	if (settimeo(fd, opts->timeout_ms))
-		goto error_close;
-
-	if (opts->post_socket_cb &&
-	    opts->post_socket_cb(fd, opts->cb_opts))
-		goto error_close;
-
-	if (!opts->noconnect)
-		if (connect_fd_to_addr(fd, &addr, addrlen, opts->must_fail))
-			goto error_close;
-
-	return fd;
-
-error_close:
-	save_errno_close(fd);
-	return -1;
-=======
 	return connect_to_addr(type, &addr, addrlen, opts);
->>>>>>> 8400291e
 }
 
 int connect_to_fd(int server_fd, int timeout_ms)
