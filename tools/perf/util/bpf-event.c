// SPDX-License-Identifier: GPL-2.0
#include <errno.h>
#include <stdlib.h>
#include <bpf/bpf.h>
#include <bpf/btf.h>
#include <bpf/libbpf.h>
#include <linux/btf.h>
#include <linux/err.h>
#include <linux/string.h>
#include <internal/lib.h>
#include <symbol/kallsyms.h>
#include "bpf-event.h"
#include "bpf-utils.h"
#include "debug.h"
#include "dso.h"
#include "symbol.h"
#include "machine.h"
#include "env.h"
#include "session.h"
#include "map.h"
#include "evlist.h"
#include "record.h"
#include "util/synthetic-events.h"

static int snprintf_hex(char *buf, size_t size, unsigned char *data, size_t len)
{
	int ret = 0;
	size_t i;

	for (i = 0; i < len; i++)
		ret += snprintf(buf + ret, size - ret, "%02x", data[i]);
	return ret;
}

static int machine__process_bpf_event_load(struct machine *machine,
					   union perf_event *event,
					   struct perf_sample *sample __maybe_unused)
{
	struct bpf_prog_info_node *info_node;
	struct perf_env *env = machine->env;
	struct perf_bpil *info_linear;
	int id = event->bpf.id;
	unsigned int i;

	/* perf-record, no need to handle bpf-event */
	if (env == NULL)
		return 0;

	info_node = perf_env__find_bpf_prog_info(env, id);
	if (!info_node)
		return 0;
	info_linear = info_node->info_linear;

	for (i = 0; i < info_linear->info.nr_jited_ksyms; i++) {
		u64 *addrs = (u64 *)(uintptr_t)(info_linear->info.jited_ksyms);
		u64 addr = addrs[i];
		struct map *map = maps__find(machine__kernel_maps(machine), addr);

		if (map) {
			struct dso *dso = map__dso(map);

<<<<<<< HEAD
			dso->binary_type = DSO_BINARY_TYPE__BPF_PROG_INFO;
			dso->bpf_prog.id = id;
			dso->bpf_prog.sub_id = i;
			dso->bpf_prog.env = env;
=======
			dso__set_binary_type(dso, DSO_BINARY_TYPE__BPF_PROG_INFO);
			dso__bpf_prog(dso)->id = id;
			dso__bpf_prog(dso)->sub_id = i;
			dso__bpf_prog(dso)->env = env;
>>>>>>> 0c383648
			map__put(map);
		}
	}
	return 0;
}

int machine__process_bpf(struct machine *machine, union perf_event *event,
			 struct perf_sample *sample)
{
	if (dump_trace)
		perf_event__fprintf_bpf(event, stdout);

	switch (event->bpf.type) {
	case PERF_BPF_EVENT_PROG_LOAD:
		return machine__process_bpf_event_load(machine, event, sample);

	case PERF_BPF_EVENT_PROG_UNLOAD:
		/*
		 * Do not free bpf_prog_info and btf of the program here,
		 * as annotation still need them. They will be freed at
		 * the end of the session.
		 */
		break;
	default:
		pr_debug("unexpected bpf event type of %d\n", event->bpf.type);
		break;
	}
	return 0;
}

static int perf_env__fetch_btf(struct perf_env *env,
			       u32 btf_id,
			       struct btf *btf)
{
	struct btf_node *node;
	u32 data_size;
	const void *data;

	data = btf__raw_data(btf, &data_size);

	node = malloc(data_size + sizeof(struct btf_node));
	if (!node)
		return -1;

	node->id = btf_id;
	node->data_size = data_size;
	memcpy(node->data, data, data_size);

	if (!perf_env__insert_btf(env, node)) {
		/* Insertion failed because of a duplicate. */
		free(node);
		return -1;
	}
	return 0;
}

static int synthesize_bpf_prog_name(char *buf, int size,
				    struct bpf_prog_info *info,
				    struct btf *btf,
				    u32 sub_id)
{
	u8 (*prog_tags)[BPF_TAG_SIZE] = (void *)(uintptr_t)(info->prog_tags);
	void *func_infos = (void *)(uintptr_t)(info->func_info);
	u32 sub_prog_cnt = info->nr_jited_ksyms;
	const struct bpf_func_info *finfo;
	const char *short_name = NULL;
	const struct btf_type *t;
	int name_len;

	name_len = snprintf(buf, size, "bpf_prog_");
	name_len += snprintf_hex(buf + name_len, size - name_len,
				 prog_tags[sub_id], BPF_TAG_SIZE);
	if (btf) {
		finfo = func_infos + sub_id * info->func_info_rec_size;
		t = btf__type_by_id(btf, finfo->type_id);
		short_name = btf__name_by_offset(btf, t->name_off);
	} else if (sub_id == 0 && sub_prog_cnt == 1) {
		/* no subprog */
		if (info->name[0])
			short_name = info->name;
	} else
		short_name = "F";
	if (short_name)
		name_len += snprintf(buf + name_len, size - name_len,
				     "_%s", short_name);
	return name_len;
}

/*
 * Synthesize PERF_RECORD_KSYMBOL and PERF_RECORD_BPF_EVENT for one bpf
 * program. One PERF_RECORD_BPF_EVENT is generated for the program. And
 * one PERF_RECORD_KSYMBOL is generated for each sub program.
 *
 * Returns:
 *    0 for success;
 *   -1 for failures;
 *   -2 for lack of kernel support.
 */
static int perf_event__synthesize_one_bpf_prog(struct perf_session *session,
					       perf_event__handler_t process,
					       struct machine *machine,
					       int fd,
					       union perf_event *event,
					       struct record_opts *opts)
{
	struct perf_record_ksymbol *ksymbol_event = &event->ksymbol;
	struct perf_record_bpf_event *bpf_event = &event->bpf;
	struct perf_tool *tool = session->tool;
	struct bpf_prog_info_node *info_node;
	struct perf_bpil *info_linear;
	struct bpf_prog_info *info;
	struct btf *btf = NULL;
	struct perf_env *env;
	u32 sub_prog_cnt, i;
	int err = 0;
	u64 arrays;

	/*
	 * for perf-record and perf-report use header.env;
	 * otherwise, use global perf_env.
	 */
	env = session->data ? &session->header.env : &perf_env;

	arrays = 1UL << PERF_BPIL_JITED_KSYMS;
	arrays |= 1UL << PERF_BPIL_JITED_FUNC_LENS;
	arrays |= 1UL << PERF_BPIL_FUNC_INFO;
	arrays |= 1UL << PERF_BPIL_PROG_TAGS;
	arrays |= 1UL << PERF_BPIL_JITED_INSNS;
	arrays |= 1UL << PERF_BPIL_LINE_INFO;
	arrays |= 1UL << PERF_BPIL_JITED_LINE_INFO;

	info_linear = get_bpf_prog_info_linear(fd, arrays);
	if (IS_ERR_OR_NULL(info_linear)) {
		info_linear = NULL;
		pr_debug("%s: failed to get BPF program info. aborting\n", __func__);
		return -1;
	}

	if (info_linear->info_len < offsetof(struct bpf_prog_info, prog_tags)) {
		free(info_linear);
		pr_debug("%s: the kernel is too old, aborting\n", __func__);
		return -2;
	}

	info = &info_linear->info;
	if (!info->jited_ksyms) {
		free(info_linear);
		return -1;
	}

	/* number of ksyms, func_lengths, and tags should match */
	sub_prog_cnt = info->nr_jited_ksyms;
	if (sub_prog_cnt != info->nr_prog_tags ||
	    sub_prog_cnt != info->nr_jited_func_lens) {
		free(info_linear);
		return -1;
	}

	/* check BTF func info support */
	if (info->btf_id && info->nr_func_info && info->func_info_rec_size) {
		/* btf func info number should be same as sub_prog_cnt */
		if (sub_prog_cnt != info->nr_func_info) {
			pr_debug("%s: mismatch in BPF sub program count and BTF function info count, aborting\n", __func__);
			free(info_linear);
			return -1;
		}
		btf = btf__load_from_kernel_by_id(info->btf_id);
		if (libbpf_get_error(btf)) {
			pr_debug("%s: failed to get BTF of id %u, aborting\n", __func__, info->btf_id);
			err = -1;
			goto out;
		}
		perf_env__fetch_btf(env, info->btf_id, btf);
	}

	/* Synthesize PERF_RECORD_KSYMBOL */
	for (i = 0; i < sub_prog_cnt; i++) {
		__u32 *prog_lens = (__u32 *)(uintptr_t)(info->jited_func_lens);
		__u64 *prog_addrs = (__u64 *)(uintptr_t)(info->jited_ksyms);
		int name_len;

		*ksymbol_event = (struct perf_record_ksymbol) {
			.header = {
				.type = PERF_RECORD_KSYMBOL,
				.size = offsetof(struct perf_record_ksymbol, name),
			},
			.addr = prog_addrs[i],
			.len = prog_lens[i],
			.ksym_type = PERF_RECORD_KSYMBOL_TYPE_BPF,
			.flags = 0,
		};

		name_len = synthesize_bpf_prog_name(ksymbol_event->name,
						    KSYM_NAME_LEN, info, btf, i);
		ksymbol_event->header.size += PERF_ALIGN(name_len + 1,
							 sizeof(u64));

		memset((void *)event + event->header.size, 0, machine->id_hdr_size);
		event->header.size += machine->id_hdr_size;
		err = perf_tool__process_synth_event(tool, event,
						     machine, process);
	}

	if (!opts->no_bpf_event) {
		/* Synthesize PERF_RECORD_BPF_EVENT */
		*bpf_event = (struct perf_record_bpf_event) {
			.header = {
				.type = PERF_RECORD_BPF_EVENT,
				.size = sizeof(struct perf_record_bpf_event),
			},
			.type = PERF_BPF_EVENT_PROG_LOAD,
			.flags = 0,
			.id = info->id,
		};
		memcpy(bpf_event->tag, info->tag, BPF_TAG_SIZE);
		memset((void *)event + event->header.size, 0, machine->id_hdr_size);
		event->header.size += machine->id_hdr_size;

		/* save bpf_prog_info to env */
		info_node = malloc(sizeof(struct bpf_prog_info_node));
		if (!info_node) {
			err = -1;
			goto out;
		}

		info_node->info_linear = info_linear;
		perf_env__insert_bpf_prog_info(env, info_node);
		info_linear = NULL;

		/*
		 * process after saving bpf_prog_info to env, so that
		 * required information is ready for look up
		 */
		err = perf_tool__process_synth_event(tool, event,
						     machine, process);
	}

out:
	free(info_linear);
	btf__free(btf);
	return err ? -1 : 0;
}

struct kallsyms_parse {
	union perf_event	*event;
	perf_event__handler_t	 process;
	struct machine		*machine;
	struct perf_tool	*tool;
};

static int
process_bpf_image(char *name, u64 addr, struct kallsyms_parse *data)
{
	struct machine *machine = data->machine;
	union perf_event *event = data->event;
	struct perf_record_ksymbol *ksymbol;
	int len;

	ksymbol = &event->ksymbol;

	*ksymbol = (struct perf_record_ksymbol) {
		.header = {
			.type = PERF_RECORD_KSYMBOL,
			.size = offsetof(struct perf_record_ksymbol, name),
		},
		.addr      = addr,
		.len       = page_size,
		.ksym_type = PERF_RECORD_KSYMBOL_TYPE_BPF,
		.flags     = 0,
	};

	len = scnprintf(ksymbol->name, KSYM_NAME_LEN, "%s", name);
	ksymbol->header.size += PERF_ALIGN(len + 1, sizeof(u64));
	memset((void *) event + event->header.size, 0, machine->id_hdr_size);
	event->header.size += machine->id_hdr_size;

	return perf_tool__process_synth_event(data->tool, event, machine,
					      data->process);
}

static int
kallsyms_process_symbol(void *data, const char *_name,
			char type __maybe_unused, u64 start)
{
	char disp[KSYM_NAME_LEN];
	char *module, *name;
	unsigned long id;
	int err = 0;

	module = strchr(_name, '\t');
	if (!module)
		return 0;

	/* We are going after [bpf] module ... */
	if (strcmp(module + 1, "[bpf]"))
		return 0;

	name = memdup(_name, (module - _name) + 1);
	if (!name)
		return -ENOMEM;

	name[module - _name] = 0;

	/* .. and only for trampolines and dispatchers */
	if ((sscanf(name, "bpf_trampoline_%lu", &id) == 1) ||
	    (sscanf(name, "bpf_dispatcher_%s", disp) == 1))
		err = process_bpf_image(name, start, data);

	free(name);
	return err;
}

int perf_event__synthesize_bpf_events(struct perf_session *session,
				      perf_event__handler_t process,
				      struct machine *machine,
				      struct record_opts *opts)
{
	const char *kallsyms_filename = "/proc/kallsyms";
	struct kallsyms_parse arg;
	union perf_event *event;
	__u32 id = 0;
	int err;
	int fd;

	if (opts->no_bpf_event)
		return 0;

	event = malloc(sizeof(event->bpf) + KSYM_NAME_LEN + machine->id_hdr_size);
	if (!event)
		return -1;

	/* Synthesize all the bpf programs in system. */
	while (true) {
		err = bpf_prog_get_next_id(id, &id);
		if (err) {
			if (errno == ENOENT) {
				err = 0;
				break;
			}
			pr_debug("%s: can't get next program: %s%s\n",
				 __func__, strerror(errno),
				 errno == EINVAL ? " -- kernel too old?" : "");
			/* don't report error on old kernel or EPERM  */
			err = (errno == EINVAL || errno == EPERM) ? 0 : -1;
			break;
		}
		fd = bpf_prog_get_fd_by_id(id);
		if (fd < 0) {
			pr_debug("%s: failed to get fd for prog_id %u\n",
				 __func__, id);
			continue;
		}

		err = perf_event__synthesize_one_bpf_prog(session, process,
							  machine, fd,
							  event, opts);
		close(fd);
		if (err) {
			/* do not return error for old kernel */
			if (err == -2)
				err = 0;
			break;
		}
	}

	/* Synthesize all the bpf images - trampolines/dispatchers. */
	if (symbol_conf.kallsyms_name != NULL)
		kallsyms_filename = symbol_conf.kallsyms_name;

	arg = (struct kallsyms_parse) {
		.event   = event,
		.process = process,
		.machine = machine,
		.tool    = session->tool,
	};

	if (kallsyms__parse(kallsyms_filename, &arg, kallsyms_process_symbol)) {
		pr_err("%s: failed to synthesize bpf images: %s\n",
		       __func__, strerror(errno));
	}

	free(event);
	return err;
}

static void perf_env__add_bpf_info(struct perf_env *env, u32 id)
{
	struct bpf_prog_info_node *info_node;
	struct perf_bpil *info_linear;
	struct btf *btf = NULL;
	u64 arrays;
	u32 btf_id;
	int fd;

	fd = bpf_prog_get_fd_by_id(id);
	if (fd < 0)
		return;

	arrays = 1UL << PERF_BPIL_JITED_KSYMS;
	arrays |= 1UL << PERF_BPIL_JITED_FUNC_LENS;
	arrays |= 1UL << PERF_BPIL_FUNC_INFO;
	arrays |= 1UL << PERF_BPIL_PROG_TAGS;
	arrays |= 1UL << PERF_BPIL_JITED_INSNS;
	arrays |= 1UL << PERF_BPIL_LINE_INFO;
	arrays |= 1UL << PERF_BPIL_JITED_LINE_INFO;

	info_linear = get_bpf_prog_info_linear(fd, arrays);
	if (IS_ERR_OR_NULL(info_linear)) {
		pr_debug("%s: failed to get BPF program info. aborting\n", __func__);
		goto out;
	}

	btf_id = info_linear->info.btf_id;

	info_node = malloc(sizeof(struct bpf_prog_info_node));
	if (info_node) {
		info_node->info_linear = info_linear;
		perf_env__insert_bpf_prog_info(env, info_node);
	} else
		free(info_linear);

	if (btf_id == 0)
		goto out;

	btf = btf__load_from_kernel_by_id(btf_id);
	if (libbpf_get_error(btf)) {
		pr_debug("%s: failed to get BTF of id %u, aborting\n",
			 __func__, btf_id);
		goto out;
	}
	perf_env__fetch_btf(env, btf_id, btf);

out:
	btf__free(btf);
	close(fd);
}

static int bpf_event__sb_cb(union perf_event *event, void *data)
{
	struct perf_env *env = data;

	if (event->header.type != PERF_RECORD_BPF_EVENT)
		return -1;

	switch (event->bpf.type) {
	case PERF_BPF_EVENT_PROG_LOAD:
		perf_env__add_bpf_info(env, event->bpf.id);

	case PERF_BPF_EVENT_PROG_UNLOAD:
		/*
		 * Do not free bpf_prog_info and btf of the program here,
		 * as annotation still need them. They will be freed at
		 * the end of the session.
		 */
		break;
	default:
		pr_debug("unexpected bpf event type of %d\n", event->bpf.type);
		break;
	}

	return 0;
}

int evlist__add_bpf_sb_event(struct evlist *evlist, struct perf_env *env)
{
	struct perf_event_attr attr = {
		.type	          = PERF_TYPE_SOFTWARE,
		.config           = PERF_COUNT_SW_DUMMY,
		.sample_id_all    = 1,
		.watermark        = 1,
		.bpf_event        = 1,
		.size	   = sizeof(attr), /* to capture ABI version */
	};

	/*
	 * Older gcc versions don't support designated initializers, like above,
	 * for unnamed union members, such as the following:
	 */
	attr.wakeup_watermark = 1;

	return evlist__add_sb_event(evlist, &attr, bpf_event__sb_cb, env);
}

void __bpf_event__print_bpf_prog_info(struct bpf_prog_info *info,
				      struct perf_env *env,
				      FILE *fp)
{
	__u32 *prog_lens = (__u32 *)(uintptr_t)(info->jited_func_lens);
	__u64 *prog_addrs = (__u64 *)(uintptr_t)(info->jited_ksyms);
	char name[KSYM_NAME_LEN];
	struct btf *btf = NULL;
	u32 sub_prog_cnt, i;

	sub_prog_cnt = info->nr_jited_ksyms;
	if (sub_prog_cnt != info->nr_prog_tags ||
	    sub_prog_cnt != info->nr_jited_func_lens)
		return;

	if (info->btf_id) {
		struct btf_node *node;

		node = __perf_env__find_btf(env, info->btf_id);
		if (node)
			btf = btf__new((__u8 *)(node->data),
				       node->data_size);
	}

	if (sub_prog_cnt == 1) {
		synthesize_bpf_prog_name(name, KSYM_NAME_LEN, info, btf, 0);
		fprintf(fp, "# bpf_prog_info %u: %s addr 0x%llx size %u\n",
			info->id, name, prog_addrs[0], prog_lens[0]);
		goto out;
	}

	fprintf(fp, "# bpf_prog_info %u:\n", info->id);
	for (i = 0; i < sub_prog_cnt; i++) {
		synthesize_bpf_prog_name(name, KSYM_NAME_LEN, info, btf, i);

		fprintf(fp, "# \tsub_prog %u: %s addr 0x%llx size %u\n",
			i, name, prog_addrs[i], prog_lens[i]);
	}
out:
	btf__free(btf);
}<|MERGE_RESOLUTION|>--- conflicted
+++ resolved
@@ -59,17 +59,10 @@
 		if (map) {
 			struct dso *dso = map__dso(map);
 
-<<<<<<< HEAD
-			dso->binary_type = DSO_BINARY_TYPE__BPF_PROG_INFO;
-			dso->bpf_prog.id = id;
-			dso->bpf_prog.sub_id = i;
-			dso->bpf_prog.env = env;
-=======
 			dso__set_binary_type(dso, DSO_BINARY_TYPE__BPF_PROG_INFO);
 			dso__bpf_prog(dso)->id = id;
 			dso__bpf_prog(dso)->sub_id = i;
 			dso__bpf_prog(dso)->env = env;
->>>>>>> 0c383648
 			map__put(map);
 		}
 	}
