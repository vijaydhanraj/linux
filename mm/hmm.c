// SPDX-License-Identifier: GPL-2.0-or-later
/*
 * Copyright 2013 Red Hat Inc.
 *
 * Authors: Jérôme Glisse <jglisse@redhat.com>
 */
/*
 * Refer to include/linux/hmm.h for information about heterogeneous memory
 * management or HMM for short.
 */
#include <linux/mm.h>
#include <linux/hmm.h>
#include <linux/init.h>
#include <linux/rmap.h>
#include <linux/swap.h>
#include <linux/slab.h>
#include <linux/sched.h>
#include <linux/mmzone.h>
#include <linux/pagemap.h>
#include <linux/swapops.h>
#include <linux/hugetlb.h>
#include <linux/memremap.h>
#include <linux/sched/mm.h>
#include <linux/jump_label.h>
#include <linux/dma-mapping.h>
#include <linux/mmu_notifier.h>
#include <linux/memory_hotplug.h>

static const struct mmu_notifier_ops hmm_mmu_notifier_ops;

/**
 * hmm_get_or_create - register HMM against an mm (HMM internal)
 *
 * @mm: mm struct to attach to
 * Returns: returns an HMM object, either by referencing the existing
 *          (per-process) object, or by creating a new one.
 *
 * This is not intended to be used directly by device drivers. If mm already
 * has an HMM struct then it get a reference on it and returns it. Otherwise
 * it allocates an HMM struct, initializes it, associate it with the mm and
 * returns it.
 */
static struct hmm *hmm_get_or_create(struct mm_struct *mm)
{
	struct hmm *hmm;

	lockdep_assert_held_exclusive(&mm->mmap_sem);

	/* Abuse the page_table_lock to also protect mm->hmm. */
	spin_lock(&mm->page_table_lock);
	hmm = mm->hmm;
	if (mm->hmm && kref_get_unless_zero(&mm->hmm->kref))
		goto out_unlock;
	spin_unlock(&mm->page_table_lock);

	hmm = kmalloc(sizeof(*hmm), GFP_KERNEL);
	if (!hmm)
		return NULL;
	init_waitqueue_head(&hmm->wq);
	INIT_LIST_HEAD(&hmm->mirrors);
	init_rwsem(&hmm->mirrors_sem);
	hmm->mmu_notifier.ops = NULL;
	INIT_LIST_HEAD(&hmm->ranges);
	spin_lock_init(&hmm->ranges_lock);
	kref_init(&hmm->kref);
	hmm->notifiers = 0;
	hmm->mm = mm;

	hmm->mmu_notifier.ops = &hmm_mmu_notifier_ops;
	if (__mmu_notifier_register(&hmm->mmu_notifier, mm)) {
		kfree(hmm);
		return NULL;
	}

	mmgrab(hmm->mm);

	/*
	 * We hold the exclusive mmap_sem here so we know that mm->hmm is
	 * still NULL or 0 kref, and is safe to update.
	 */
	spin_lock(&mm->page_table_lock);
	mm->hmm = hmm;

out_unlock:
	spin_unlock(&mm->page_table_lock);
	return hmm;
}

static void hmm_free_rcu(struct rcu_head *rcu)
{
	struct hmm *hmm = container_of(rcu, struct hmm, rcu);

	mmdrop(hmm->mm);
	kfree(hmm);
}

static void hmm_free(struct kref *kref)
{
	struct hmm *hmm = container_of(kref, struct hmm, kref);

	spin_lock(&hmm->mm->page_table_lock);
	if (hmm->mm->hmm == hmm)
		hmm->mm->hmm = NULL;
	spin_unlock(&hmm->mm->page_table_lock);

	mmu_notifier_unregister_no_release(&hmm->mmu_notifier, hmm->mm);
	mmu_notifier_call_srcu(&hmm->rcu, hmm_free_rcu);
}

static inline void hmm_put(struct hmm *hmm)
{
	kref_put(&hmm->kref, hmm_free);
}

static void hmm_release(struct mmu_notifier *mn, struct mm_struct *mm)
{
	struct hmm *hmm = container_of(mn, struct hmm, mmu_notifier);
	struct hmm_mirror *mirror;

	/* Bail out if hmm is in the process of being freed */
	if (!kref_get_unless_zero(&hmm->kref))
		return;

	/*
	 * Since hmm_range_register() holds the mmget() lock hmm_release() is
	 * prevented as long as a range exists.
	 */
	WARN_ON(!list_empty_careful(&hmm->ranges));

	down_read(&hmm->mirrors_sem);
	list_for_each_entry(mirror, &hmm->mirrors, list) {
		/*
		 * Note: The driver is not allowed to trigger
		 * hmm_mirror_unregister() from this thread.
		 */
		if (mirror->ops->release)
			mirror->ops->release(mirror);
	}
	up_read(&hmm->mirrors_sem);

	hmm_put(hmm);
}

static void notifiers_decrement(struct hmm *hmm)
{
	unsigned long flags;

	spin_lock_irqsave(&hmm->ranges_lock, flags);
	hmm->notifiers--;
	if (!hmm->notifiers) {
		struct hmm_range *range;

		list_for_each_entry(range, &hmm->ranges, list) {
			if (range->valid)
				continue;
			range->valid = true;
		}
		wake_up_all(&hmm->wq);
	}
	spin_unlock_irqrestore(&hmm->ranges_lock, flags);
}

static int hmm_invalidate_range_start(struct mmu_notifier *mn,
			const struct mmu_notifier_range *nrange)
{
	struct hmm *hmm = container_of(mn, struct hmm, mmu_notifier);
	struct hmm_mirror *mirror;
	struct hmm_update update;
	struct hmm_range *range;
	unsigned long flags;
	int ret = 0;

	if (!kref_get_unless_zero(&hmm->kref))
		return 0;

	update.start = nrange->start;
	update.end = nrange->end;
	update.event = HMM_UPDATE_INVALIDATE;
	update.blockable = mmu_notifier_range_blockable(nrange);

	spin_lock_irqsave(&hmm->ranges_lock, flags);
	hmm->notifiers++;
	list_for_each_entry(range, &hmm->ranges, list) {
		if (update.end < range->start || update.start >= range->end)
			continue;

		range->valid = false;
	}
	spin_unlock_irqrestore(&hmm->ranges_lock, flags);

	if (mmu_notifier_range_blockable(nrange))
		down_read(&hmm->mirrors_sem);
	else if (!down_read_trylock(&hmm->mirrors_sem)) {
		ret = -EAGAIN;
		goto out;
	}

	list_for_each_entry(mirror, &hmm->mirrors, list) {
		int rc;

		rc = mirror->ops->sync_cpu_device_pagetables(mirror, &update);
		if (rc) {
			if (WARN_ON(update.blockable || rc != -EAGAIN))
				continue;
			ret = -EAGAIN;
			break;
		}
	}
	up_read(&hmm->mirrors_sem);

out:
	if (ret)
		notifiers_decrement(hmm);
	hmm_put(hmm);
	return ret;
}

static void hmm_invalidate_range_end(struct mmu_notifier *mn,
			const struct mmu_notifier_range *nrange)
{
	struct hmm *hmm = container_of(mn, struct hmm, mmu_notifier);

	if (!kref_get_unless_zero(&hmm->kref))
		return;

	notifiers_decrement(hmm);
	hmm_put(hmm);
}

static const struct mmu_notifier_ops hmm_mmu_notifier_ops = {
	.release		= hmm_release,
	.invalidate_range_start	= hmm_invalidate_range_start,
	.invalidate_range_end	= hmm_invalidate_range_end,
};

/*
 * hmm_mirror_register() - register a mirror against an mm
 *
 * @mirror: new mirror struct to register
 * @mm: mm to register against
 * Return: 0 on success, -ENOMEM if no memory, -EINVAL if invalid arguments
 *
 * To start mirroring a process address space, the device driver must register
 * an HMM mirror struct.
 */
int hmm_mirror_register(struct hmm_mirror *mirror, struct mm_struct *mm)
{
	lockdep_assert_held_exclusive(&mm->mmap_sem);

	/* Sanity check */
	if (!mm || !mirror || !mirror->ops)
		return -EINVAL;

	mirror->hmm = hmm_get_or_create(mm);
	if (!mirror->hmm)
		return -ENOMEM;

	down_write(&mirror->hmm->mirrors_sem);
	list_add(&mirror->list, &mirror->hmm->mirrors);
	up_write(&mirror->hmm->mirrors_sem);

	return 0;
}
EXPORT_SYMBOL(hmm_mirror_register);

/*
 * hmm_mirror_unregister() - unregister a mirror
 *
 * @mirror: mirror struct to unregister
 *
 * Stop mirroring a process address space, and cleanup.
 */
void hmm_mirror_unregister(struct hmm_mirror *mirror)
{
	struct hmm *hmm = mirror->hmm;

	down_write(&hmm->mirrors_sem);
	list_del(&mirror->list);
	up_write(&hmm->mirrors_sem);
	hmm_put(hmm);
}
EXPORT_SYMBOL(hmm_mirror_unregister);

struct hmm_vma_walk {
	struct hmm_range	*range;
	struct dev_pagemap	*pgmap;
	unsigned long		last;
	bool			fault;
	bool			block;
};

static int hmm_vma_do_fault(struct mm_walk *walk, unsigned long addr,
			    bool write_fault, uint64_t *pfn)
{
	unsigned int flags = FAULT_FLAG_REMOTE;
	struct hmm_vma_walk *hmm_vma_walk = walk->private;
	struct hmm_range *range = hmm_vma_walk->range;
	struct vm_area_struct *vma = walk->vma;
	vm_fault_t ret;

	flags |= hmm_vma_walk->block ? 0 : FAULT_FLAG_ALLOW_RETRY;
	flags |= write_fault ? FAULT_FLAG_WRITE : 0;
	ret = handle_mm_fault(vma, addr, flags);
	if (ret & VM_FAULT_RETRY)
		return -EAGAIN;
	if (ret & VM_FAULT_ERROR) {
		*pfn = range->values[HMM_PFN_ERROR];
		return -EFAULT;
	}

	return -EBUSY;
}

static int hmm_pfns_bad(unsigned long addr,
			unsigned long end,
			struct mm_walk *walk)
{
	struct hmm_vma_walk *hmm_vma_walk = walk->private;
	struct hmm_range *range = hmm_vma_walk->range;
	uint64_t *pfns = range->pfns;
	unsigned long i;

	i = (addr - range->start) >> PAGE_SHIFT;
	for (; addr < end; addr += PAGE_SIZE, i++)
		pfns[i] = range->values[HMM_PFN_ERROR];

	return 0;
}

/*
 * hmm_vma_walk_hole() - handle a range lacking valid pmd or pte(s)
 * @start: range virtual start address (inclusive)
 * @end: range virtual end address (exclusive)
 * @fault: should we fault or not ?
 * @write_fault: write fault ?
 * @walk: mm_walk structure
 * Return: 0 on success, -EBUSY after page fault, or page fault error
 *
 * This function will be called whenever pmd_none() or pte_none() returns true,
 * or whenever there is no page directory covering the virtual address range.
 */
static int hmm_vma_walk_hole_(unsigned long addr, unsigned long end,
			      bool fault, bool write_fault,
			      struct mm_walk *walk)
{
	struct hmm_vma_walk *hmm_vma_walk = walk->private;
	struct hmm_range *range = hmm_vma_walk->range;
	uint64_t *pfns = range->pfns;
	unsigned long i, page_size;

	hmm_vma_walk->last = addr;
	page_size = hmm_range_page_size(range);
	i = (addr - range->start) >> range->page_shift;

	for (; addr < end; addr += page_size, i++) {
		pfns[i] = range->values[HMM_PFN_NONE];
		if (fault || write_fault) {
			int ret;

			ret = hmm_vma_do_fault(walk, addr, write_fault,
					       &pfns[i]);
			if (ret != -EBUSY)
				return ret;
		}
	}

	return (fault || write_fault) ? -EBUSY : 0;
}

static inline void hmm_pte_need_fault(const struct hmm_vma_walk *hmm_vma_walk,
				      uint64_t pfns, uint64_t cpu_flags,
				      bool *fault, bool *write_fault)
{
	struct hmm_range *range = hmm_vma_walk->range;

	if (!hmm_vma_walk->fault)
		return;

	/*
	 * So we not only consider the individual per page request we also
	 * consider the default flags requested for the range. The API can
	 * be use in 2 fashions. The first one where the HMM user coalesce
	 * multiple page fault into one request and set flags per pfns for
	 * of those faults. The second one where the HMM user want to pre-
	 * fault a range with specific flags. For the latter one it is a
	 * waste to have the user pre-fill the pfn arrays with a default
	 * flags value.
	 */
	pfns = (pfns & range->pfn_flags_mask) | range->default_flags;

	/* We aren't ask to do anything ... */
	if (!(pfns & range->flags[HMM_PFN_VALID]))
		return;
	/* If this is device memory than only fault if explicitly requested */
	if ((cpu_flags & range->flags[HMM_PFN_DEVICE_PRIVATE])) {
		/* Do we fault on device memory ? */
		if (pfns & range->flags[HMM_PFN_DEVICE_PRIVATE]) {
			*write_fault = pfns & range->flags[HMM_PFN_WRITE];
			*fault = true;
		}
		return;
	}

	/* If CPU page table is not valid then we need to fault */
	*fault = !(cpu_flags & range->flags[HMM_PFN_VALID]);
	/* Need to write fault ? */
	if ((pfns & range->flags[HMM_PFN_WRITE]) &&
	    !(cpu_flags & range->flags[HMM_PFN_WRITE])) {
		*write_fault = true;
		*fault = true;
	}
}

static void hmm_range_need_fault(const struct hmm_vma_walk *hmm_vma_walk,
				 const uint64_t *pfns, unsigned long npages,
				 uint64_t cpu_flags, bool *fault,
				 bool *write_fault)
{
	unsigned long i;

	if (!hmm_vma_walk->fault) {
		*fault = *write_fault = false;
		return;
	}

	*fault = *write_fault = false;
	for (i = 0; i < npages; ++i) {
		hmm_pte_need_fault(hmm_vma_walk, pfns[i], cpu_flags,
				   fault, write_fault);
		if ((*write_fault))
			return;
	}
}

static int hmm_vma_walk_hole(unsigned long addr, unsigned long end,
			     struct mm_walk *walk)
{
	struct hmm_vma_walk *hmm_vma_walk = walk->private;
	struct hmm_range *range = hmm_vma_walk->range;
	bool fault, write_fault;
	unsigned long i, npages;
	uint64_t *pfns;

	i = (addr - range->start) >> PAGE_SHIFT;
	npages = (end - addr) >> PAGE_SHIFT;
	pfns = &range->pfns[i];
	hmm_range_need_fault(hmm_vma_walk, pfns, npages,
			     0, &fault, &write_fault);
	return hmm_vma_walk_hole_(addr, end, fault, write_fault, walk);
}

static inline uint64_t pmd_to_hmm_pfn_flags(struct hmm_range *range, pmd_t pmd)
{
	if (pmd_protnone(pmd))
		return 0;
	return pmd_write(pmd) ? range->flags[HMM_PFN_VALID] |
				range->flags[HMM_PFN_WRITE] :
				range->flags[HMM_PFN_VALID];
}

static inline uint64_t pud_to_hmm_pfn_flags(struct hmm_range *range, pud_t pud)
{
	if (!pud_present(pud))
		return 0;
	return pud_write(pud) ? range->flags[HMM_PFN_VALID] |
				range->flags[HMM_PFN_WRITE] :
				range->flags[HMM_PFN_VALID];
}

static int hmm_vma_handle_pmd(struct mm_walk *walk,
			      unsigned long addr,
			      unsigned long end,
			      uint64_t *pfns,
			      pmd_t pmd)
{
#ifdef CONFIG_TRANSPARENT_HUGEPAGE
	struct hmm_vma_walk *hmm_vma_walk = walk->private;
	struct hmm_range *range = hmm_vma_walk->range;
	unsigned long pfn, npages, i;
	bool fault, write_fault;
	uint64_t cpu_flags;

	npages = (end - addr) >> PAGE_SHIFT;
	cpu_flags = pmd_to_hmm_pfn_flags(range, pmd);
	hmm_range_need_fault(hmm_vma_walk, pfns, npages, cpu_flags,
			     &fault, &write_fault);

	if (pmd_protnone(pmd) || fault || write_fault)
		return hmm_vma_walk_hole_(addr, end, fault, write_fault, walk);

	pfn = pmd_pfn(pmd) + pte_index(addr);
	for (i = 0; addr < end; addr += PAGE_SIZE, i++, pfn++) {
		if (pmd_devmap(pmd)) {
			hmm_vma_walk->pgmap = get_dev_pagemap(pfn,
					      hmm_vma_walk->pgmap);
			if (unlikely(!hmm_vma_walk->pgmap))
				return -EBUSY;
		}
		pfns[i] = hmm_device_entry_from_pfn(range, pfn) | cpu_flags;
	}
	if (hmm_vma_walk->pgmap) {
		put_dev_pagemap(hmm_vma_walk->pgmap);
		hmm_vma_walk->pgmap = NULL;
	}
	hmm_vma_walk->last = end;
	return 0;
#else
	/* If THP is not enabled then we should never reach that code ! */
	return -EINVAL;
#endif
}

static inline uint64_t pte_to_hmm_pfn_flags(struct hmm_range *range, pte_t pte)
{
	if (pte_none(pte) || !pte_present(pte) || pte_protnone(pte))
		return 0;
	return pte_write(pte) ? range->flags[HMM_PFN_VALID] |
				range->flags[HMM_PFN_WRITE] :
				range->flags[HMM_PFN_VALID];
}

static int hmm_vma_handle_pte(struct mm_walk *walk, unsigned long addr,
			      unsigned long end, pmd_t *pmdp, pte_t *ptep,
			      uint64_t *pfn)
{
	struct hmm_vma_walk *hmm_vma_walk = walk->private;
	struct hmm_range *range = hmm_vma_walk->range;
	struct vm_area_struct *vma = walk->vma;
	bool fault, write_fault;
	uint64_t cpu_flags;
	pte_t pte = *ptep;
	uint64_t orig_pfn = *pfn;

	*pfn = range->values[HMM_PFN_NONE];
	fault = write_fault = false;

	if (pte_none(pte)) {
		hmm_pte_need_fault(hmm_vma_walk, orig_pfn, 0,
				   &fault, &write_fault);
		if (fault || write_fault)
			goto fault;
		return 0;
	}

	if (!pte_present(pte)) {
		swp_entry_t entry = pte_to_swp_entry(pte);

		if (!non_swap_entry(entry)) {
			if (fault || write_fault)
				goto fault;
			return 0;
		}

		/*
		 * This is a special swap entry, ignore migration, use
		 * device and report anything else as error.
		 */
		if (is_device_private_entry(entry)) {
			cpu_flags = range->flags[HMM_PFN_VALID] |
				range->flags[HMM_PFN_DEVICE_PRIVATE];
			cpu_flags |= is_write_device_private_entry(entry) ?
				range->flags[HMM_PFN_WRITE] : 0;
			hmm_pte_need_fault(hmm_vma_walk, orig_pfn, cpu_flags,
					   &fault, &write_fault);
			if (fault || write_fault)
				goto fault;
			*pfn = hmm_device_entry_from_pfn(range,
					    swp_offset(entry));
			*pfn |= cpu_flags;
			return 0;
		}

		if (is_migration_entry(entry)) {
			if (fault || write_fault) {
				pte_unmap(ptep);
				hmm_vma_walk->last = addr;
				migration_entry_wait(vma->vm_mm,
						     pmdp, addr);
				return -EBUSY;
			}
			return 0;
		}

		/* Report error for everything else */
		*pfn = range->values[HMM_PFN_ERROR];
		return -EFAULT;
	} else {
		cpu_flags = pte_to_hmm_pfn_flags(range, pte);
		hmm_pte_need_fault(hmm_vma_walk, orig_pfn, cpu_flags,
				   &fault, &write_fault);
	}

	if (fault || write_fault)
		goto fault;

	if (pte_devmap(pte)) {
		hmm_vma_walk->pgmap = get_dev_pagemap(pte_pfn(pte),
					      hmm_vma_walk->pgmap);
		if (unlikely(!hmm_vma_walk->pgmap))
			return -EBUSY;
	} else if (IS_ENABLED(CONFIG_ARCH_HAS_PTE_SPECIAL) && pte_special(pte)) {
		*pfn = range->values[HMM_PFN_SPECIAL];
		return -EFAULT;
	}

	*pfn = hmm_device_entry_from_pfn(range, pte_pfn(pte)) | cpu_flags;
	return 0;

fault:
	if (hmm_vma_walk->pgmap) {
		put_dev_pagemap(hmm_vma_walk->pgmap);
		hmm_vma_walk->pgmap = NULL;
	}
	pte_unmap(ptep);
	/* Fault any virtual address we were asked to fault */
	return hmm_vma_walk_hole_(addr, end, fault, write_fault, walk);
}

static int hmm_vma_walk_pmd(pmd_t *pmdp,
			    unsigned long start,
			    unsigned long end,
			    struct mm_walk *walk)
{
	struct hmm_vma_walk *hmm_vma_walk = walk->private;
	struct hmm_range *range = hmm_vma_walk->range;
	struct vm_area_struct *vma = walk->vma;
	uint64_t *pfns = range->pfns;
	unsigned long addr = start, i;
	pte_t *ptep;
	pmd_t pmd;


again:
	pmd = READ_ONCE(*pmdp);
	if (pmd_none(pmd))
		return hmm_vma_walk_hole(start, end, walk);

	if (pmd_huge(pmd) && (range->vma->vm_flags & VM_HUGETLB))
		return hmm_pfns_bad(start, end, walk);

	if (thp_migration_supported() && is_pmd_migration_entry(pmd)) {
		bool fault, write_fault;
		unsigned long npages;
		uint64_t *pfns;

		i = (addr - range->start) >> PAGE_SHIFT;
		npages = (end - addr) >> PAGE_SHIFT;
		pfns = &range->pfns[i];

		hmm_range_need_fault(hmm_vma_walk, pfns, npages,
				     0, &fault, &write_fault);
		if (fault || write_fault) {
			hmm_vma_walk->last = addr;
			pmd_migration_entry_wait(vma->vm_mm, pmdp);
			return -EBUSY;
		}
		return 0;
	} else if (!pmd_present(pmd))
		return hmm_pfns_bad(start, end, walk);

	if (pmd_devmap(pmd) || pmd_trans_huge(pmd)) {
		/*
		 * No need to take pmd_lock here, even if some other threads
		 * is splitting the huge pmd we will get that event through
		 * mmu_notifier callback.
		 *
		 * So just read pmd value and check again its a transparent
		 * huge or device mapping one and compute corresponding pfn
		 * values.
		 */
		pmd = pmd_read_atomic(pmdp);
		barrier();
		if (!pmd_devmap(pmd) && !pmd_trans_huge(pmd))
			goto again;

		i = (addr - range->start) >> PAGE_SHIFT;
		return hmm_vma_handle_pmd(walk, addr, end, &pfns[i], pmd);
	}

	/*
	 * We have handled all the valid case above ie either none, migration,
	 * huge or transparent huge. At this point either it is a valid pmd
	 * entry pointing to pte directory or it is a bad pmd that will not
	 * recover.
	 */
	if (pmd_bad(pmd))
		return hmm_pfns_bad(start, end, walk);

	ptep = pte_offset_map(pmdp, addr);
	i = (addr - range->start) >> PAGE_SHIFT;
	for (; addr < end; addr += PAGE_SIZE, ptep++, i++) {
		int r;

		r = hmm_vma_handle_pte(walk, addr, end, pmdp, ptep, &pfns[i]);
		if (r) {
			/* hmm_vma_handle_pte() did unmap pte directory */
			hmm_vma_walk->last = addr;
			return r;
		}
	}
	if (hmm_vma_walk->pgmap) {
		/*
		 * We do put_dev_pagemap() here and not in hmm_vma_handle_pte()
		 * so that we can leverage get_dev_pagemap() optimization which
		 * will not re-take a reference on a pgmap if we already have
		 * one.
		 */
		put_dev_pagemap(hmm_vma_walk->pgmap);
		hmm_vma_walk->pgmap = NULL;
	}
	pte_unmap(ptep - 1);

	hmm_vma_walk->last = addr;
	return 0;
}

static int hmm_vma_walk_pud(pud_t *pudp,
			    unsigned long start,
			    unsigned long end,
			    struct mm_walk *walk)
{
	struct hmm_vma_walk *hmm_vma_walk = walk->private;
	struct hmm_range *range = hmm_vma_walk->range;
	unsigned long addr = start, next;
	pmd_t *pmdp;
	pud_t pud;
	int ret;

again:
	pud = READ_ONCE(*pudp);
	if (pud_none(pud))
		return hmm_vma_walk_hole(start, end, walk);

	if (pud_huge(pud) && pud_devmap(pud)) {
		unsigned long i, npages, pfn;
		uint64_t *pfns, cpu_flags;
		bool fault, write_fault;

		if (!pud_present(pud))
			return hmm_vma_walk_hole(start, end, walk);

		i = (addr - range->start) >> PAGE_SHIFT;
		npages = (end - addr) >> PAGE_SHIFT;
		pfns = &range->pfns[i];

		cpu_flags = pud_to_hmm_pfn_flags(range, pud);
		hmm_range_need_fault(hmm_vma_walk, pfns, npages,
				     cpu_flags, &fault, &write_fault);
		if (fault || write_fault)
			return hmm_vma_walk_hole_(addr, end, fault,
						write_fault, walk);

		pfn = pud_pfn(pud) + ((addr & ~PUD_MASK) >> PAGE_SHIFT);
		for (i = 0; i < npages; ++i, ++pfn) {
			hmm_vma_walk->pgmap = get_dev_pagemap(pfn,
					      hmm_vma_walk->pgmap);
			if (unlikely(!hmm_vma_walk->pgmap))
				return -EBUSY;
			pfns[i] = hmm_device_entry_from_pfn(range, pfn) |
				  cpu_flags;
		}
		if (hmm_vma_walk->pgmap) {
			put_dev_pagemap(hmm_vma_walk->pgmap);
			hmm_vma_walk->pgmap = NULL;
		}
		hmm_vma_walk->last = end;
		return 0;
	}

	split_huge_pud(walk->vma, pudp, addr);
	if (pud_none(*pudp))
		goto again;

	pmdp = pmd_offset(pudp, addr);
	do {
		next = pmd_addr_end(addr, end);
		ret = hmm_vma_walk_pmd(pmdp, addr, next, walk);
		if (ret)
			return ret;
	} while (pmdp++, addr = next, addr != end);

	return 0;
}

static int hmm_vma_walk_hugetlb_entry(pte_t *pte, unsigned long hmask,
				      unsigned long start, unsigned long end,
				      struct mm_walk *walk)
{
#ifdef CONFIG_HUGETLB_PAGE
	unsigned long addr = start, i, pfn, mask, size, pfn_inc;
	struct hmm_vma_walk *hmm_vma_walk = walk->private;
	struct hmm_range *range = hmm_vma_walk->range;
	struct vm_area_struct *vma = walk->vma;
	struct hstate *h = hstate_vma(vma);
	uint64_t orig_pfn, cpu_flags;
	bool fault, write_fault;
	spinlock_t *ptl;
	pte_t entry;
	int ret = 0;

	size = 1UL << huge_page_shift(h);
	mask = size - 1;
	if (range->page_shift != PAGE_SHIFT) {
		/* Make sure we are looking at full page. */
		if (start & mask)
			return -EINVAL;
		if (end < (start + size))
			return -EINVAL;
		pfn_inc = size >> PAGE_SHIFT;
	} else {
		pfn_inc = 1;
		size = PAGE_SIZE;
	}


	ptl = huge_pte_lock(hstate_vma(walk->vma), walk->mm, pte);
	entry = huge_ptep_get(pte);

	i = (start - range->start) >> range->page_shift;
	orig_pfn = range->pfns[i];
	range->pfns[i] = range->values[HMM_PFN_NONE];
	cpu_flags = pte_to_hmm_pfn_flags(range, entry);
	fault = write_fault = false;
	hmm_pte_need_fault(hmm_vma_walk, orig_pfn, cpu_flags,
			   &fault, &write_fault);
	if (fault || write_fault) {
		ret = -ENOENT;
		goto unlock;
	}

	pfn = pte_pfn(entry) + ((start & mask) >> range->page_shift);
	for (; addr < end; addr += size, i++, pfn += pfn_inc)
		range->pfns[i] = hmm_device_entry_from_pfn(range, pfn) |
				 cpu_flags;
	hmm_vma_walk->last = end;

unlock:
	spin_unlock(ptl);

	if (ret == -ENOENT)
		return hmm_vma_walk_hole_(addr, end, fault, write_fault, walk);

	return ret;
#else /* CONFIG_HUGETLB_PAGE */
	return -EINVAL;
#endif
}

static void hmm_pfns_clear(struct hmm_range *range,
			   uint64_t *pfns,
			   unsigned long addr,
			   unsigned long end)
{
	for (; addr < end; addr += PAGE_SIZE, pfns++)
		*pfns = range->values[HMM_PFN_NONE];
}

/*
 * hmm_range_register() - start tracking change to CPU page table over a range
 * @range: range
 * @mm: the mm struct for the range of virtual address
 * @start: start virtual address (inclusive)
 * @end: end virtual address (exclusive)
 * @page_shift: expect page shift for the range
 * Returns 0 on success, -EFAULT if the address space is no longer valid
 *
 * Track updates to the CPU page table see include/linux/hmm.h
 */
int hmm_range_register(struct hmm_range *range,
		       struct hmm_mirror *mirror,
		       unsigned long start,
		       unsigned long end,
		       unsigned page_shift)
{
	unsigned long mask = ((1UL << page_shift) - 1UL);
	struct hmm *hmm = mirror->hmm;
	unsigned long flags;

	range->valid = false;
	range->hmm = NULL;

	if ((start & mask) || (end & mask))
		return -EINVAL;
	if (start >= end)
		return -EINVAL;

	range->page_shift = page_shift;
	range->start = start;
	range->end = end;

	/* Prevent hmm_release() from running while the range is valid */
	if (!mmget_not_zero(hmm->mm))
		return -EFAULT;

	/* Initialize range to track CPU page table updates. */
	spin_lock_irqsave(&hmm->ranges_lock, flags);

	range->hmm = hmm;
	kref_get(&hmm->kref);
	list_add(&range->list, &hmm->ranges);

	/*
	 * If there are any concurrent notifiers we have to wait for them for
	 * the range to be valid (see hmm_range_wait_until_valid()).
	 */
	if (!hmm->notifiers)
		range->valid = true;
	spin_unlock_irqrestore(&hmm->ranges_lock, flags);

	return 0;
}
EXPORT_SYMBOL(hmm_range_register);

/*
 * hmm_range_unregister() - stop tracking change to CPU page table over a range
 * @range: range
 *
 * Range struct is used to track updates to the CPU page table after a call to
 * hmm_range_register(). See include/linux/hmm.h for how to use it.
 */
void hmm_range_unregister(struct hmm_range *range)
{
	struct hmm *hmm = range->hmm;
	unsigned long flags;

	spin_lock_irqsave(&hmm->ranges_lock, flags);
	list_del_init(&range->list);
	spin_unlock_irqrestore(&hmm->ranges_lock, flags);

	/* Drop reference taken by hmm_range_register() */
	mmput(hmm->mm);
	hmm_put(hmm);

	/*
	 * The range is now invalid and the ref on the hmm is dropped, so
	 * poison the pointer.  Leave other fields in place, for the caller's
	 * use.
	 */
	range->valid = false;
	memset(&range->hmm, POISON_INUSE, sizeof(range->hmm));
}
EXPORT_SYMBOL(hmm_range_unregister);

/*
 * hmm_range_snapshot() - snapshot CPU page table for a range
 * @range: range
 * Return: -EINVAL if invalid argument, -ENOMEM out of memory, -EPERM invalid
 *          permission (for instance asking for write and range is read only),
 *          -EAGAIN if you need to retry, -EFAULT invalid (ie either no valid
 *          vma or it is illegal to access that range), number of valid pages
 *          in range->pfns[] (from range start address).
 *
 * This snapshots the CPU page table for a range of virtual addresses. Snapshot
 * validity is tracked by range struct. See in include/linux/hmm.h for example
 * on how to use.
 */
long hmm_range_snapshot(struct hmm_range *range)
{
	const unsigned long device_vma = VM_IO | VM_PFNMAP | VM_MIXEDMAP;
	unsigned long start = range->start, end;
	struct hmm_vma_walk hmm_vma_walk;
	struct hmm *hmm = range->hmm;
	struct vm_area_struct *vma;
	struct mm_walk mm_walk;

	lockdep_assert_held(&hmm->mm->mmap_sem);
	do {
		/* If range is no longer valid force retry. */
		if (!range->valid)
			return -EAGAIN;

		vma = find_vma(hmm->mm, start);
		if (vma == NULL || (vma->vm_flags & device_vma))
			return -EFAULT;

		if (is_vm_hugetlb_page(vma)) {
			if (huge_page_shift(hstate_vma(vma)) !=
				    range->page_shift &&
			    range->page_shift != PAGE_SHIFT)
				return -EINVAL;
		} else {
			if (range->page_shift != PAGE_SHIFT)
				return -EINVAL;
		}

		if (!(vma->vm_flags & VM_READ)) {
			/*
			 * If vma do not allow read access, then assume that it
			 * does not allow write access, either. HMM does not
			 * support architecture that allow write without read.
			 */
			hmm_pfns_clear(range, range->pfns,
				range->start, range->end);
			return -EPERM;
		}

		range->vma = vma;
		hmm_vma_walk.pgmap = NULL;
		hmm_vma_walk.last = start;
		hmm_vma_walk.fault = false;
		hmm_vma_walk.range = range;
		mm_walk.private = &hmm_vma_walk;
		end = min(range->end, vma->vm_end);

		mm_walk.vma = vma;
		mm_walk.mm = vma->vm_mm;
		mm_walk.pte_entry = NULL;
		mm_walk.test_walk = NULL;
		mm_walk.hugetlb_entry = NULL;
		mm_walk.pud_entry = hmm_vma_walk_pud;
		mm_walk.pmd_entry = hmm_vma_walk_pmd;
		mm_walk.pte_hole = hmm_vma_walk_hole;
		mm_walk.hugetlb_entry = hmm_vma_walk_hugetlb_entry;

		walk_page_range(start, end, &mm_walk);
		start = end;
	} while (start < range->end);

	return (hmm_vma_walk.last - range->start) >> PAGE_SHIFT;
}
EXPORT_SYMBOL(hmm_range_snapshot);

/*
 * hmm_range_fault() - try to fault some address in a virtual address range
 * @range: range being faulted
 * @block: allow blocking on fault (if true it sleeps and do not drop mmap_sem)
 * Return: number of valid pages in range->pfns[] (from range start
 *          address). This may be zero. If the return value is negative,
 *          then one of the following values may be returned:
 *
 *           -EINVAL  invalid arguments or mm or virtual address are in an
 *                    invalid vma (for instance device file vma).
 *           -ENOMEM: Out of memory.
 *           -EPERM:  Invalid permission (for instance asking for write and
 *                    range is read only).
 *           -EAGAIN: If you need to retry and mmap_sem was drop. This can only
 *                    happens if block argument is false.
 *           -EBUSY:  If the the range is being invalidated and you should wait
 *                    for invalidation to finish.
 *           -EFAULT: Invalid (ie either no valid vma or it is illegal to access
 *                    that range), number of valid pages in range->pfns[] (from
 *                    range start address).
 *
 * This is similar to a regular CPU page fault except that it will not trigger
 * any memory migration if the memory being faulted is not accessible by CPUs
 * and caller does not ask for migration.
 *
 * On error, for one virtual address in the range, the function will mark the
 * corresponding HMM pfn entry with an error flag.
 */
long hmm_range_fault(struct hmm_range *range, bool block)
{
	const unsigned long device_vma = VM_IO | VM_PFNMAP | VM_MIXEDMAP;
	unsigned long start = range->start, end;
	struct hmm_vma_walk hmm_vma_walk;
	struct hmm *hmm = range->hmm;
	struct vm_area_struct *vma;
	struct mm_walk mm_walk;
	int ret;

	lockdep_assert_held(&hmm->mm->mmap_sem);

	do {
		/* If range is no longer valid force retry. */
		if (!range->valid) {
			up_read(&hmm->mm->mmap_sem);
			return -EAGAIN;
		}

		vma = find_vma(hmm->mm, start);
		if (vma == NULL || (vma->vm_flags & device_vma))
			return -EFAULT;

		if (is_vm_hugetlb_page(vma)) {
			if (huge_page_shift(hstate_vma(vma)) !=
			    range->page_shift &&
			    range->page_shift != PAGE_SHIFT)
				return -EINVAL;
		} else {
			if (range->page_shift != PAGE_SHIFT)
				return -EINVAL;
		}

		if (!(vma->vm_flags & VM_READ)) {
			/*
			 * If vma do not allow read access, then assume that it
			 * does not allow write access, either. HMM does not
			 * support architecture that allow write without read.
			 */
			hmm_pfns_clear(range, range->pfns,
				range->start, range->end);
			return -EPERM;
		}

		range->vma = vma;
		hmm_vma_walk.pgmap = NULL;
		hmm_vma_walk.last = start;
		hmm_vma_walk.fault = true;
		hmm_vma_walk.block = block;
		hmm_vma_walk.range = range;
		mm_walk.private = &hmm_vma_walk;
		end = min(range->end, vma->vm_end);

		mm_walk.vma = vma;
		mm_walk.mm = vma->vm_mm;
		mm_walk.pte_entry = NULL;
		mm_walk.test_walk = NULL;
		mm_walk.hugetlb_entry = NULL;
		mm_walk.pud_entry = hmm_vma_walk_pud;
		mm_walk.pmd_entry = hmm_vma_walk_pmd;
		mm_walk.pte_hole = hmm_vma_walk_hole;
		mm_walk.hugetlb_entry = hmm_vma_walk_hugetlb_entry;

		do {
			ret = walk_page_range(start, end, &mm_walk);
			start = hmm_vma_walk.last;

			/* Keep trying while the range is valid. */
		} while (ret == -EBUSY && range->valid);

		if (ret) {
			unsigned long i;

			i = (hmm_vma_walk.last - range->start) >> PAGE_SHIFT;
			hmm_pfns_clear(range, &range->pfns[i],
				hmm_vma_walk.last, range->end);
			return ret;
		}
		start = end;

	} while (start < range->end);

	return (hmm_vma_walk.last - range->start) >> PAGE_SHIFT;
}
EXPORT_SYMBOL(hmm_range_fault);

/**
 * hmm_range_dma_map() - hmm_range_fault() and dma map page all in one.
 * @range: range being faulted
 * @device: device against to dma map page to
 * @daddrs: dma address of mapped pages
 * @block: allow blocking on fault (if true it sleeps and do not drop mmap_sem)
 * Return: number of pages mapped on success, -EAGAIN if mmap_sem have been
 *          drop and you need to try again, some other error value otherwise
 *
 * Note same usage pattern as hmm_range_fault().
 */
long hmm_range_dma_map(struct hmm_range *range,
		       struct device *device,
		       dma_addr_t *daddrs,
		       bool block)
{
	unsigned long i, npages, mapped;
	long ret;

	ret = hmm_range_fault(range, block);
	if (ret <= 0)
		return ret ? ret : -EBUSY;

	npages = (range->end - range->start) >> PAGE_SHIFT;
	for (i = 0, mapped = 0; i < npages; ++i) {
		enum dma_data_direction dir = DMA_TO_DEVICE;
		struct page *page;

		/*
		 * FIXME need to update DMA API to provide invalid DMA address
		 * value instead of a function to test dma address value. This
		 * would remove lot of dumb code duplicated accross many arch.
		 *
		 * For now setting it to 0 here is good enough as the pfns[]
		 * value is what is use to check what is valid and what isn't.
		 */
		daddrs[i] = 0;

		page = hmm_device_entry_to_page(range, range->pfns[i]);
		if (page == NULL)
			continue;

		/* Check if range is being invalidated */
		if (!range->valid) {
			ret = -EBUSY;
			goto unmap;
		}

		/* If it is read and write than map bi-directional. */
		if (range->pfns[i] & range->flags[HMM_PFN_WRITE])
			dir = DMA_BIDIRECTIONAL;

		daddrs[i] = dma_map_page(device, page, 0, PAGE_SIZE, dir);
		if (dma_mapping_error(device, daddrs[i])) {
			ret = -EFAULT;
			goto unmap;
		}

		mapped++;
	}

	return mapped;

unmap:
	for (npages = i, i = 0; (i < npages) && mapped; ++i) {
		enum dma_data_direction dir = DMA_TO_DEVICE;
		struct page *page;

		page = hmm_device_entry_to_page(range, range->pfns[i]);
		if (page == NULL)
			continue;

		if (dma_mapping_error(device, daddrs[i]))
			continue;

		/* If it is read and write than map bi-directional. */
		if (range->pfns[i] & range->flags[HMM_PFN_WRITE])
			dir = DMA_BIDIRECTIONAL;

		dma_unmap_page(device, daddrs[i], PAGE_SIZE, dir);
		mapped--;
	}

	return ret;
}
EXPORT_SYMBOL(hmm_range_dma_map);

/**
 * hmm_range_dma_unmap() - unmap range of that was map with hmm_range_dma_map()
 * @range: range being unmapped
 * @vma: the vma against which the range (optional)
 * @device: device against which dma map was done
 * @daddrs: dma address of mapped pages
 * @dirty: dirty page if it had the write flag set
 * Return: number of page unmapped on success, -EINVAL otherwise
 *
 * Note that caller MUST abide by mmu notifier or use HMM mirror and abide
 * to the sync_cpu_device_pagetables() callback so that it is safe here to
 * call set_page_dirty(). Caller must also take appropriate locks to avoid
 * concurrent mmu notifier or sync_cpu_device_pagetables() to make progress.
 */
long hmm_range_dma_unmap(struct hmm_range *range,
			 struct vm_area_struct *vma,
			 struct device *device,
			 dma_addr_t *daddrs,
			 bool dirty)
{
	unsigned long i, npages;
	long cpages = 0;

	/* Sanity check. */
	if (range->end <= range->start)
		return -EINVAL;
	if (!daddrs)
		return -EINVAL;
	if (!range->pfns)
		return -EINVAL;

	npages = (range->end - range->start) >> PAGE_SHIFT;
	for (i = 0; i < npages; ++i) {
		enum dma_data_direction dir = DMA_TO_DEVICE;
		struct page *page;

		page = hmm_device_entry_to_page(range, range->pfns[i]);
		if (page == NULL)
			continue;

		/* If it is read and write than map bi-directional. */
		if (range->pfns[i] & range->flags[HMM_PFN_WRITE]) {
			dir = DMA_BIDIRECTIONAL;

			/*
			 * See comments in function description on why it is
			 * safe here to call set_page_dirty()
			 */
			if (dirty)
				set_page_dirty(page);
		}

		/* Unmap and clear pfns/dma address */
		dma_unmap_page(device, daddrs[i], PAGE_SIZE, dir);
		range->pfns[i] = range->values[HMM_PFN_NONE];
		/* FIXME see comments in hmm_vma_dma_map() */
		daddrs[i] = 0;
		cpages++;
	}

	return cpages;
}
<<<<<<< HEAD
EXPORT_SYMBOL(hmm_range_dma_unmap);
#endif /* IS_ENABLED(CONFIG_HMM_MIRROR) */


#if IS_ENABLED(CONFIG_DEVICE_PRIVATE) ||  IS_ENABLED(CONFIG_DEVICE_PUBLIC)
struct page *hmm_vma_alloc_locked_page(struct vm_area_struct *vma,
				       unsigned long addr)
{
	struct page *page;

	page = alloc_page_vma(GFP_HIGHUSER, vma, addr);
	if (!page)
		return NULL;
	lock_page(page);
	return page;
}
EXPORT_SYMBOL(hmm_vma_alloc_locked_page);


static void hmm_devmem_ref_release(struct percpu_ref *ref)
{
	struct hmm_devmem *devmem;

	devmem = container_of(ref, struct hmm_devmem, ref);
	complete(&devmem->completion);
}

static void hmm_devmem_ref_exit(struct percpu_ref *ref)
{
	struct hmm_devmem *devmem;

	devmem = container_of(ref, struct hmm_devmem, ref);
	wait_for_completion(&devmem->completion);
	percpu_ref_exit(ref);
}

static void hmm_devmem_ref_kill(struct percpu_ref *ref)
{
	percpu_ref_kill(ref);
}

static vm_fault_t hmm_devmem_fault(struct vm_area_struct *vma,
			    unsigned long addr,
			    const struct page *page,
			    unsigned int flags,
			    pmd_t *pmdp)
{
	struct hmm_devmem *devmem = page->pgmap->data;

	return devmem->ops->fault(devmem, vma, addr, page, flags, pmdp);
}

static void hmm_devmem_free(struct page *page, void *data)
{
	struct hmm_devmem *devmem = data;

	page->mapping = NULL;

	devmem->ops->free(devmem, page);
}

/*
 * hmm_devmem_add() - hotplug ZONE_DEVICE memory for device memory
 *
 * @ops: memory event device driver callback (see struct hmm_devmem_ops)
 * @device: device struct to bind the resource too
 * @size: size in bytes of the device memory to add
 * Return: pointer to new hmm_devmem struct ERR_PTR otherwise
 *
 * This function first finds an empty range of physical address big enough to
 * contain the new resource, and then hotplugs it as ZONE_DEVICE memory, which
 * in turn allocates struct pages. It does not do anything beyond that; all
 * events affecting the memory will go through the various callbacks provided
 * by hmm_devmem_ops struct.
 *
 * Device driver should call this function during device initialization and
 * is then responsible of memory management. HMM only provides helpers.
 */
struct hmm_devmem *hmm_devmem_add(const struct hmm_devmem_ops *ops,
				  struct device *device,
				  unsigned long size)
{
	struct hmm_devmem *devmem;
	resource_size_t addr;
	void *result;
	int ret;

	dev_pagemap_get_ops();

	devmem = devm_kzalloc(device, sizeof(*devmem), GFP_KERNEL);
	if (!devmem)
		return ERR_PTR(-ENOMEM);

	init_completion(&devmem->completion);
	devmem->pfn_first = -1UL;
	devmem->pfn_last = -1UL;
	devmem->resource = NULL;
	devmem->device = device;
	devmem->ops = ops;

	ret = percpu_ref_init(&devmem->ref, &hmm_devmem_ref_release,
			      0, GFP_KERNEL);
	if (ret)
		return ERR_PTR(ret);

	size = ALIGN(size, PA_SECTION_SIZE);
	addr = min((unsigned long)iomem_resource.end,
		   (1UL << MAX_PHYSMEM_BITS) - 1);
	addr = addr - size + 1UL;

	/*
	 * FIXME add a new helper to quickly walk resource tree and find free
	 * range
	 *
	 * FIXME what about ioport_resource resource ?
	 */
	for (; addr > size && addr >= iomem_resource.start; addr -= size) {
		ret = region_intersects(addr, size, 0, IORES_DESC_NONE);
		if (ret != REGION_DISJOINT)
			continue;

		devmem->resource = devm_request_mem_region(device, addr, size,
							   dev_name(device));
		if (!devmem->resource)
			return ERR_PTR(-ENOMEM);
		break;
	}
	if (!devmem->resource)
		return ERR_PTR(-ERANGE);

	devmem->resource->desc = IORES_DESC_DEVICE_PRIVATE_MEMORY;
	devmem->pfn_first = devmem->resource->start >> PAGE_SHIFT;
	devmem->pfn_last = devmem->pfn_first +
			   (resource_size(devmem->resource) >> PAGE_SHIFT);
	devmem->page_fault = hmm_devmem_fault;

	devmem->pagemap.type = MEMORY_DEVICE_PRIVATE;
	devmem->pagemap.res = *devmem->resource;
	devmem->pagemap.page_free = hmm_devmem_free;
	devmem->pagemap.altmap_valid = false;
	devmem->pagemap.ref = &devmem->ref;
	devmem->pagemap.data = devmem;
	devmem->pagemap.kill = hmm_devmem_ref_kill;
	devmem->pagemap.cleanup = hmm_devmem_ref_exit;

	result = devm_memremap_pages(devmem->device, &devmem->pagemap);
	if (IS_ERR(result))
		return result;
	return devmem;
}
EXPORT_SYMBOL_GPL(hmm_devmem_add);

struct hmm_devmem *hmm_devmem_add_resource(const struct hmm_devmem_ops *ops,
					   struct device *device,
					   struct resource *res)
{
	struct hmm_devmem *devmem;
	void *result;
	int ret;

	if (res->desc != IORES_DESC_DEVICE_PUBLIC_MEMORY)
		return ERR_PTR(-EINVAL);

	dev_pagemap_get_ops();

	devmem = devm_kzalloc(device, sizeof(*devmem), GFP_KERNEL);
	if (!devmem)
		return ERR_PTR(-ENOMEM);

	init_completion(&devmem->completion);
	devmem->pfn_first = -1UL;
	devmem->pfn_last = -1UL;
	devmem->resource = res;
	devmem->device = device;
	devmem->ops = ops;

	ret = percpu_ref_init(&devmem->ref, &hmm_devmem_ref_release,
			      0, GFP_KERNEL);
	if (ret)
		return ERR_PTR(ret);

	devmem->pfn_first = devmem->resource->start >> PAGE_SHIFT;
	devmem->pfn_last = devmem->pfn_first +
			   (resource_size(devmem->resource) >> PAGE_SHIFT);
	devmem->page_fault = hmm_devmem_fault;

	devmem->pagemap.type = MEMORY_DEVICE_PUBLIC;
	devmem->pagemap.res = *devmem->resource;
	devmem->pagemap.page_free = hmm_devmem_free;
	devmem->pagemap.altmap_valid = false;
	devmem->pagemap.ref = &devmem->ref;
	devmem->pagemap.data = devmem;
	devmem->pagemap.kill = hmm_devmem_ref_kill;
	devmem->pagemap.cleanup = hmm_devmem_ref_exit;

	result = devm_memremap_pages(devmem->device, &devmem->pagemap);
	if (IS_ERR(result))
		return result;
	return devmem;
}
EXPORT_SYMBOL_GPL(hmm_devmem_add_resource);

/*
 * A device driver that wants to handle multiple devices memory through a
 * single fake device can use hmm_device to do so. This is purely a helper
 * and it is not needed to make use of any HMM functionality.
 */
#define HMM_DEVICE_MAX 256

static DECLARE_BITMAP(hmm_device_mask, HMM_DEVICE_MAX);
static DEFINE_SPINLOCK(hmm_device_lock);
static struct class *hmm_device_class;
static dev_t hmm_device_devt;

static void hmm_device_release(struct device *device)
{
	struct hmm_device *hmm_device;

	hmm_device = container_of(device, struct hmm_device, device);
	spin_lock(&hmm_device_lock);
	clear_bit(hmm_device->minor, hmm_device_mask);
	spin_unlock(&hmm_device_lock);

	kfree(hmm_device);
}

struct hmm_device *hmm_device_new(void *drvdata)
{
	struct hmm_device *hmm_device;

	hmm_device = kzalloc(sizeof(*hmm_device), GFP_KERNEL);
	if (!hmm_device)
		return ERR_PTR(-ENOMEM);

	spin_lock(&hmm_device_lock);
	hmm_device->minor = find_first_zero_bit(hmm_device_mask, HMM_DEVICE_MAX);
	if (hmm_device->minor >= HMM_DEVICE_MAX) {
		spin_unlock(&hmm_device_lock);
		kfree(hmm_device);
		return ERR_PTR(-EBUSY);
	}
	set_bit(hmm_device->minor, hmm_device_mask);
	spin_unlock(&hmm_device_lock);

	dev_set_name(&hmm_device->device, "hmm_device%d", hmm_device->minor);
	hmm_device->device.devt = MKDEV(MAJOR(hmm_device_devt),
					hmm_device->minor);
	hmm_device->device.release = hmm_device_release;
	dev_set_drvdata(&hmm_device->device, drvdata);
	hmm_device->device.class = hmm_device_class;
	device_initialize(&hmm_device->device);

	return hmm_device;
}
EXPORT_SYMBOL(hmm_device_new);

void hmm_device_put(struct hmm_device *hmm_device)
{
	put_device(&hmm_device->device);
}
EXPORT_SYMBOL(hmm_device_put);

static int __init hmm_init(void)
{
	int ret;

	ret = alloc_chrdev_region(&hmm_device_devt, 0,
				  HMM_DEVICE_MAX,
				  "hmm_device");
	if (ret)
		return ret;

	hmm_device_class = class_create(THIS_MODULE, "hmm_device");
	if (IS_ERR(hmm_device_class)) {
		unregister_chrdev_region(hmm_device_devt, HMM_DEVICE_MAX);
		return PTR_ERR(hmm_device_class);
	}
	return 0;
}

device_initcall(hmm_init);
#endif /* CONFIG_DEVICE_PRIVATE || CONFIG_DEVICE_PUBLIC */
=======
EXPORT_SYMBOL(hmm_range_dma_unmap);
>>>>>>> b6b346a0
<|MERGE_RESOLUTION|>--- conflicted
+++ resolved
@@ -1283,289 +1283,4 @@
 
 	return cpages;
 }
-<<<<<<< HEAD
-EXPORT_SYMBOL(hmm_range_dma_unmap);
-#endif /* IS_ENABLED(CONFIG_HMM_MIRROR) */
-
-
-#if IS_ENABLED(CONFIG_DEVICE_PRIVATE) ||  IS_ENABLED(CONFIG_DEVICE_PUBLIC)
-struct page *hmm_vma_alloc_locked_page(struct vm_area_struct *vma,
-				       unsigned long addr)
-{
-	struct page *page;
-
-	page = alloc_page_vma(GFP_HIGHUSER, vma, addr);
-	if (!page)
-		return NULL;
-	lock_page(page);
-	return page;
-}
-EXPORT_SYMBOL(hmm_vma_alloc_locked_page);
-
-
-static void hmm_devmem_ref_release(struct percpu_ref *ref)
-{
-	struct hmm_devmem *devmem;
-
-	devmem = container_of(ref, struct hmm_devmem, ref);
-	complete(&devmem->completion);
-}
-
-static void hmm_devmem_ref_exit(struct percpu_ref *ref)
-{
-	struct hmm_devmem *devmem;
-
-	devmem = container_of(ref, struct hmm_devmem, ref);
-	wait_for_completion(&devmem->completion);
-	percpu_ref_exit(ref);
-}
-
-static void hmm_devmem_ref_kill(struct percpu_ref *ref)
-{
-	percpu_ref_kill(ref);
-}
-
-static vm_fault_t hmm_devmem_fault(struct vm_area_struct *vma,
-			    unsigned long addr,
-			    const struct page *page,
-			    unsigned int flags,
-			    pmd_t *pmdp)
-{
-	struct hmm_devmem *devmem = page->pgmap->data;
-
-	return devmem->ops->fault(devmem, vma, addr, page, flags, pmdp);
-}
-
-static void hmm_devmem_free(struct page *page, void *data)
-{
-	struct hmm_devmem *devmem = data;
-
-	page->mapping = NULL;
-
-	devmem->ops->free(devmem, page);
-}
-
-/*
- * hmm_devmem_add() - hotplug ZONE_DEVICE memory for device memory
- *
- * @ops: memory event device driver callback (see struct hmm_devmem_ops)
- * @device: device struct to bind the resource too
- * @size: size in bytes of the device memory to add
- * Return: pointer to new hmm_devmem struct ERR_PTR otherwise
- *
- * This function first finds an empty range of physical address big enough to
- * contain the new resource, and then hotplugs it as ZONE_DEVICE memory, which
- * in turn allocates struct pages. It does not do anything beyond that; all
- * events affecting the memory will go through the various callbacks provided
- * by hmm_devmem_ops struct.
- *
- * Device driver should call this function during device initialization and
- * is then responsible of memory management. HMM only provides helpers.
- */
-struct hmm_devmem *hmm_devmem_add(const struct hmm_devmem_ops *ops,
-				  struct device *device,
-				  unsigned long size)
-{
-	struct hmm_devmem *devmem;
-	resource_size_t addr;
-	void *result;
-	int ret;
-
-	dev_pagemap_get_ops();
-
-	devmem = devm_kzalloc(device, sizeof(*devmem), GFP_KERNEL);
-	if (!devmem)
-		return ERR_PTR(-ENOMEM);
-
-	init_completion(&devmem->completion);
-	devmem->pfn_first = -1UL;
-	devmem->pfn_last = -1UL;
-	devmem->resource = NULL;
-	devmem->device = device;
-	devmem->ops = ops;
-
-	ret = percpu_ref_init(&devmem->ref, &hmm_devmem_ref_release,
-			      0, GFP_KERNEL);
-	if (ret)
-		return ERR_PTR(ret);
-
-	size = ALIGN(size, PA_SECTION_SIZE);
-	addr = min((unsigned long)iomem_resource.end,
-		   (1UL << MAX_PHYSMEM_BITS) - 1);
-	addr = addr - size + 1UL;
-
-	/*
-	 * FIXME add a new helper to quickly walk resource tree and find free
-	 * range
-	 *
-	 * FIXME what about ioport_resource resource ?
-	 */
-	for (; addr > size && addr >= iomem_resource.start; addr -= size) {
-		ret = region_intersects(addr, size, 0, IORES_DESC_NONE);
-		if (ret != REGION_DISJOINT)
-			continue;
-
-		devmem->resource = devm_request_mem_region(device, addr, size,
-							   dev_name(device));
-		if (!devmem->resource)
-			return ERR_PTR(-ENOMEM);
-		break;
-	}
-	if (!devmem->resource)
-		return ERR_PTR(-ERANGE);
-
-	devmem->resource->desc = IORES_DESC_DEVICE_PRIVATE_MEMORY;
-	devmem->pfn_first = devmem->resource->start >> PAGE_SHIFT;
-	devmem->pfn_last = devmem->pfn_first +
-			   (resource_size(devmem->resource) >> PAGE_SHIFT);
-	devmem->page_fault = hmm_devmem_fault;
-
-	devmem->pagemap.type = MEMORY_DEVICE_PRIVATE;
-	devmem->pagemap.res = *devmem->resource;
-	devmem->pagemap.page_free = hmm_devmem_free;
-	devmem->pagemap.altmap_valid = false;
-	devmem->pagemap.ref = &devmem->ref;
-	devmem->pagemap.data = devmem;
-	devmem->pagemap.kill = hmm_devmem_ref_kill;
-	devmem->pagemap.cleanup = hmm_devmem_ref_exit;
-
-	result = devm_memremap_pages(devmem->device, &devmem->pagemap);
-	if (IS_ERR(result))
-		return result;
-	return devmem;
-}
-EXPORT_SYMBOL_GPL(hmm_devmem_add);
-
-struct hmm_devmem *hmm_devmem_add_resource(const struct hmm_devmem_ops *ops,
-					   struct device *device,
-					   struct resource *res)
-{
-	struct hmm_devmem *devmem;
-	void *result;
-	int ret;
-
-	if (res->desc != IORES_DESC_DEVICE_PUBLIC_MEMORY)
-		return ERR_PTR(-EINVAL);
-
-	dev_pagemap_get_ops();
-
-	devmem = devm_kzalloc(device, sizeof(*devmem), GFP_KERNEL);
-	if (!devmem)
-		return ERR_PTR(-ENOMEM);
-
-	init_completion(&devmem->completion);
-	devmem->pfn_first = -1UL;
-	devmem->pfn_last = -1UL;
-	devmem->resource = res;
-	devmem->device = device;
-	devmem->ops = ops;
-
-	ret = percpu_ref_init(&devmem->ref, &hmm_devmem_ref_release,
-			      0, GFP_KERNEL);
-	if (ret)
-		return ERR_PTR(ret);
-
-	devmem->pfn_first = devmem->resource->start >> PAGE_SHIFT;
-	devmem->pfn_last = devmem->pfn_first +
-			   (resource_size(devmem->resource) >> PAGE_SHIFT);
-	devmem->page_fault = hmm_devmem_fault;
-
-	devmem->pagemap.type = MEMORY_DEVICE_PUBLIC;
-	devmem->pagemap.res = *devmem->resource;
-	devmem->pagemap.page_free = hmm_devmem_free;
-	devmem->pagemap.altmap_valid = false;
-	devmem->pagemap.ref = &devmem->ref;
-	devmem->pagemap.data = devmem;
-	devmem->pagemap.kill = hmm_devmem_ref_kill;
-	devmem->pagemap.cleanup = hmm_devmem_ref_exit;
-
-	result = devm_memremap_pages(devmem->device, &devmem->pagemap);
-	if (IS_ERR(result))
-		return result;
-	return devmem;
-}
-EXPORT_SYMBOL_GPL(hmm_devmem_add_resource);
-
-/*
- * A device driver that wants to handle multiple devices memory through a
- * single fake device can use hmm_device to do so. This is purely a helper
- * and it is not needed to make use of any HMM functionality.
- */
-#define HMM_DEVICE_MAX 256
-
-static DECLARE_BITMAP(hmm_device_mask, HMM_DEVICE_MAX);
-static DEFINE_SPINLOCK(hmm_device_lock);
-static struct class *hmm_device_class;
-static dev_t hmm_device_devt;
-
-static void hmm_device_release(struct device *device)
-{
-	struct hmm_device *hmm_device;
-
-	hmm_device = container_of(device, struct hmm_device, device);
-	spin_lock(&hmm_device_lock);
-	clear_bit(hmm_device->minor, hmm_device_mask);
-	spin_unlock(&hmm_device_lock);
-
-	kfree(hmm_device);
-}
-
-struct hmm_device *hmm_device_new(void *drvdata)
-{
-	struct hmm_device *hmm_device;
-
-	hmm_device = kzalloc(sizeof(*hmm_device), GFP_KERNEL);
-	if (!hmm_device)
-		return ERR_PTR(-ENOMEM);
-
-	spin_lock(&hmm_device_lock);
-	hmm_device->minor = find_first_zero_bit(hmm_device_mask, HMM_DEVICE_MAX);
-	if (hmm_device->minor >= HMM_DEVICE_MAX) {
-		spin_unlock(&hmm_device_lock);
-		kfree(hmm_device);
-		return ERR_PTR(-EBUSY);
-	}
-	set_bit(hmm_device->minor, hmm_device_mask);
-	spin_unlock(&hmm_device_lock);
-
-	dev_set_name(&hmm_device->device, "hmm_device%d", hmm_device->minor);
-	hmm_device->device.devt = MKDEV(MAJOR(hmm_device_devt),
-					hmm_device->minor);
-	hmm_device->device.release = hmm_device_release;
-	dev_set_drvdata(&hmm_device->device, drvdata);
-	hmm_device->device.class = hmm_device_class;
-	device_initialize(&hmm_device->device);
-
-	return hmm_device;
-}
-EXPORT_SYMBOL(hmm_device_new);
-
-void hmm_device_put(struct hmm_device *hmm_device)
-{
-	put_device(&hmm_device->device);
-}
-EXPORT_SYMBOL(hmm_device_put);
-
-static int __init hmm_init(void)
-{
-	int ret;
-
-	ret = alloc_chrdev_region(&hmm_device_devt, 0,
-				  HMM_DEVICE_MAX,
-				  "hmm_device");
-	if (ret)
-		return ret;
-
-	hmm_device_class = class_create(THIS_MODULE, "hmm_device");
-	if (IS_ERR(hmm_device_class)) {
-		unregister_chrdev_region(hmm_device_devt, HMM_DEVICE_MAX);
-		return PTR_ERR(hmm_device_class);
-	}
-	return 0;
-}
-
-device_initcall(hmm_init);
-#endif /* CONFIG_DEVICE_PRIVATE || CONFIG_DEVICE_PUBLIC */
-=======
-EXPORT_SYMBOL(hmm_range_dma_unmap);
->>>>>>> b6b346a0
+EXPORT_SYMBOL(hmm_range_dma_unmap);