--- conflicted
+++ resolved
@@ -630,11 +630,7 @@
 			if (!uopt->nls_map) {
 				errorf(fc, "iocharset %s not found",
 					param->string);
-<<<<<<< HEAD
-				return -EINVAL;;
-=======
 				return -EINVAL;
->>>>>>> 0c383648
 			}
 		}
 		break;
@@ -899,11 +895,7 @@
 	int ret;
 	struct timestamp *ts;
 
-<<<<<<< HEAD
-	outstr = kmalloc(128, GFP_KERNEL);
-=======
 	outstr = kzalloc(128, GFP_KERNEL);
->>>>>>> 0c383648
 	if (!outstr)
 		return -ENOMEM;
 
