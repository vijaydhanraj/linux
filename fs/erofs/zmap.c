// SPDX-License-Identifier: GPL-2.0-only
/*
 * Copyright (C) 2018-2019 HUAWEI, Inc.
 *             https://www.huawei.com/
 * Created by Gao Xiang <gaoxiang25@huawei.com>
 */
#include "internal.h"
#include <asm/unaligned.h>
#include <trace/events/erofs.h>

int z_erofs_fill_inode(struct inode *inode)
{
	struct erofs_inode *const vi = EROFS_I(inode);
	struct erofs_sb_info *sbi = EROFS_SB(inode->i_sb);

	if (!erofs_sb_has_big_pcluster(sbi) &&
	    vi->datalayout == EROFS_INODE_FLAT_COMPRESSION_LEGACY) {
		vi->z_advise = 0;
		vi->z_algorithmtype[0] = 0;
		vi->z_algorithmtype[1] = 0;
		vi->z_logical_clusterbits = LOG_BLOCK_SIZE;
		set_bit(EROFS_I_Z_INITED_BIT, &vi->flags);
	}
	inode->i_mapping->a_ops = &z_erofs_aops;
	return 0;
}

static int z_erofs_fill_inode_lazy(struct inode *inode)
{
	struct erofs_inode *const vi = EROFS_I(inode);
	struct super_block *const sb = inode->i_sb;
	int err;
	erofs_off_t pos;
	struct page *page;
	void *kaddr;
	struct z_erofs_map_header *h;

	if (test_bit(EROFS_I_Z_INITED_BIT, &vi->flags)) {
		/*
		 * paired with smp_mb() at the end of the function to ensure
		 * fields will only be observed after the bit is set.
		 */
		smp_mb();
		return 0;
	}

	if (wait_on_bit_lock(&vi->flags, EROFS_I_BL_Z_BIT, TASK_KILLABLE))
		return -ERESTARTSYS;

	err = 0;
	if (test_bit(EROFS_I_Z_INITED_BIT, &vi->flags))
		goto out_unlock;

	DBG_BUGON(!erofs_sb_has_big_pcluster(EROFS_SB(sb)) &&
		  vi->datalayout == EROFS_INODE_FLAT_COMPRESSION_LEGACY);

	pos = ALIGN(iloc(EROFS_SB(sb), vi->nid) + vi->inode_isize +
		    vi->xattr_isize, 8);
	page = erofs_get_meta_page(sb, erofs_blknr(pos));
	if (IS_ERR(page)) {
		err = PTR_ERR(page);
		goto out_unlock;
	}

	kaddr = kmap_atomic(page);

	h = kaddr + erofs_blkoff(pos);
	vi->z_advise = le16_to_cpu(h->h_advise);
	vi->z_algorithmtype[0] = h->h_algorithmtype & 15;
	vi->z_algorithmtype[1] = h->h_algorithmtype >> 4;

	if (vi->z_algorithmtype[0] >= Z_EROFS_COMPRESSION_MAX) {
		erofs_err(sb, "unknown compression format %u for nid %llu, please upgrade kernel",
			  vi->z_algorithmtype[0], vi->nid);
		err = -EOPNOTSUPP;
		goto unmap_done;
	}

	vi->z_logical_clusterbits = LOG_BLOCK_SIZE + (h->h_clusterbits & 7);
	if (!erofs_sb_has_big_pcluster(EROFS_SB(sb)) &&
	    vi->z_advise & (Z_EROFS_ADVISE_BIG_PCLUSTER_1 |
			    Z_EROFS_ADVISE_BIG_PCLUSTER_2)) {
		erofs_err(sb, "per-inode big pcluster without sb feature for nid %llu",
			  vi->nid);
		err = -EFSCORRUPTED;
		goto unmap_done;
	}
	if (vi->datalayout == EROFS_INODE_FLAT_COMPRESSION &&
	    !(vi->z_advise & Z_EROFS_ADVISE_BIG_PCLUSTER_1) ^
	    !(vi->z_advise & Z_EROFS_ADVISE_BIG_PCLUSTER_2)) {
		erofs_err(sb, "big pcluster head1/2 of compact indexes should be consistent for nid %llu",
			  vi->nid);
		err = -EFSCORRUPTED;
		goto unmap_done;
	}
	/* paired with smp_mb() at the beginning of the function */
	smp_mb();
	set_bit(EROFS_I_Z_INITED_BIT, &vi->flags);
unmap_done:
	kunmap_atomic(kaddr);
	unlock_page(page);
	put_page(page);
out_unlock:
	clear_and_wake_up_bit(EROFS_I_BL_Z_BIT, &vi->flags);
	return err;
}

struct z_erofs_maprecorder {
	struct inode *inode;
	struct erofs_map_blocks *map;
	void *kaddr;

	unsigned long lcn;
	/* compression extent information gathered */
	u8  type;
	u16 clusterofs;
	u16 delta[2];
	erofs_blk_t pblk, compressedlcs;
};

static int z_erofs_reload_indexes(struct z_erofs_maprecorder *m,
				  erofs_blk_t eblk)
{
	struct super_block *const sb = m->inode->i_sb;
	struct erofs_map_blocks *const map = m->map;
	struct page *mpage = map->mpage;

	if (mpage) {
		if (mpage->index == eblk) {
			if (!m->kaddr)
				m->kaddr = kmap_atomic(mpage);
			return 0;
		}

		if (m->kaddr) {
			kunmap_atomic(m->kaddr);
			m->kaddr = NULL;
		}
		put_page(mpage);
	}

	mpage = erofs_get_meta_page(sb, eblk);
	if (IS_ERR(mpage)) {
		map->mpage = NULL;
		return PTR_ERR(mpage);
	}
	m->kaddr = kmap_atomic(mpage);
	unlock_page(mpage);
	map->mpage = mpage;
	return 0;
}

static int legacy_load_cluster_from_disk(struct z_erofs_maprecorder *m,
					 unsigned long lcn)
{
	struct inode *const inode = m->inode;
	struct erofs_inode *const vi = EROFS_I(inode);
	const erofs_off_t ibase = iloc(EROFS_I_SB(inode), vi->nid);
	const erofs_off_t pos =
		Z_EROFS_VLE_LEGACY_INDEX_ALIGN(ibase + vi->inode_isize +
					       vi->xattr_isize) +
		lcn * sizeof(struct z_erofs_vle_decompressed_index);
	struct z_erofs_vle_decompressed_index *di;
	unsigned int advise, type;
	int err;

	err = z_erofs_reload_indexes(m, erofs_blknr(pos));
	if (err)
		return err;

	m->lcn = lcn;
	di = m->kaddr + erofs_blkoff(pos);

	advise = le16_to_cpu(di->di_advise);
	type = (advise >> Z_EROFS_VLE_DI_CLUSTER_TYPE_BIT) &
		((1 << Z_EROFS_VLE_DI_CLUSTER_TYPE_BITS) - 1);
	switch (type) {
	case Z_EROFS_VLE_CLUSTER_TYPE_NONHEAD:
		m->clusterofs = 1 << vi->z_logical_clusterbits;
		m->delta[0] = le16_to_cpu(di->di_u.delta[0]);
		if (m->delta[0] & Z_EROFS_VLE_DI_D0_CBLKCNT) {
			if (!(vi->z_advise & Z_EROFS_ADVISE_BIG_PCLUSTER_1)) {
				DBG_BUGON(1);
				return -EFSCORRUPTED;
			}
			m->compressedlcs = m->delta[0] &
				~Z_EROFS_VLE_DI_D0_CBLKCNT;
			m->delta[0] = 1;
		}
		m->delta[1] = le16_to_cpu(di->di_u.delta[1]);
		break;
	case Z_EROFS_VLE_CLUSTER_TYPE_PLAIN:
	case Z_EROFS_VLE_CLUSTER_TYPE_HEAD:
		m->clusterofs = le16_to_cpu(di->di_clusterofs);
		m->pblk = le32_to_cpu(di->di_u.blkaddr);
		break;
	default:
		DBG_BUGON(1);
		return -EOPNOTSUPP;
	}
	m->type = type;
	return 0;
}

static unsigned int decode_compactedbits(unsigned int lobits,
					 unsigned int lomask,
					 u8 *in, unsigned int pos, u8 *type)
{
	const unsigned int v = get_unaligned_le32(in + pos / 8) >> (pos & 7);
	const unsigned int lo = v & lomask;

	*type = (v >> lobits) & 3;
	return lo;
}

static int unpack_compacted_index(struct z_erofs_maprecorder *m,
				  unsigned int amortizedshift,
				  unsigned int eofs)
{
	struct erofs_inode *const vi = EROFS_I(m->inode);
	const unsigned int lclusterbits = vi->z_logical_clusterbits;
	const unsigned int lomask = (1 << lclusterbits) - 1;
	unsigned int vcnt, base, lo, encodebits, nblk;
	int i;
	u8 *in, type;
	bool big_pcluster;

	if (1 << amortizedshift == 4)
		vcnt = 2;
	else if (1 << amortizedshift == 2 && lclusterbits == 12)
		vcnt = 16;
	else
		return -EOPNOTSUPP;

	big_pcluster = vi->z_advise & Z_EROFS_ADVISE_BIG_PCLUSTER_1;
	encodebits = ((vcnt << amortizedshift) - sizeof(__le32)) * 8 / vcnt;
	base = round_down(eofs, vcnt << amortizedshift);
	in = m->kaddr + base;

	i = (eofs - base) >> amortizedshift;

	lo = decode_compactedbits(lclusterbits, lomask,
				  in, encodebits * i, &type);
	m->type = type;
	if (type == Z_EROFS_VLE_CLUSTER_TYPE_NONHEAD) {
		m->clusterofs = 1 << lclusterbits;
		if (lo & Z_EROFS_VLE_DI_D0_CBLKCNT) {
			if (!big_pcluster) {
				DBG_BUGON(1);
				return -EFSCORRUPTED;
			}
			m->compressedlcs = lo & ~Z_EROFS_VLE_DI_D0_CBLKCNT;
			m->delta[0] = 1;
			return 0;
		} else if (i + 1 != (int)vcnt) {
			m->delta[0] = lo;
			return 0;
		}
		/*
		 * since the last lcluster in the pack is special,
		 * of which lo saves delta[1] rather than delta[0].
		 * Hence, get delta[0] by the previous lcluster indirectly.
		 */
		lo = decode_compactedbits(lclusterbits, lomask,
					  in, encodebits * (i - 1), &type);
		if (type != Z_EROFS_VLE_CLUSTER_TYPE_NONHEAD)
			lo = 0;
		else if (lo & Z_EROFS_VLE_DI_D0_CBLKCNT)
			lo = 1;
		m->delta[0] = lo + 1;
		return 0;
	}
	m->clusterofs = lo;
	m->delta[0] = 0;
	/* figout out blkaddr (pblk) for HEAD lclusters */
	if (!big_pcluster) {
		nblk = 1;
		while (i > 0) {
			--i;
			lo = decode_compactedbits(lclusterbits, lomask,
						  in, encodebits * i, &type);
			if (type == Z_EROFS_VLE_CLUSTER_TYPE_NONHEAD)
				i -= lo;

			if (i >= 0)
				++nblk;
		}
	} else {
		nblk = 0;
		while (i > 0) {
			--i;
			lo = decode_compactedbits(lclusterbits, lomask,
						  in, encodebits * i, &type);
			if (type == Z_EROFS_VLE_CLUSTER_TYPE_NONHEAD) {
				if (lo & Z_EROFS_VLE_DI_D0_CBLKCNT) {
					--i;
					nblk += lo & ~Z_EROFS_VLE_DI_D0_CBLKCNT;
					continue;
				}
				/* bigpcluster shouldn't have plain d0 == 1 */
				if (lo <= 1) {
					DBG_BUGON(1);
					return -EFSCORRUPTED;
				}
				i -= lo - 2;
				continue;
			}
			++nblk;
		}
	}
	in += (vcnt << amortizedshift) - sizeof(__le32);
	m->pblk = le32_to_cpu(*(__le32 *)in) + nblk;
	return 0;
}

static int compacted_load_cluster_from_disk(struct z_erofs_maprecorder *m,
					    unsigned long lcn)
{
	struct inode *const inode = m->inode;
	struct erofs_inode *const vi = EROFS_I(inode);
	const unsigned int lclusterbits = vi->z_logical_clusterbits;
	const erofs_off_t ebase = ALIGN(iloc(EROFS_I_SB(inode), vi->nid) +
					vi->inode_isize + vi->xattr_isize, 8) +
		sizeof(struct z_erofs_map_header);
	const unsigned int totalidx = DIV_ROUND_UP(inode->i_size, EROFS_BLKSIZ);
	unsigned int compacted_4b_initial, compacted_2b;
	unsigned int amortizedshift;
	erofs_off_t pos;
	int err;

	if (lclusterbits != 12)
		return -EOPNOTSUPP;

	if (lcn >= totalidx)
		return -EINVAL;

	m->lcn = lcn;
	/* used to align to 32-byte (compacted_2b) alignment */
	compacted_4b_initial = (32 - ebase % 32) / 4;
	if (compacted_4b_initial == 32 / 4)
		compacted_4b_initial = 0;

	if (vi->z_advise & Z_EROFS_ADVISE_COMPACTED_2B)
		compacted_2b = rounddown(totalidx - compacted_4b_initial, 16);
	else
		compacted_2b = 0;

	pos = ebase;
	if (lcn < compacted_4b_initial) {
		amortizedshift = 2;
		goto out;
	}
	pos += compacted_4b_initial * 4;
	lcn -= compacted_4b_initial;

	if (lcn < compacted_2b) {
		amortizedshift = 1;
		goto out;
	}
	pos += compacted_2b * 2;
	lcn -= compacted_2b;
	amortizedshift = 2;
out:
	pos += lcn * (1 << amortizedshift);
	err = z_erofs_reload_indexes(m, erofs_blknr(pos));
	if (err)
		return err;
	return unpack_compacted_index(m, amortizedshift, erofs_blkoff(pos));
}

static int z_erofs_load_cluster_from_disk(struct z_erofs_maprecorder *m,
					  unsigned int lcn)
{
	const unsigned int datamode = EROFS_I(m->inode)->datalayout;

	if (datamode == EROFS_INODE_FLAT_COMPRESSION_LEGACY)
		return legacy_load_cluster_from_disk(m, lcn);

	if (datamode == EROFS_INODE_FLAT_COMPRESSION)
		return compacted_load_cluster_from_disk(m, lcn);

	return -EINVAL;
}

static int z_erofs_extent_lookback(struct z_erofs_maprecorder *m,
				   unsigned int lookback_distance)
{
	struct erofs_inode *const vi = EROFS_I(m->inode);
	struct erofs_map_blocks *const map = m->map;
	const unsigned int lclusterbits = vi->z_logical_clusterbits;
	unsigned long lcn = m->lcn;
	int err;

	if (lcn < lookback_distance) {
		erofs_err(m->inode->i_sb,
			  "bogus lookback distance @ nid %llu", vi->nid);
		DBG_BUGON(1);
		return -EFSCORRUPTED;
	}

	/* load extent head logical cluster if needed */
	lcn -= lookback_distance;
	err = z_erofs_load_cluster_from_disk(m, lcn);
	if (err)
		return err;

	switch (m->type) {
	case Z_EROFS_VLE_CLUSTER_TYPE_NONHEAD:
		if (!m->delta[0]) {
			erofs_err(m->inode->i_sb,
				  "invalid lookback distance 0 @ nid %llu",
				  vi->nid);
			DBG_BUGON(1);
			return -EFSCORRUPTED;
		}
		return z_erofs_extent_lookback(m, m->delta[0]);
	case Z_EROFS_VLE_CLUSTER_TYPE_PLAIN:
		map->m_flags &= ~EROFS_MAP_ZIPPED;
		fallthrough;
	case Z_EROFS_VLE_CLUSTER_TYPE_HEAD:
		map->m_la = (lcn << lclusterbits) | m->clusterofs;
		break;
	default:
		erofs_err(m->inode->i_sb,
			  "unknown type %u @ lcn %lu of nid %llu",
			  m->type, lcn, vi->nid);
		DBG_BUGON(1);
		return -EOPNOTSUPP;
	}
	return 0;
}

static int z_erofs_get_extent_compressedlen(struct z_erofs_maprecorder *m,
					    unsigned int initial_lcn)
{
	struct erofs_inode *const vi = EROFS_I(m->inode);
	struct erofs_map_blocks *const map = m->map;
	const unsigned int lclusterbits = vi->z_logical_clusterbits;
	unsigned long lcn;
	int err;

	DBG_BUGON(m->type != Z_EROFS_VLE_CLUSTER_TYPE_PLAIN &&
		  m->type != Z_EROFS_VLE_CLUSTER_TYPE_HEAD);
	if (!(map->m_flags & EROFS_MAP_ZIPPED) ||
	    !(vi->z_advise & Z_EROFS_ADVISE_BIG_PCLUSTER_1)) {
		map->m_plen = 1 << lclusterbits;
		return 0;
	}

	lcn = m->lcn + 1;
	if (m->compressedlcs)
		goto out;
<<<<<<< HEAD
	if (lcn == initial_lcn)
		goto err_bonus_cblkcnt;
=======
>>>>>>> 8e0eb2fb

	err = z_erofs_load_cluster_from_disk(m, lcn);
	if (err)
		return err;

<<<<<<< HEAD
	switch (m->type) {
=======
	/*
	 * If the 1st NONHEAD lcluster has already been handled initially w/o
	 * valid compressedlcs, which means at least it mustn't be CBLKCNT, or
	 * an internal implemenatation error is detected.
	 *
	 * The following code can also handle it properly anyway, but let's
	 * BUG_ON in the debugging mode only for developers to notice that.
	 */
	DBG_BUGON(lcn == initial_lcn &&
		  m->type == Z_EROFS_VLE_CLUSTER_TYPE_NONHEAD);

	switch (m->type) {
	case Z_EROFS_VLE_CLUSTER_TYPE_PLAIN:
	case Z_EROFS_VLE_CLUSTER_TYPE_HEAD:
		/*
		 * if the 1st NONHEAD lcluster is actually PLAIN or HEAD type
		 * rather than CBLKCNT, it's a 1 lcluster-sized pcluster.
		 */
		m->compressedlcs = 1;
		break;
>>>>>>> 8e0eb2fb
	case Z_EROFS_VLE_CLUSTER_TYPE_NONHEAD:
		if (m->delta[0] != 1)
			goto err_bonus_cblkcnt;
		if (m->compressedlcs)
			break;
		fallthrough;
	default:
		erofs_err(m->inode->i_sb,
			  "cannot found CBLKCNT @ lcn %lu of nid %llu",
			  lcn, vi->nid);
		DBG_BUGON(1);
		return -EFSCORRUPTED;
	}
out:
	map->m_plen = m->compressedlcs << lclusterbits;
	return 0;
err_bonus_cblkcnt:
	erofs_err(m->inode->i_sb,
		  "bogus CBLKCNT @ lcn %lu of nid %llu",
		  lcn, vi->nid);
	DBG_BUGON(1);
	return -EFSCORRUPTED;
}

int z_erofs_map_blocks_iter(struct inode *inode,
			    struct erofs_map_blocks *map,
			    int flags)
{
	struct erofs_inode *const vi = EROFS_I(inode);
	struct z_erofs_maprecorder m = {
		.inode = inode,
		.map = map,
	};
	int err = 0;
	unsigned int lclusterbits, endoff;
	unsigned long initial_lcn;
	unsigned long long ofs, end;

	trace_z_erofs_map_blocks_iter_enter(inode, map, flags);

	/* when trying to read beyond EOF, leave it unmapped */
	if (map->m_la >= inode->i_size) {
		map->m_llen = map->m_la + 1 - inode->i_size;
		map->m_la = inode->i_size;
		map->m_flags = 0;
		goto out;
	}

	err = z_erofs_fill_inode_lazy(inode);
	if (err)
		goto out;

	lclusterbits = vi->z_logical_clusterbits;
	ofs = map->m_la;
	initial_lcn = ofs >> lclusterbits;
	endoff = ofs & ((1 << lclusterbits) - 1);

	err = z_erofs_load_cluster_from_disk(&m, initial_lcn);
	if (err)
		goto unmap_out;

	map->m_flags = EROFS_MAP_ZIPPED;	/* by default, compressed */
	end = (m.lcn + 1ULL) << lclusterbits;

	switch (m.type) {
	case Z_EROFS_VLE_CLUSTER_TYPE_PLAIN:
		if (endoff >= m.clusterofs)
			map->m_flags &= ~EROFS_MAP_ZIPPED;
		fallthrough;
	case Z_EROFS_VLE_CLUSTER_TYPE_HEAD:
		if (endoff >= m.clusterofs) {
			map->m_la = (m.lcn << lclusterbits) | m.clusterofs;
			break;
		}
		/* m.lcn should be >= 1 if endoff < m.clusterofs */
		if (!m.lcn) {
			erofs_err(inode->i_sb,
				  "invalid logical cluster 0 at nid %llu",
				  vi->nid);
			err = -EFSCORRUPTED;
			goto unmap_out;
		}
		end = (m.lcn << lclusterbits) | m.clusterofs;
		map->m_flags |= EROFS_MAP_FULL_MAPPED;
		m.delta[0] = 1;
		fallthrough;
	case Z_EROFS_VLE_CLUSTER_TYPE_NONHEAD:
		/* get the corresponding first chunk */
		err = z_erofs_extent_lookback(&m, m.delta[0]);
		if (err)
			goto unmap_out;
		break;
	default:
		erofs_err(inode->i_sb,
			  "unknown type %u @ offset %llu of nid %llu",
			  m.type, ofs, vi->nid);
		err = -EOPNOTSUPP;
		goto unmap_out;
	}

	map->m_llen = end - map->m_la;
	map->m_pa = blknr_to_addr(m.pblk);
	map->m_flags |= EROFS_MAP_MAPPED;

	err = z_erofs_get_extent_compressedlen(&m, initial_lcn);
	if (err)
		goto out;
unmap_out:
	if (m.kaddr)
		kunmap_atomic(m.kaddr);

out:
	erofs_dbg("%s, m_la %llu m_pa %llu m_llen %llu m_plen %llu m_flags 0%o",
		  __func__, map->m_la, map->m_pa,
		  map->m_llen, map->m_plen, map->m_flags);

	trace_z_erofs_map_blocks_iter_exit(inode, map, flags, err);

	/* aggressively BUG_ON iff CONFIG_EROFS_FS_DEBUG is on */
	DBG_BUGON(err < 0 && err != -ENOMEM);
	return err;
}
<|MERGE_RESOLUTION|>--- conflicted
+++ resolved
@@ -450,19 +450,11 @@
 	lcn = m->lcn + 1;
 	if (m->compressedlcs)
 		goto out;
-<<<<<<< HEAD
-	if (lcn == initial_lcn)
-		goto err_bonus_cblkcnt;
-=======
->>>>>>> 8e0eb2fb
 
 	err = z_erofs_load_cluster_from_disk(m, lcn);
 	if (err)
 		return err;
 
-<<<<<<< HEAD
-	switch (m->type) {
-=======
 	/*
 	 * If the 1st NONHEAD lcluster has already been handled initially w/o
 	 * valid compressedlcs, which means at least it mustn't be CBLKCNT, or
@@ -483,7 +475,6 @@
 		 */
 		m->compressedlcs = 1;
 		break;
->>>>>>> 8e0eb2fb
 	case Z_EROFS_VLE_CLUSTER_TYPE_NONHEAD:
 		if (m->delta[0] != 1)
 			goto err_bonus_cblkcnt;
