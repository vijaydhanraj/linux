--- conflicted
+++ resolved
@@ -549,10 +549,7 @@
 			if (is_migration_entry(swpent))
 				migration = true;
 			page = pfn_swap_entry_to_page(swpent);
-<<<<<<< HEAD
-=======
-		}
->>>>>>> 754e0b0e
+		}
 	} else {
 		smaps_pte_hole_lookup(addr, walk);
 		return;
