// SPDX-License-Identifier: GPL-2.0
/* Copyright (c) 2015 - 2022 Beijing WangXun Technology Co., Ltd. */

#include <linux/etherdevice.h>
#include <linux/netdevice.h>
#include <linux/if_ether.h>
#include <linux/if_vlan.h>
#include <linux/iopoll.h>
#include <linux/pci.h>

#include "wx_type.h"
#include "wx_lib.h"
#include "wx_hw.h"

static int wx_phy_read_reg_mdi(struct mii_bus *bus, int phy_addr, int devnum, int regnum)
{
	struct wx *wx = bus->priv;
	u32 command, val;
	int ret;

	/* setup and write the address cycle command */
	command = WX_MSCA_RA(regnum) |
		  WX_MSCA_PA(phy_addr) |
		  WX_MSCA_DA(devnum);
	wr32(wx, WX_MSCA, command);

	command = WX_MSCC_CMD(WX_MSCA_CMD_READ) | WX_MSCC_BUSY;
	if (wx->mac.type == wx_mac_em)
		command |= WX_MDIO_CLK(6);
	wr32(wx, WX_MSCC, command);

	/* wait to complete */
	ret = read_poll_timeout(rd32, val, !(val & WX_MSCC_BUSY), 1000,
				100000, false, wx, WX_MSCC);
	if (ret) {
		wx_err(wx, "Mdio read c22 command did not complete.\n");
		return ret;
	}

	return (u16)rd32(wx, WX_MSCC);
}

static int wx_phy_write_reg_mdi(struct mii_bus *bus, int phy_addr,
				int devnum, int regnum, u16 value)
{
	struct wx *wx = bus->priv;
	u32 command, val;
	int ret;

	/* setup and write the address cycle command */
	command = WX_MSCA_RA(regnum) |
		  WX_MSCA_PA(phy_addr) |
		  WX_MSCA_DA(devnum);
	wr32(wx, WX_MSCA, command);

	command = value | WX_MSCC_CMD(WX_MSCA_CMD_WRITE) | WX_MSCC_BUSY;
	if (wx->mac.type == wx_mac_em)
		command |= WX_MDIO_CLK(6);
	wr32(wx, WX_MSCC, command);

	/* wait to complete */
	ret = read_poll_timeout(rd32, val, !(val & WX_MSCC_BUSY), 1000,
				100000, false, wx, WX_MSCC);
	if (ret)
		wx_err(wx, "Mdio write c22 command did not complete.\n");

	return ret;
}

int wx_phy_read_reg_mdi_c22(struct mii_bus *bus, int phy_addr, int regnum)
{
	struct wx *wx = bus->priv;

	wr32(wx, WX_MDIO_CLAUSE_SELECT, 0xF);
	return wx_phy_read_reg_mdi(bus, phy_addr, 0, regnum);
}
EXPORT_SYMBOL(wx_phy_read_reg_mdi_c22);

int wx_phy_write_reg_mdi_c22(struct mii_bus *bus, int phy_addr, int regnum, u16 value)
{
	struct wx *wx = bus->priv;

	wr32(wx, WX_MDIO_CLAUSE_SELECT, 0xF);
	return wx_phy_write_reg_mdi(bus, phy_addr, 0, regnum, value);
}
EXPORT_SYMBOL(wx_phy_write_reg_mdi_c22);

int wx_phy_read_reg_mdi_c45(struct mii_bus *bus, int phy_addr, int devnum, int regnum)
{
	struct wx *wx = bus->priv;

	wr32(wx, WX_MDIO_CLAUSE_SELECT, 0);
	return wx_phy_read_reg_mdi(bus, phy_addr, devnum, regnum);
}
EXPORT_SYMBOL(wx_phy_read_reg_mdi_c45);

int wx_phy_write_reg_mdi_c45(struct mii_bus *bus, int phy_addr,
			     int devnum, int regnum, u16 value)
{
	struct wx *wx = bus->priv;

	wr32(wx, WX_MDIO_CLAUSE_SELECT, 0);
	return wx_phy_write_reg_mdi(bus, phy_addr, devnum, regnum, value);
}
EXPORT_SYMBOL(wx_phy_write_reg_mdi_c45);

static void wx_intr_disable(struct wx *wx, u64 qmask)
{
	u32 mask;

	mask = (qmask & U32_MAX);
	if (mask)
		wr32(wx, WX_PX_IMS(0), mask);

	if (wx->mac.type == wx_mac_sp) {
		mask = (qmask >> 32);
		if (mask)
			wr32(wx, WX_PX_IMS(1), mask);
	}
}

void wx_intr_enable(struct wx *wx, u64 qmask)
{
	u32 mask;

	mask = (qmask & U32_MAX);
	if (mask)
		wr32(wx, WX_PX_IMC(0), mask);
	if (wx->mac.type == wx_mac_sp) {
		mask = (qmask >> 32);
		if (mask)
			wr32(wx, WX_PX_IMC(1), mask);
	}
}
EXPORT_SYMBOL(wx_intr_enable);

/**
 * wx_irq_disable - Mask off interrupt generation on the NIC
 * @wx: board private structure
 **/
void wx_irq_disable(struct wx *wx)
{
	struct pci_dev *pdev = wx->pdev;

	wr32(wx, WX_PX_MISC_IEN, 0);
	wx_intr_disable(wx, WX_INTR_ALL);

	if (pdev->msix_enabled) {
		int vector;

		for (vector = 0; vector < wx->num_q_vectors; vector++)
			synchronize_irq(wx->msix_q_entries[vector].vector);

		synchronize_irq(wx->msix_entry->vector);
	} else {
		synchronize_irq(pdev->irq);
	}
}
EXPORT_SYMBOL(wx_irq_disable);

/* cmd_addr is used for some special command:
 * 1. to be sector address, when implemented erase sector command
 * 2. to be flash address when implemented read, write flash address
 */
static int wx_fmgr_cmd_op(struct wx *wx, u32 cmd, u32 cmd_addr)
{
	u32 cmd_val = 0, val = 0;

	cmd_val = WX_SPI_CMD_CMD(cmd) |
		  WX_SPI_CMD_CLK(WX_SPI_CLK_DIV) |
		  cmd_addr;
	wr32(wx, WX_SPI_CMD, cmd_val);

	return read_poll_timeout(rd32, val, (val & 0x1), 10, 100000,
				 false, wx, WX_SPI_STATUS);
}

static int wx_flash_read_dword(struct wx *wx, u32 addr, u32 *data)
{
	int ret = 0;

	ret = wx_fmgr_cmd_op(wx, WX_SPI_CMD_READ_DWORD, addr);
	if (ret < 0)
		return ret;

	*data = rd32(wx, WX_SPI_DATA);

	return ret;
}

int wx_check_flash_load(struct wx *hw, u32 check_bit)
{
	u32 reg = 0;
	int err = 0;

	/* if there's flash existing */
	if (!(rd32(hw, WX_SPI_STATUS) &
	      WX_SPI_STATUS_FLASH_BYPASS)) {
		/* wait hw load flash done */
		err = read_poll_timeout(rd32, reg, !(reg & check_bit), 20000, 2000000,
					false, hw, WX_SPI_ILDR_STATUS);
		if (err < 0)
			wx_err(hw, "Check flash load timeout.\n");
	}

	return err;
}
EXPORT_SYMBOL(wx_check_flash_load);

void wx_control_hw(struct wx *wx, bool drv)
{
	/* True : Let firmware know the driver has taken over
	 * False : Let firmware take over control of hw
	 */
	wr32m(wx, WX_CFG_PORT_CTL, WX_CFG_PORT_CTL_DRV_LOAD,
	      drv ? WX_CFG_PORT_CTL_DRV_LOAD : 0);
}
EXPORT_SYMBOL(wx_control_hw);

/**
 * wx_mng_present - returns 0 when management capability is present
 * @wx: pointer to hardware structure
 */
int wx_mng_present(struct wx *wx)
{
	u32 fwsm;

	fwsm = rd32(wx, WX_MIS_ST);
	if (fwsm & WX_MIS_ST_MNG_INIT_DN)
		return 0;
	else
		return -EACCES;
}
EXPORT_SYMBOL(wx_mng_present);

/* Software lock to be held while software semaphore is being accessed. */
static DEFINE_MUTEX(wx_sw_sync_lock);

/**
 *  wx_release_sw_sync - Release SW semaphore
 *  @wx: pointer to hardware structure
 *  @mask: Mask to specify which semaphore to release
 *
 *  Releases the SW semaphore for the specified
 *  function (CSR, PHY0, PHY1, EEPROM, Flash)
 **/
static void wx_release_sw_sync(struct wx *wx, u32 mask)
{
	mutex_lock(&wx_sw_sync_lock);
	wr32m(wx, WX_MNG_SWFW_SYNC, mask, 0);
	mutex_unlock(&wx_sw_sync_lock);
}

/**
 *  wx_acquire_sw_sync - Acquire SW semaphore
 *  @wx: pointer to hardware structure
 *  @mask: Mask to specify which semaphore to acquire
 *
 *  Acquires the SW semaphore for the specified
 *  function (CSR, PHY0, PHY1, EEPROM, Flash)
 **/
static int wx_acquire_sw_sync(struct wx *wx, u32 mask)
{
	u32 sem = 0;
	int ret = 0;

	mutex_lock(&wx_sw_sync_lock);
	ret = read_poll_timeout(rd32, sem, !(sem & mask),
				5000, 2000000, false, wx, WX_MNG_SWFW_SYNC);
	if (!ret) {
		sem |= mask;
		wr32(wx, WX_MNG_SWFW_SYNC, sem);
	} else {
		wx_err(wx, "SW Semaphore not granted: 0x%x.\n", sem);
	}
	mutex_unlock(&wx_sw_sync_lock);

	return ret;
}

/**
 *  wx_host_interface_command - Issue command to manageability block
 *  @wx: pointer to the HW structure
 *  @buffer: contains the command to write and where the return status will
 *   be placed
 *  @length: length of buffer, must be multiple of 4 bytes
 *  @timeout: time in ms to wait for command completion
 *  @return_data: read and return data from the buffer (true) or not (false)
 *   Needed because FW structures are big endian and decoding of
 *   these fields can be 8 bit or 16 bit based on command. Decoding
 *   is not easily understood without making a table of commands.
 *   So we will leave this up to the caller to read back the data
 *   in these cases.
 **/
int wx_host_interface_command(struct wx *wx, u32 *buffer,
			      u32 length, u32 timeout, bool return_data)
{
	u32 hdr_size = sizeof(struct wx_hic_hdr);
	u32 hicr, i, bi, buf[64] = {};
	int status = 0;
	u32 dword_len;
	u16 buf_len;

	if (length == 0 || length > WX_HI_MAX_BLOCK_BYTE_LENGTH) {
		wx_err(wx, "Buffer length failure buffersize=%d.\n", length);
		return -EINVAL;
	}

	status = wx_acquire_sw_sync(wx, WX_MNG_SWFW_SYNC_SW_MB);
	if (status != 0)
		return status;

	/* Calculate length in DWORDs. We must be DWORD aligned */
	if ((length % (sizeof(u32))) != 0) {
		wx_err(wx, "Buffer length failure, not aligned to dword");
		status = -EINVAL;
		goto rel_out;
	}

	dword_len = length >> 2;

	/* The device driver writes the relevant command block
	 * into the ram area.
	 */
	for (i = 0; i < dword_len; i++) {
		wr32a(wx, WX_MNG_MBOX, i, (__force u32)cpu_to_le32(buffer[i]));
		/* write flush */
		buf[i] = rd32a(wx, WX_MNG_MBOX, i);
	}
	/* Setting this bit tells the ARC that a new command is pending. */
	wr32m(wx, WX_MNG_MBOX_CTL,
	      WX_MNG_MBOX_CTL_SWRDY, WX_MNG_MBOX_CTL_SWRDY);

	status = read_poll_timeout(rd32, hicr, hicr & WX_MNG_MBOX_CTL_FWRDY, 1000,
				   timeout * 1000, false, wx, WX_MNG_MBOX_CTL);

	/* Check command completion */
	if (status) {
		wx_dbg(wx, "Command has failed with no status valid.\n");

		buf[0] = rd32(wx, WX_MNG_MBOX);
		if ((buffer[0] & 0xff) != (~buf[0] >> 24)) {
			status = -EINVAL;
			goto rel_out;
		}
		if ((buf[0] & 0xff0000) >> 16 == 0x80) {
			wx_dbg(wx, "It's unknown cmd.\n");
			status = -EINVAL;
			goto rel_out;
		}

		wx_dbg(wx, "write value:\n");
		for (i = 0; i < dword_len; i++)
			wx_dbg(wx, "%x ", buffer[i]);
		wx_dbg(wx, "read value:\n");
		for (i = 0; i < dword_len; i++)
			wx_dbg(wx, "%x ", buf[i]);
	}

	if (!return_data)
		goto rel_out;

	/* Calculate length in DWORDs */
	dword_len = hdr_size >> 2;

	/* first pull in the header so we know the buffer length */
	for (bi = 0; bi < dword_len; bi++) {
		buffer[bi] = rd32a(wx, WX_MNG_MBOX, bi);
		le32_to_cpus(&buffer[bi]);
	}

	/* If there is any thing in data position pull it in */
	buf_len = ((struct wx_hic_hdr *)buffer)->buf_len;
	if (buf_len == 0)
		goto rel_out;

	if (length < buf_len + hdr_size) {
		wx_err(wx, "Buffer not large enough for reply message.\n");
		status = -EFAULT;
		goto rel_out;
	}

	/* Calculate length in DWORDs, add 3 for odd lengths */
	dword_len = (buf_len + 3) >> 2;

	/* Pull in the rest of the buffer (bi is where we left off) */
	for (; bi <= dword_len; bi++) {
		buffer[bi] = rd32a(wx, WX_MNG_MBOX, bi);
		le32_to_cpus(&buffer[bi]);
	}

rel_out:
	wx_release_sw_sync(wx, WX_MNG_SWFW_SYNC_SW_MB);
	return status;
}
EXPORT_SYMBOL(wx_host_interface_command);

/**
 *  wx_read_ee_hostif_data - Read EEPROM word using a host interface cmd
 *  assuming that the semaphore is already obtained.
 *  @wx: pointer to hardware structure
 *  @offset: offset of  word in the EEPROM to read
 *  @data: word read from the EEPROM
 *
 *  Reads a 16 bit word from the EEPROM using the hostif.
 **/
static int wx_read_ee_hostif_data(struct wx *wx, u16 offset, u16 *data)
{
	struct wx_hic_read_shadow_ram buffer;
	int status;

	buffer.hdr.req.cmd = FW_READ_SHADOW_RAM_CMD;
	buffer.hdr.req.buf_lenh = 0;
	buffer.hdr.req.buf_lenl = FW_READ_SHADOW_RAM_LEN;
	buffer.hdr.req.checksum = FW_DEFAULT_CHECKSUM;

	/* convert offset from words to bytes */
	buffer.address = (__force u32)cpu_to_be32(offset * 2);
	/* one word */
	buffer.length = (__force u16)cpu_to_be16(sizeof(u16));

	status = wx_host_interface_command(wx, (u32 *)&buffer, sizeof(buffer),
					   WX_HI_COMMAND_TIMEOUT, false);

	if (status != 0)
		return status;

	*data = (u16)rd32a(wx, WX_MNG_MBOX, FW_NVM_DATA_OFFSET);

	return status;
}

/**
 *  wx_read_ee_hostif - Read EEPROM word using a host interface cmd
 *  @wx: pointer to hardware structure
 *  @offset: offset of  word in the EEPROM to read
 *  @data: word read from the EEPROM
 *
 *  Reads a 16 bit word from the EEPROM using the hostif.
 **/
int wx_read_ee_hostif(struct wx *wx, u16 offset, u16 *data)
{
	int status = 0;

	status = wx_acquire_sw_sync(wx, WX_MNG_SWFW_SYNC_SW_FLASH);
	if (status == 0) {
		status = wx_read_ee_hostif_data(wx, offset, data);
		wx_release_sw_sync(wx, WX_MNG_SWFW_SYNC_SW_FLASH);
	}

	return status;
}
EXPORT_SYMBOL(wx_read_ee_hostif);

/**
 *  wx_read_ee_hostif_buffer- Read EEPROM word(s) using hostif
 *  @wx: pointer to hardware structure
 *  @offset: offset of  word in the EEPROM to read
 *  @words: number of words
 *  @data: word(s) read from the EEPROM
 *
 *  Reads a 16 bit word(s) from the EEPROM using the hostif.
 **/
int wx_read_ee_hostif_buffer(struct wx *wx,
			     u16 offset, u16 words, u16 *data)
{
	struct wx_hic_read_shadow_ram buffer;
	u32 current_word = 0;
	u16 words_to_read;
	u32 value = 0;
	int status;
	u32 i;

	/* Take semaphore for the entire operation. */
	status = wx_acquire_sw_sync(wx, WX_MNG_SWFW_SYNC_SW_FLASH);
	if (status != 0)
		return status;

	while (words) {
		if (words > FW_MAX_READ_BUFFER_SIZE / 2)
			words_to_read = FW_MAX_READ_BUFFER_SIZE / 2;
		else
			words_to_read = words;

		buffer.hdr.req.cmd = FW_READ_SHADOW_RAM_CMD;
		buffer.hdr.req.buf_lenh = 0;
		buffer.hdr.req.buf_lenl = FW_READ_SHADOW_RAM_LEN;
		buffer.hdr.req.checksum = FW_DEFAULT_CHECKSUM;

		/* convert offset from words to bytes */
		buffer.address = (__force u32)cpu_to_be32((offset + current_word) * 2);
		buffer.length = (__force u16)cpu_to_be16(words_to_read * 2);

		status = wx_host_interface_command(wx, (u32 *)&buffer,
						   sizeof(buffer),
						   WX_HI_COMMAND_TIMEOUT,
						   false);

		if (status != 0) {
			wx_err(wx, "Host interface command failed\n");
			goto out;
		}

		for (i = 0; i < words_to_read; i++) {
			u32 reg = WX_MNG_MBOX + (FW_NVM_DATA_OFFSET << 2) + 2 * i;

			value = rd32(wx, reg);
			data[current_word] = (u16)(value & 0xffff);
			current_word++;
			i++;
			if (i < words_to_read) {
				value >>= 16;
				data[current_word] = (u16)(value & 0xffff);
				current_word++;
			}
		}
		words -= words_to_read;
	}

out:
	wx_release_sw_sync(wx, WX_MNG_SWFW_SYNC_SW_FLASH);
	return status;
}
EXPORT_SYMBOL(wx_read_ee_hostif_buffer);

/**
 *  wx_init_eeprom_params - Initialize EEPROM params
 *  @wx: pointer to hardware structure
 *
 *  Initializes the EEPROM parameters wx_eeprom_info within the
 *  wx_hw struct in order to set up EEPROM access.
 **/
void wx_init_eeprom_params(struct wx *wx)
{
	struct wx_eeprom_info *eeprom = &wx->eeprom;
	u16 eeprom_size;
	u16 data = 0x80;

	if (eeprom->type == wx_eeprom_uninitialized) {
		eeprom->semaphore_delay = 10;
		eeprom->type = wx_eeprom_none;

		if (!(rd32(wx, WX_SPI_STATUS) &
		      WX_SPI_STATUS_FLASH_BYPASS)) {
			eeprom->type = wx_flash;

			eeprom_size = 4096;
			eeprom->word_size = eeprom_size >> 1;

			wx_dbg(wx, "Eeprom params: type = %d, size = %d\n",
			       eeprom->type, eeprom->word_size);
		}
	}

	if (wx->mac.type == wx_mac_sp) {
		if (wx_read_ee_hostif(wx, WX_SW_REGION_PTR, &data)) {
			wx_err(wx, "NVM Read Error\n");
			return;
		}
		data = data >> 1;
	}

	eeprom->sw_region_offset = data;
}
EXPORT_SYMBOL(wx_init_eeprom_params);

/**
 *  wx_get_mac_addr - Generic get MAC address
 *  @wx: pointer to hardware structure
 *  @mac_addr: Adapter MAC address
 *
 *  Reads the adapter's MAC address from first Receive Address Register (RAR0)
 *  A reset of the adapter must be performed prior to calling this function
 *  in order for the MAC address to have been loaded from the EEPROM into RAR0
 **/
void wx_get_mac_addr(struct wx *wx, u8 *mac_addr)
{
	u32 rar_high;
	u32 rar_low;
	u16 i;

	wr32(wx, WX_PSR_MAC_SWC_IDX, 0);
	rar_high = rd32(wx, WX_PSR_MAC_SWC_AD_H);
	rar_low = rd32(wx, WX_PSR_MAC_SWC_AD_L);

	for (i = 0; i < 2; i++)
		mac_addr[i] = (u8)(rar_high >> (1 - i) * 8);

	for (i = 0; i < 4; i++)
		mac_addr[i + 2] = (u8)(rar_low >> (3 - i) * 8);
}
EXPORT_SYMBOL(wx_get_mac_addr);

/**
 *  wx_set_rar - Set Rx address register
 *  @wx: pointer to hardware structure
 *  @index: Receive address register to write
 *  @addr: Address to put into receive address register
 *  @pools: VMDq "set" or "pool" index
 *  @enable_addr: set flag that address is active
 *
 *  Puts an ethernet address into a receive address register.
 **/
static int wx_set_rar(struct wx *wx, u32 index, u8 *addr, u64 pools,
		      u32 enable_addr)
{
	u32 rar_entries = wx->mac.num_rar_entries;
	u32 rar_low, rar_high;

	/* Make sure we are using a valid rar index range */
	if (index >= rar_entries) {
		wx_err(wx, "RAR index %d is out of range.\n", index);
		return -EINVAL;
	}

	/* select the MAC address */
	wr32(wx, WX_PSR_MAC_SWC_IDX, index);

	/* setup VMDq pool mapping */
	wr32(wx, WX_PSR_MAC_SWC_VM_L, pools & 0xFFFFFFFF);
	if (wx->mac.type == wx_mac_sp)
		wr32(wx, WX_PSR_MAC_SWC_VM_H, pools >> 32);

	/* HW expects these in little endian so we reverse the byte
	 * order from network order (big endian) to little endian
	 *
	 * Some parts put the VMDq setting in the extra RAH bits,
	 * so save everything except the lower 16 bits that hold part
	 * of the address and the address valid bit.
	 */
	rar_low = ((u32)addr[5] |
		  ((u32)addr[4] << 8) |
		  ((u32)addr[3] << 16) |
		  ((u32)addr[2] << 24));
	rar_high = ((u32)addr[1] |
		   ((u32)addr[0] << 8));
	if (enable_addr != 0)
		rar_high |= WX_PSR_MAC_SWC_AD_H_AV;

	wr32(wx, WX_PSR_MAC_SWC_AD_L, rar_low);
	wr32m(wx, WX_PSR_MAC_SWC_AD_H,
	      (WX_PSR_MAC_SWC_AD_H_AD(U16_MAX) |
	       WX_PSR_MAC_SWC_AD_H_ADTYPE(1) |
	       WX_PSR_MAC_SWC_AD_H_AV),
	      rar_high);

	return 0;
}

/**
 *  wx_clear_rar - Remove Rx address register
 *  @wx: pointer to hardware structure
 *  @index: Receive address register to write
 *
 *  Clears an ethernet address from a receive address register.
 **/
static int wx_clear_rar(struct wx *wx, u32 index)
{
	u32 rar_entries = wx->mac.num_rar_entries;

	/* Make sure we are using a valid rar index range */
	if (index >= rar_entries) {
		wx_err(wx, "RAR index %d is out of range.\n", index);
		return -EINVAL;
	}

	/* Some parts put the VMDq setting in the extra RAH bits,
	 * so save everything except the lower 16 bits that hold part
	 * of the address and the address valid bit.
	 */
	wr32(wx, WX_PSR_MAC_SWC_IDX, index);

	wr32(wx, WX_PSR_MAC_SWC_VM_L, 0);
	wr32(wx, WX_PSR_MAC_SWC_VM_H, 0);

	wr32(wx, WX_PSR_MAC_SWC_AD_L, 0);
	wr32m(wx, WX_PSR_MAC_SWC_AD_H,
	      (WX_PSR_MAC_SWC_AD_H_AD(U16_MAX) |
	       WX_PSR_MAC_SWC_AD_H_ADTYPE(1) |
	       WX_PSR_MAC_SWC_AD_H_AV),
	      0);

	return 0;
}

/**
 *  wx_clear_vmdq - Disassociate a VMDq pool index from a rx address
 *  @wx: pointer to hardware struct
 *  @rar: receive address register index to disassociate
 *  @vmdq: VMDq pool index to remove from the rar
 **/
static int wx_clear_vmdq(struct wx *wx, u32 rar, u32 __maybe_unused vmdq)
{
	u32 rar_entries = wx->mac.num_rar_entries;
	u32 mpsar_lo, mpsar_hi;

	/* Make sure we are using a valid rar index range */
	if (rar >= rar_entries) {
		wx_err(wx, "RAR index %d is out of range.\n", rar);
		return -EINVAL;
	}

	wr32(wx, WX_PSR_MAC_SWC_IDX, rar);
	mpsar_lo = rd32(wx, WX_PSR_MAC_SWC_VM_L);
	mpsar_hi = rd32(wx, WX_PSR_MAC_SWC_VM_H);

	if (!mpsar_lo && !mpsar_hi)
		return 0;

	/* was that the last pool using this rar? */
	if (mpsar_lo == 0 && mpsar_hi == 0 && rar != 0)
		wx_clear_rar(wx, rar);

	return 0;
}

/**
 *  wx_init_uta_tables - Initialize the Unicast Table Array
 *  @wx: pointer to hardware structure
 **/
static void wx_init_uta_tables(struct wx *wx)
{
	int i;

	wx_dbg(wx, " Clearing UTA\n");

	for (i = 0; i < 128; i++)
		wr32(wx, WX_PSR_UC_TBL(i), 0);
}

/**
 *  wx_init_rx_addrs - Initializes receive address filters.
 *  @wx: pointer to hardware structure
 *
 *  Places the MAC address in receive address register 0 and clears the rest
 *  of the receive address registers. Clears the multicast table. Assumes
 *  the receiver is in reset when the routine is called.
 **/
void wx_init_rx_addrs(struct wx *wx)
{
	u32 rar_entries = wx->mac.num_rar_entries;
	u32 psrctl;
	int i;

	/* If the current mac address is valid, assume it is a software override
	 * to the permanent address.
	 * Otherwise, use the permanent address from the eeprom.
	 */
	if (!is_valid_ether_addr(wx->mac.addr)) {
		/* Get the MAC address from the RAR0 for later reference */
		wx_get_mac_addr(wx, wx->mac.addr);
		wx_dbg(wx, "Keeping Current RAR0 Addr = %pM\n", wx->mac.addr);
	} else {
		/* Setup the receive address. */
		wx_dbg(wx, "Overriding MAC Address in RAR[0]\n");
		wx_dbg(wx, "New MAC Addr = %pM\n", wx->mac.addr);

		wx_set_rar(wx, 0, wx->mac.addr, 0, WX_PSR_MAC_SWC_AD_H_AV);

		if (wx->mac.type == wx_mac_sp) {
			/* clear VMDq pool/queue selection for RAR 0 */
			wx_clear_vmdq(wx, 0, WX_CLEAR_VMDQ_ALL);
		}
	}

	/* Zero out the other receive addresses. */
	wx_dbg(wx, "Clearing RAR[1-%d]\n", rar_entries - 1);
	for (i = 1; i < rar_entries; i++) {
		wr32(wx, WX_PSR_MAC_SWC_IDX, i);
		wr32(wx, WX_PSR_MAC_SWC_AD_L, 0);
		wr32(wx, WX_PSR_MAC_SWC_AD_H, 0);
	}

	/* Clear the MTA */
	wx->addr_ctrl.mta_in_use = 0;
	psrctl = rd32(wx, WX_PSR_CTL);
	psrctl &= ~(WX_PSR_CTL_MO | WX_PSR_CTL_MFE);
	psrctl |= wx->mac.mc_filter_type << WX_PSR_CTL_MO_SHIFT;
	wr32(wx, WX_PSR_CTL, psrctl);
	wx_dbg(wx, " Clearing MTA\n");
	for (i = 0; i < wx->mac.mcft_size; i++)
		wr32(wx, WX_PSR_MC_TBL(i), 0);

	wx_init_uta_tables(wx);
}
EXPORT_SYMBOL(wx_init_rx_addrs);

static void wx_sync_mac_table(struct wx *wx)
{
	int i;

	for (i = 0; i < wx->mac.num_rar_entries; i++) {
		if (wx->mac_table[i].state & WX_MAC_STATE_MODIFIED) {
			if (wx->mac_table[i].state & WX_MAC_STATE_IN_USE) {
				wx_set_rar(wx, i,
					   wx->mac_table[i].addr,
					   wx->mac_table[i].pools,
					   WX_PSR_MAC_SWC_AD_H_AV);
			} else {
				wx_clear_rar(wx, i);
			}
			wx->mac_table[i].state &= ~(WX_MAC_STATE_MODIFIED);
		}
	}
}

/* this function destroys the first RAR entry */
void wx_mac_set_default_filter(struct wx *wx, u8 *addr)
{
	memcpy(&wx->mac_table[0].addr, addr, ETH_ALEN);
	wx->mac_table[0].pools = 1ULL;
	wx->mac_table[0].state = (WX_MAC_STATE_DEFAULT | WX_MAC_STATE_IN_USE);
	wx_set_rar(wx, 0, wx->mac_table[0].addr,
		   wx->mac_table[0].pools,
		   WX_PSR_MAC_SWC_AD_H_AV);
}
EXPORT_SYMBOL(wx_mac_set_default_filter);

void wx_flush_sw_mac_table(struct wx *wx)
{
	u32 i;

	for (i = 0; i < wx->mac.num_rar_entries; i++) {
		if (!(wx->mac_table[i].state & WX_MAC_STATE_IN_USE))
			continue;

		wx->mac_table[i].state |= WX_MAC_STATE_MODIFIED;
		wx->mac_table[i].state &= ~WX_MAC_STATE_IN_USE;
		memset(wx->mac_table[i].addr, 0, ETH_ALEN);
		wx->mac_table[i].pools = 0;
	}
	wx_sync_mac_table(wx);
}
EXPORT_SYMBOL(wx_flush_sw_mac_table);

static int wx_add_mac_filter(struct wx *wx, u8 *addr, u16 pool)
{
	u32 i;

	if (is_zero_ether_addr(addr))
		return -EINVAL;

	for (i = 0; i < wx->mac.num_rar_entries; i++) {
		if (wx->mac_table[i].state & WX_MAC_STATE_IN_USE) {
			if (ether_addr_equal(addr, wx->mac_table[i].addr)) {
				if (wx->mac_table[i].pools != (1ULL << pool)) {
					memcpy(wx->mac_table[i].addr, addr, ETH_ALEN);
					wx->mac_table[i].pools |= (1ULL << pool);
					wx_sync_mac_table(wx);
					return i;
				}
			}
		}

		if (wx->mac_table[i].state & WX_MAC_STATE_IN_USE)
			continue;
		wx->mac_table[i].state |= (WX_MAC_STATE_MODIFIED |
					   WX_MAC_STATE_IN_USE);
		memcpy(wx->mac_table[i].addr, addr, ETH_ALEN);
		wx->mac_table[i].pools |= (1ULL << pool);
		wx_sync_mac_table(wx);
		return i;
	}
	return -ENOMEM;
}

static int wx_del_mac_filter(struct wx *wx, u8 *addr, u16 pool)
{
	u32 i;

	if (is_zero_ether_addr(addr))
		return -EINVAL;

	/* search table for addr, if found, set to 0 and sync */
	for (i = 0; i < wx->mac.num_rar_entries; i++) {
		if (!ether_addr_equal(addr, wx->mac_table[i].addr))
			continue;

		wx->mac_table[i].state |= WX_MAC_STATE_MODIFIED;
		wx->mac_table[i].pools &= ~(1ULL << pool);
		if (!wx->mac_table[i].pools) {
			wx->mac_table[i].state &= ~WX_MAC_STATE_IN_USE;
			memset(wx->mac_table[i].addr, 0, ETH_ALEN);
		}
		wx_sync_mac_table(wx);
		return 0;
	}
	return -ENOMEM;
}

static int wx_available_rars(struct wx *wx)
{
	u32 i, count = 0;

	for (i = 0; i < wx->mac.num_rar_entries; i++) {
		if (wx->mac_table[i].state == 0)
			count++;
	}

	return count;
}

/**
 * wx_write_uc_addr_list - write unicast addresses to RAR table
 * @netdev: network interface device structure
 * @pool: index for mac table
 *
 * Writes unicast address list to the RAR table.
 * Returns: -ENOMEM on failure/insufficient address space
 *                0 on no addresses written
 *                X on writing X addresses to the RAR table
 **/
static int wx_write_uc_addr_list(struct net_device *netdev, int pool)
{
	struct wx *wx = netdev_priv(netdev);
	int count = 0;

	/* return ENOMEM indicating insufficient memory for addresses */
	if (netdev_uc_count(netdev) > wx_available_rars(wx))
		return -ENOMEM;

	if (!netdev_uc_empty(netdev)) {
		struct netdev_hw_addr *ha;

		netdev_for_each_uc_addr(ha, netdev) {
			wx_del_mac_filter(wx, ha->addr, pool);
			wx_add_mac_filter(wx, ha->addr, pool);
			count++;
		}
	}
	return count;
}

/**
 *  wx_mta_vector - Determines bit-vector in multicast table to set
 *  @wx: pointer to private structure
 *  @mc_addr: the multicast address
 *
 *  Extracts the 12 bits, from a multicast address, to determine which
 *  bit-vector to set in the multicast table. The hardware uses 12 bits, from
 *  incoming rx multicast addresses, to determine the bit-vector to check in
 *  the MTA. Which of the 4 combination, of 12-bits, the hardware uses is set
 *  by the MO field of the MCSTCTRL. The MO field is set during initialization
 *  to mc_filter_type.
 **/
static u32 wx_mta_vector(struct wx *wx, u8 *mc_addr)
{
	u32 vector = 0;

	switch (wx->mac.mc_filter_type) {
	case 0:   /* use bits [47:36] of the address */
		vector = ((mc_addr[4] >> 4) | (((u16)mc_addr[5]) << 4));
		break;
	case 1:   /* use bits [46:35] of the address */
		vector = ((mc_addr[4] >> 3) | (((u16)mc_addr[5]) << 5));
		break;
	case 2:   /* use bits [45:34] of the address */
		vector = ((mc_addr[4] >> 2) | (((u16)mc_addr[5]) << 6));
		break;
	case 3:   /* use bits [43:32] of the address */
		vector = ((mc_addr[4]) | (((u16)mc_addr[5]) << 8));
		break;
	default:  /* Invalid mc_filter_type */
		wx_err(wx, "MC filter type param set incorrectly\n");
		break;
	}

	/* vector can only be 12-bits or boundary will be exceeded */
	vector &= 0xFFF;
	return vector;
}

/**
 *  wx_set_mta - Set bit-vector in multicast table
 *  @wx: pointer to private structure
 *  @mc_addr: Multicast address
 *
 *  Sets the bit-vector in the multicast table.
 **/
static void wx_set_mta(struct wx *wx, u8 *mc_addr)
{
	u32 vector, vector_bit, vector_reg;

	wx->addr_ctrl.mta_in_use++;

	vector = wx_mta_vector(wx, mc_addr);
	wx_dbg(wx, " bit-vector = 0x%03X\n", vector);

	/* The MTA is a register array of 128 32-bit registers. It is treated
	 * like an array of 4096 bits.  We want to set bit
	 * BitArray[vector_value]. So we figure out what register the bit is
	 * in, read it, OR in the new bit, then write back the new value.  The
	 * register is determined by the upper 7 bits of the vector value and
	 * the bit within that register are determined by the lower 5 bits of
	 * the value.
	 */
	vector_reg = (vector >> 5) & 0x7F;
	vector_bit = vector & 0x1F;
	wx->mac.mta_shadow[vector_reg] |= (1 << vector_bit);
}

/**
 *  wx_update_mc_addr_list - Updates MAC list of multicast addresses
 *  @wx: pointer to private structure
 *  @netdev: pointer to net device structure
 *
 *  The given list replaces any existing list. Clears the MC addrs from receive
 *  address registers and the multicast table. Uses unused receive address
 *  registers for the first multicast addresses, and hashes the rest into the
 *  multicast table.
 **/
static void wx_update_mc_addr_list(struct wx *wx, struct net_device *netdev)
{
	struct netdev_hw_addr *ha;
	u32 i, psrctl;

	/* Set the new number of MC addresses that we are being requested to
	 * use.
	 */
	wx->addr_ctrl.num_mc_addrs = netdev_mc_count(netdev);
	wx->addr_ctrl.mta_in_use = 0;

	/* Clear mta_shadow */
	wx_dbg(wx, " Clearing MTA\n");
	memset(&wx->mac.mta_shadow, 0, sizeof(wx->mac.mta_shadow));

	/* Update mta_shadow */
	netdev_for_each_mc_addr(ha, netdev) {
		wx_dbg(wx, " Adding the multicast addresses:\n");
		wx_set_mta(wx, ha->addr);
	}

	/* Enable mta */
	for (i = 0; i < wx->mac.mcft_size; i++)
		wr32a(wx, WX_PSR_MC_TBL(0), i,
		      wx->mac.mta_shadow[i]);

	if (wx->addr_ctrl.mta_in_use > 0) {
		psrctl = rd32(wx, WX_PSR_CTL);
		psrctl &= ~(WX_PSR_CTL_MO | WX_PSR_CTL_MFE);
		psrctl |= WX_PSR_CTL_MFE |
			  (wx->mac.mc_filter_type << WX_PSR_CTL_MO_SHIFT);
		wr32(wx, WX_PSR_CTL, psrctl);
	}

	wx_dbg(wx, "Update mc addr list Complete\n");
}

/**
 * wx_write_mc_addr_list - write multicast addresses to MTA
 * @netdev: network interface device structure
 *
 * Writes multicast address list to the MTA hash table.
 * Returns: 0 on no addresses written
 *          X on writing X addresses to MTA
 **/
static int wx_write_mc_addr_list(struct net_device *netdev)
{
	struct wx *wx = netdev_priv(netdev);

	if (!netif_running(netdev))
		return 0;

	wx_update_mc_addr_list(wx, netdev);

	return netdev_mc_count(netdev);
}

/**
 * wx_set_mac - Change the Ethernet Address of the NIC
 * @netdev: network interface device structure
 * @p: pointer to an address structure
 *
 * Returns 0 on success, negative on failure
 **/
int wx_set_mac(struct net_device *netdev, void *p)
{
	struct wx *wx = netdev_priv(netdev);
	struct sockaddr *addr = p;
	int retval;

	retval = eth_prepare_mac_addr_change(netdev, addr);
	if (retval)
		return retval;

	wx_del_mac_filter(wx, wx->mac.addr, 0);
	eth_hw_addr_set(netdev, addr->sa_data);
	memcpy(wx->mac.addr, addr->sa_data, netdev->addr_len);

	wx_mac_set_default_filter(wx, wx->mac.addr);

	return 0;
}
EXPORT_SYMBOL(wx_set_mac);

void wx_disable_rx(struct wx *wx)
{
	u32 pfdtxgswc;
	u32 rxctrl;

	rxctrl = rd32(wx, WX_RDB_PB_CTL);
	if (rxctrl & WX_RDB_PB_CTL_RXEN) {
		pfdtxgswc = rd32(wx, WX_PSR_CTL);
		if (pfdtxgswc & WX_PSR_CTL_SW_EN) {
			pfdtxgswc &= ~WX_PSR_CTL_SW_EN;
			wr32(wx, WX_PSR_CTL, pfdtxgswc);
			wx->mac.set_lben = true;
		} else {
			wx->mac.set_lben = false;
		}
		rxctrl &= ~WX_RDB_PB_CTL_RXEN;
		wr32(wx, WX_RDB_PB_CTL, rxctrl);

		if (!(((wx->subsystem_device_id & WX_NCSI_MASK) == WX_NCSI_SUP) ||
		      ((wx->subsystem_device_id & WX_WOL_MASK) == WX_WOL_SUP))) {
			/* disable mac receiver */
			wr32m(wx, WX_MAC_RX_CFG,
			      WX_MAC_RX_CFG_RE, 0);
		}
	}
}
EXPORT_SYMBOL(wx_disable_rx);

static void wx_enable_rx(struct wx *wx)
{
	u32 psrctl;

	/* enable mac receiver */
	wr32m(wx, WX_MAC_RX_CFG,
	      WX_MAC_RX_CFG_RE, WX_MAC_RX_CFG_RE);

	wr32m(wx, WX_RDB_PB_CTL,
	      WX_RDB_PB_CTL_RXEN, WX_RDB_PB_CTL_RXEN);

	if (wx->mac.set_lben) {
		psrctl = rd32(wx, WX_PSR_CTL);
		psrctl |= WX_PSR_CTL_SW_EN;
		wr32(wx, WX_PSR_CTL, psrctl);
		wx->mac.set_lben = false;
	}
}

/**
 * wx_set_rxpba - Initialize Rx packet buffer
 * @wx: pointer to private structure
 **/
static void wx_set_rxpba(struct wx *wx)
{
	u32 rxpktsize, txpktsize, txpbthresh;

	rxpktsize = wx->mac.rx_pb_size << WX_RDB_PB_SZ_SHIFT;
	wr32(wx, WX_RDB_PB_SZ(0), rxpktsize);

	/* Only support an equally distributed Tx packet buffer strategy. */
	txpktsize = wx->mac.tx_pb_size;
	txpbthresh = (txpktsize / 1024) - WX_TXPKT_SIZE_MAX;
	wr32(wx, WX_TDB_PB_SZ(0), txpktsize);
	wr32(wx, WX_TDM_PB_THRE(0), txpbthresh);
}

#define WX_ETH_FRAMING 20

/**
 * wx_hpbthresh - calculate high water mark for flow control
 *
 * @wx: board private structure to calculate for
 **/
static int wx_hpbthresh(struct wx *wx)
{
	struct net_device *dev = wx->netdev;
	int link, tc, kb, marker;
	u32 dv_id, rx_pba;

	/* Calculate max LAN frame size */
	link = dev->mtu + ETH_HLEN + ETH_FCS_LEN + WX_ETH_FRAMING;
	tc = link;

	/* Calculate delay value for device */
	dv_id = WX_DV(link, tc);

	/* Delay value is calculated in bit times convert to KB */
	kb = WX_BT2KB(dv_id);
	rx_pba = rd32(wx, WX_RDB_PB_SZ(0)) >> WX_RDB_PB_SZ_SHIFT;

	marker = rx_pba - kb;

	/* It is possible that the packet buffer is not large enough
	 * to provide required headroom. In this case throw an error
	 * to user and a do the best we can.
	 */
	if (marker < 0) {
		dev_warn(&wx->pdev->dev,
			 "Packet Buffer can not provide enough headroom to support flow control. Decrease MTU or number of traffic classes\n");
		marker = tc + 1;
	}

	return marker;
}

/**
 * wx_lpbthresh - calculate low water mark for flow control
 *
 * @wx: board private structure to calculate for
 **/
static int wx_lpbthresh(struct wx *wx)
{
	struct net_device *dev = wx->netdev;
	u32 dv_id;
	int tc;

	/* Calculate max LAN frame size */
	tc = dev->mtu + ETH_HLEN + ETH_FCS_LEN;

	/* Calculate delay value for device */
	dv_id = WX_LOW_DV(tc);

	/* Delay value is calculated in bit times convert to KB */
	return WX_BT2KB(dv_id);
}

/**
 * wx_pbthresh_setup - calculate and setup high low water marks
 *
 * @wx: board private structure to calculate for
 **/
static void wx_pbthresh_setup(struct wx *wx)
{
	wx->fc.high_water = wx_hpbthresh(wx);
	wx->fc.low_water = wx_lpbthresh(wx);

	/* Low water marks must not be larger than high water marks */
	if (wx->fc.low_water > wx->fc.high_water)
		wx->fc.low_water = 0;
}

static void wx_configure_port(struct wx *wx)
{
	u32 value, i;

	value = WX_CFG_PORT_CTL_D_VLAN | WX_CFG_PORT_CTL_QINQ;
	wr32m(wx, WX_CFG_PORT_CTL,
	      WX_CFG_PORT_CTL_D_VLAN |
	      WX_CFG_PORT_CTL_QINQ,
	      value);

	wr32(wx, WX_CFG_TAG_TPID(0),
	     ETH_P_8021Q | ETH_P_8021AD << 16);
	wx->tpid[0] = ETH_P_8021Q;
	wx->tpid[1] = ETH_P_8021AD;
	for (i = 1; i < 4; i++)
		wr32(wx, WX_CFG_TAG_TPID(i),
		     ETH_P_8021Q | ETH_P_8021Q << 16);
	for (i = 2; i < 8; i++)
		wx->tpid[i] = ETH_P_8021Q;
}

/**
 *  wx_disable_sec_rx_path - Stops the receive data path
 *  @wx: pointer to private structure
 *
 *  Stops the receive data path and waits for the HW to internally empty
 *  the Rx security block
 **/
static int wx_disable_sec_rx_path(struct wx *wx)
{
	u32 secrx;

	wr32m(wx, WX_RSC_CTL,
	      WX_RSC_CTL_RX_DIS, WX_RSC_CTL_RX_DIS);

	return read_poll_timeout(rd32, secrx, secrx & WX_RSC_ST_RSEC_RDY,
				 1000, 40000, false, wx, WX_RSC_ST);
}

/**
 *  wx_enable_sec_rx_path - Enables the receive data path
 *  @wx: pointer to private structure
 *
 *  Enables the receive data path.
 **/
static void wx_enable_sec_rx_path(struct wx *wx)
{
	wr32m(wx, WX_RSC_CTL, WX_RSC_CTL_RX_DIS, 0);
	WX_WRITE_FLUSH(wx);
}

static void wx_vlan_strip_control(struct wx *wx, bool enable)
{
	int i, j;

	for (i = 0; i < wx->num_rx_queues; i++) {
		struct wx_ring *ring = wx->rx_ring[i];

		j = ring->reg_idx;
		wr32m(wx, WX_PX_RR_CFG(j), WX_PX_RR_CFG_VLAN,
		      enable ? WX_PX_RR_CFG_VLAN : 0);
	}
}

void wx_set_rx_mode(struct net_device *netdev)
{
	struct wx *wx = netdev_priv(netdev);
	netdev_features_t features;
	u32 fctrl, vmolr, vlnctrl;
	int count;

	features = netdev->features;

	/* Check for Promiscuous and All Multicast modes */
	fctrl = rd32(wx, WX_PSR_CTL);
	fctrl &= ~(WX_PSR_CTL_UPE | WX_PSR_CTL_MPE);
	vmolr = rd32(wx, WX_PSR_VM_L2CTL(0));
	vmolr &= ~(WX_PSR_VM_L2CTL_UPE |
		   WX_PSR_VM_L2CTL_MPE |
		   WX_PSR_VM_L2CTL_ROPE |
		   WX_PSR_VM_L2CTL_ROMPE);
	vlnctrl = rd32(wx, WX_PSR_VLAN_CTL);
	vlnctrl &= ~(WX_PSR_VLAN_CTL_VFE | WX_PSR_VLAN_CTL_CFIEN);

	/* set all bits that we expect to always be set */
	fctrl |= WX_PSR_CTL_BAM | WX_PSR_CTL_MFE;
	vmolr |= WX_PSR_VM_L2CTL_BAM |
		 WX_PSR_VM_L2CTL_AUPE |
		 WX_PSR_VM_L2CTL_VACC;
	vlnctrl |= WX_PSR_VLAN_CTL_VFE;

	wx->addr_ctrl.user_set_promisc = false;
	if (netdev->flags & IFF_PROMISC) {
		wx->addr_ctrl.user_set_promisc = true;
		fctrl |= WX_PSR_CTL_UPE | WX_PSR_CTL_MPE;
		/* pf don't want packets routing to vf, so clear UPE */
		vmolr |= WX_PSR_VM_L2CTL_MPE;
		vlnctrl &= ~WX_PSR_VLAN_CTL_VFE;
	}

	if (netdev->flags & IFF_ALLMULTI) {
		fctrl |= WX_PSR_CTL_MPE;
		vmolr |= WX_PSR_VM_L2CTL_MPE;
	}

	if (netdev->features & NETIF_F_RXALL) {
		vmolr |= (WX_PSR_VM_L2CTL_UPE | WX_PSR_VM_L2CTL_MPE);
		vlnctrl &= ~WX_PSR_VLAN_CTL_VFE;
		/* receive bad packets */
		wr32m(wx, WX_RSC_CTL,
		      WX_RSC_CTL_SAVE_MAC_ERR,
		      WX_RSC_CTL_SAVE_MAC_ERR);
	} else {
		vmolr |= WX_PSR_VM_L2CTL_ROPE | WX_PSR_VM_L2CTL_ROMPE;
	}

	/* Write addresses to available RAR registers, if there is not
	 * sufficient space to store all the addresses then enable
	 * unicast promiscuous mode
	 */
	count = wx_write_uc_addr_list(netdev, 0);
	if (count < 0) {
		vmolr &= ~WX_PSR_VM_L2CTL_ROPE;
		vmolr |= WX_PSR_VM_L2CTL_UPE;
	}

	/* Write addresses to the MTA, if the attempt fails
	 * then we should just turn on promiscuous mode so
	 * that we can at least receive multicast traffic
	 */
	count = wx_write_mc_addr_list(netdev);
	if (count < 0) {
		vmolr &= ~WX_PSR_VM_L2CTL_ROMPE;
		vmolr |= WX_PSR_VM_L2CTL_MPE;
	}

	wr32(wx, WX_PSR_VLAN_CTL, vlnctrl);
	wr32(wx, WX_PSR_CTL, fctrl);
	wr32(wx, WX_PSR_VM_L2CTL(0), vmolr);

	if ((features & NETIF_F_HW_VLAN_CTAG_RX) &&
	    (features & NETIF_F_HW_VLAN_STAG_RX))
		wx_vlan_strip_control(wx, true);
	else
		wx_vlan_strip_control(wx, false);

}
EXPORT_SYMBOL(wx_set_rx_mode);

static void wx_set_rx_buffer_len(struct wx *wx)
{
	struct net_device *netdev = wx->netdev;
	u32 mhadd, max_frame;

	max_frame = netdev->mtu + ETH_HLEN + ETH_FCS_LEN + VLAN_HLEN;
	/* adjust max frame to be at least the size of a standard frame */
	if (max_frame < (ETH_FRAME_LEN + ETH_FCS_LEN))
		max_frame = (ETH_FRAME_LEN + ETH_FCS_LEN);

	mhadd = rd32(wx, WX_PSR_MAX_SZ);
	if (max_frame != mhadd)
		wr32(wx, WX_PSR_MAX_SZ, max_frame);
}

/**
 * wx_change_mtu - Change the Maximum Transfer Unit
 * @netdev: network interface device structure
 * @new_mtu: new value for maximum frame size
 *
 * Returns 0 on success, negative on failure
 **/
int wx_change_mtu(struct net_device *netdev, int new_mtu)
{
	struct wx *wx = netdev_priv(netdev);

	WRITE_ONCE(netdev->mtu, new_mtu);
	wx_set_rx_buffer_len(wx);

	return 0;
}
EXPORT_SYMBOL(wx_change_mtu);

/* Disable the specified rx queue */
void wx_disable_rx_queue(struct wx *wx, struct wx_ring *ring)
{
	u8 reg_idx = ring->reg_idx;
	u32 rxdctl;
	int ret;

	/* write value back with RRCFG.EN bit cleared */
	wr32m(wx, WX_PX_RR_CFG(reg_idx),
	      WX_PX_RR_CFG_RR_EN, 0);

	/* the hardware may take up to 100us to really disable the rx queue */
	ret = read_poll_timeout(rd32, rxdctl, !(rxdctl & WX_PX_RR_CFG_RR_EN),
				10, 100, true, wx, WX_PX_RR_CFG(reg_idx));

	if (ret == -ETIMEDOUT) {
		/* Just for information */
		wx_err(wx,
		       "RRCFG.EN on Rx queue %d not cleared within the polling period\n",
		       reg_idx);
	}
}
EXPORT_SYMBOL(wx_disable_rx_queue);

static void wx_enable_rx_queue(struct wx *wx, struct wx_ring *ring)
{
	u8 reg_idx = ring->reg_idx;
	u32 rxdctl;
	int ret;

	ret = read_poll_timeout(rd32, rxdctl, rxdctl & WX_PX_RR_CFG_RR_EN,
				1000, 10000, true, wx, WX_PX_RR_CFG(reg_idx));

	if (ret == -ETIMEDOUT) {
		/* Just for information */
		wx_err(wx,
		       "RRCFG.EN on Rx queue %d not set within the polling period\n",
		       reg_idx);
	}
}

static void wx_configure_srrctl(struct wx *wx,
				struct wx_ring *rx_ring)
{
	u16 reg_idx = rx_ring->reg_idx;
	u32 srrctl;

	srrctl = rd32(wx, WX_PX_RR_CFG(reg_idx));
	srrctl &= ~(WX_PX_RR_CFG_RR_HDR_SZ |
		    WX_PX_RR_CFG_RR_BUF_SZ |
		    WX_PX_RR_CFG_SPLIT_MODE);
	/* configure header buffer length, needed for RSC */
	srrctl |= WX_RXBUFFER_256 << WX_PX_RR_CFG_BHDRSIZE_SHIFT;

	/* configure the packet buffer length */
	srrctl |= WX_RX_BUFSZ >> WX_PX_RR_CFG_BSIZEPKT_SHIFT;

	wr32(wx, WX_PX_RR_CFG(reg_idx), srrctl);
}

static void wx_configure_tx_ring(struct wx *wx,
				 struct wx_ring *ring)
{
	u32 txdctl = WX_PX_TR_CFG_ENABLE;
	u8 reg_idx = ring->reg_idx;
	u64 tdba = ring->dma;
	int ret;

	/* disable queue to avoid issues while updating state */
	wr32(wx, WX_PX_TR_CFG(reg_idx), WX_PX_TR_CFG_SWFLSH);
	WX_WRITE_FLUSH(wx);

	wr32(wx, WX_PX_TR_BAL(reg_idx), tdba & DMA_BIT_MASK(32));
	wr32(wx, WX_PX_TR_BAH(reg_idx), upper_32_bits(tdba));

	/* reset head and tail pointers */
	wr32(wx, WX_PX_TR_RP(reg_idx), 0);
	wr32(wx, WX_PX_TR_WP(reg_idx), 0);
	ring->tail = wx->hw_addr + WX_PX_TR_WP(reg_idx);

	if (ring->count < WX_MAX_TXD)
		txdctl |= ring->count / 128 << WX_PX_TR_CFG_TR_SIZE_SHIFT;
	txdctl |= 0x20 << WX_PX_TR_CFG_WTHRESH_SHIFT;

	/* reinitialize tx_buffer_info */
	memset(ring->tx_buffer_info, 0,
	       sizeof(struct wx_tx_buffer) * ring->count);

	/* enable queue */
	wr32(wx, WX_PX_TR_CFG(reg_idx), txdctl);

	/* poll to verify queue is enabled */
	ret = read_poll_timeout(rd32, txdctl, txdctl & WX_PX_TR_CFG_ENABLE,
				1000, 10000, true, wx, WX_PX_TR_CFG(reg_idx));
	if (ret == -ETIMEDOUT)
		wx_err(wx, "Could not enable Tx Queue %d\n", reg_idx);
}

static void wx_configure_rx_ring(struct wx *wx,
				 struct wx_ring *ring)
{
	u16 reg_idx = ring->reg_idx;
	union wx_rx_desc *rx_desc;
	u64 rdba = ring->dma;
	u32 rxdctl;

	/* disable queue to avoid issues while updating state */
	rxdctl = rd32(wx, WX_PX_RR_CFG(reg_idx));
	wx_disable_rx_queue(wx, ring);

	wr32(wx, WX_PX_RR_BAL(reg_idx), rdba & DMA_BIT_MASK(32));
	wr32(wx, WX_PX_RR_BAH(reg_idx), upper_32_bits(rdba));

	if (ring->count == WX_MAX_RXD)
		rxdctl |= 0 << WX_PX_RR_CFG_RR_SIZE_SHIFT;
	else
		rxdctl |= (ring->count / 128) << WX_PX_RR_CFG_RR_SIZE_SHIFT;

	rxdctl |= 0x1 << WX_PX_RR_CFG_RR_THER_SHIFT;
	wr32(wx, WX_PX_RR_CFG(reg_idx), rxdctl);

	/* reset head and tail pointers */
	wr32(wx, WX_PX_RR_RP(reg_idx), 0);
	wr32(wx, WX_PX_RR_WP(reg_idx), 0);
	ring->tail = wx->hw_addr + WX_PX_RR_WP(reg_idx);

	wx_configure_srrctl(wx, ring);

	/* initialize rx_buffer_info */
	memset(ring->rx_buffer_info, 0,
	       sizeof(struct wx_rx_buffer) * ring->count);

	/* initialize Rx descriptor 0 */
	rx_desc = WX_RX_DESC(ring, 0);
	rx_desc->wb.upper.length = 0;

	/* enable receive descriptor ring */
	wr32m(wx, WX_PX_RR_CFG(reg_idx),
	      WX_PX_RR_CFG_RR_EN, WX_PX_RR_CFG_RR_EN);

	wx_enable_rx_queue(wx, ring);
	wx_alloc_rx_buffers(ring, wx_desc_unused(ring));
}

/**
 * wx_configure_tx - Configure Transmit Unit after Reset
 * @wx: pointer to private structure
 *
 * Configure the Tx unit of the MAC after a reset.
 **/
static void wx_configure_tx(struct wx *wx)
{
	u32 i;

	/* TDM_CTL.TE must be before Tx queues are enabled */
	wr32m(wx, WX_TDM_CTL,
	      WX_TDM_CTL_TE, WX_TDM_CTL_TE);

	/* Setup the HW Tx Head and Tail descriptor pointers */
	for (i = 0; i < wx->num_tx_queues; i++)
		wx_configure_tx_ring(wx, wx->tx_ring[i]);

	wr32m(wx, WX_TSC_BUF_AE, WX_TSC_BUF_AE_THR, 0x10);

	if (wx->mac.type == wx_mac_em)
		wr32m(wx, WX_TSC_CTL, WX_TSC_CTL_TX_DIS | WX_TSC_CTL_TSEC_DIS, 0x1);

	/* enable mac transmitter */
	wr32m(wx, WX_MAC_TX_CFG,
	      WX_MAC_TX_CFG_TE, WX_MAC_TX_CFG_TE);
}

static void wx_restore_vlan(struct wx *wx)
{
	u16 vid = 1;

	wx_vlan_rx_add_vid(wx->netdev, htons(ETH_P_8021Q), 0);

	for_each_set_bit_from(vid, wx->active_vlans, VLAN_N_VID)
		wx_vlan_rx_add_vid(wx->netdev, htons(ETH_P_8021Q), vid);
}

static void wx_store_reta(struct wx *wx)
{
	u8 *indir_tbl = wx->rss_indir_tbl;
	u32 reta = 0;
	u32 i;

	/* Fill out the redirection table as follows:
	 *  - 8 bit wide entries containing 4 bit RSS index
	 */
	for (i = 0; i < WX_MAX_RETA_ENTRIES; i++) {
		reta |= indir_tbl[i] << (i & 0x3) * 8;
		if ((i & 3) == 3) {
			wr32(wx, WX_RDB_RSSTBL(i >> 2), reta);
			reta = 0;
		}
	}
}

static void wx_setup_reta(struct wx *wx)
{
	u16 rss_i = wx->ring_feature[RING_F_RSS].indices;
	u32 random_key_size = WX_RSS_KEY_SIZE / 4;
	u32 i, j;

	/* Fill out hash function seeds */
	for (i = 0; i < random_key_size; i++)
		wr32(wx, WX_RDB_RSSRK(i), wx->rss_key[i]);

	/* Fill out redirection table */
	memset(wx->rss_indir_tbl, 0, sizeof(wx->rss_indir_tbl));

	for (i = 0, j = 0; i < WX_MAX_RETA_ENTRIES; i++, j++) {
		if (j == rss_i)
			j = 0;

		wx->rss_indir_tbl[i] = j;
	}

	wx_store_reta(wx);
}

static void wx_setup_mrqc(struct wx *wx)
{
	u32 rss_field = 0;

	/* Disable indicating checksum in descriptor, enables RSS hash */
	wr32m(wx, WX_PSR_CTL, WX_PSR_CTL_PCSD, WX_PSR_CTL_PCSD);

	/* Perform hash on these packet types */
	rss_field = WX_RDB_RA_CTL_RSS_IPV4 |
		    WX_RDB_RA_CTL_RSS_IPV4_TCP |
		    WX_RDB_RA_CTL_RSS_IPV4_UDP |
		    WX_RDB_RA_CTL_RSS_IPV6 |
		    WX_RDB_RA_CTL_RSS_IPV6_TCP |
		    WX_RDB_RA_CTL_RSS_IPV6_UDP;

	netdev_rss_key_fill(wx->rss_key, sizeof(wx->rss_key));

	wx_setup_reta(wx);

	if (wx->rss_enabled)
		rss_field |= WX_RDB_RA_CTL_RSS_EN;

	wr32(wx, WX_RDB_RA_CTL, rss_field);
}

/**
 * wx_configure_rx - Configure Receive Unit after Reset
 * @wx: pointer to private structure
 *
 * Configure the Rx unit of the MAC after a reset.
 **/
void wx_configure_rx(struct wx *wx)
{
	u32 psrtype, i;
	int ret;

	wx_disable_rx(wx);

	psrtype = WX_RDB_PL_CFG_L4HDR |
		  WX_RDB_PL_CFG_L3HDR |
		  WX_RDB_PL_CFG_L2HDR |
		  WX_RDB_PL_CFG_TUN_TUNHDR;
	wr32(wx, WX_RDB_PL_CFG(0), psrtype);

	/* enable hw crc stripping */
	wr32m(wx, WX_RSC_CTL, WX_RSC_CTL_CRC_STRIP, WX_RSC_CTL_CRC_STRIP);

	if (wx->mac.type == wx_mac_sp) {
		u32 psrctl;

		/* RSC Setup */
		psrctl = rd32(wx, WX_PSR_CTL);
		psrctl |= WX_PSR_CTL_RSC_ACK; /* Disable RSC for ACK packets */
		psrctl |= WX_PSR_CTL_RSC_DIS;
		wr32(wx, WX_PSR_CTL, psrctl);
	}

	wx_setup_mrqc(wx);

	/* set_rx_buffer_len must be called before ring initialization */
	wx_set_rx_buffer_len(wx);

	/* Setup the HW Rx Head and Tail Descriptor Pointers and
	 * the Base and Length of the Rx Descriptor Ring
	 */
	for (i = 0; i < wx->num_rx_queues; i++)
		wx_configure_rx_ring(wx, wx->rx_ring[i]);

	/* Enable all receives, disable security engine prior to block traffic */
	ret = wx_disable_sec_rx_path(wx);
	if (ret < 0)
		wx_err(wx, "The register status is abnormal, please check device.");

	wx_enable_rx(wx);
	wx_enable_sec_rx_path(wx);
}
EXPORT_SYMBOL(wx_configure_rx);

static void wx_configure_isb(struct wx *wx)
{
	/* set ISB Address */
	wr32(wx, WX_PX_ISB_ADDR_L, wx->isb_dma & DMA_BIT_MASK(32));
	if (IS_ENABLED(CONFIG_ARCH_DMA_ADDR_T_64BIT))
		wr32(wx, WX_PX_ISB_ADDR_H, upper_32_bits(wx->isb_dma));
}

void wx_configure(struct wx *wx)
{
	wx_set_rxpba(wx);
	wx_pbthresh_setup(wx);
	wx_configure_port(wx);

	wx_set_rx_mode(wx->netdev);
	wx_restore_vlan(wx);
	wx_enable_sec_rx_path(wx);

	wx_configure_tx(wx);
	wx_configure_rx(wx);
	wx_configure_isb(wx);
}
EXPORT_SYMBOL(wx_configure);

/**
 *  wx_disable_pcie_master - Disable PCI-express master access
 *  @wx: pointer to hardware structure
 *
 *  Disables PCI-Express master access and verifies there are no pending
 *  requests.
 **/
int wx_disable_pcie_master(struct wx *wx)
{
	int status = 0;
	u32 val;

	/* Always set this bit to ensure any future transactions are blocked */
	pci_clear_master(wx->pdev);

	/* Exit if master requests are blocked */
	if (!(rd32(wx, WX_PX_TRANSACTION_PENDING)))
		return 0;

	/* Poll for master request bit to clear */
	status = read_poll_timeout(rd32, val, !val, 100, WX_PCI_MASTER_DISABLE_TIMEOUT,
				   false, wx, WX_PX_TRANSACTION_PENDING);
	if (status < 0)
		wx_err(wx, "PCIe transaction pending bit did not clear.\n");

	return status;
}
EXPORT_SYMBOL(wx_disable_pcie_master);

/**
 *  wx_stop_adapter - Generic stop Tx/Rx units
 *  @wx: pointer to hardware structure
 *
 *  Sets the adapter_stopped flag within wx_hw struct. Clears interrupts,
 *  disables transmit and receive units. The adapter_stopped flag is used by
 *  the shared code and drivers to determine if the adapter is in a stopped
 *  state and should not touch the hardware.
 **/
int wx_stop_adapter(struct wx *wx)
{
	u16 i;

	/* Set the adapter_stopped flag so other driver functions stop touching
	 * the hardware
	 */
	wx->adapter_stopped = true;

	/* Disable the receive unit */
	wx_disable_rx(wx);

	/* Set interrupt mask to stop interrupts from being generated */
	wx_intr_disable(wx, WX_INTR_ALL);

	/* Clear any pending interrupts, flush previous writes */
	wr32(wx, WX_PX_MISC_IC, 0xffffffff);
	wr32(wx, WX_BME_CTL, 0x3);

	/* Disable the transmit unit.  Each queue must be disabled. */
	for (i = 0; i < wx->mac.max_tx_queues; i++) {
		wr32m(wx, WX_PX_TR_CFG(i),
		      WX_PX_TR_CFG_SWFLSH | WX_PX_TR_CFG_ENABLE,
		      WX_PX_TR_CFG_SWFLSH);
	}

	/* Disable the receive unit by stopping each queue */
	for (i = 0; i < wx->mac.max_rx_queues; i++) {
		wr32m(wx, WX_PX_RR_CFG(i),
		      WX_PX_RR_CFG_RR_EN, 0);
	}

	/* flush all queues disables */
	WX_WRITE_FLUSH(wx);

	/* Prevent the PCI-E bus from hanging by disabling PCI-E master
	 * access and verify no pending requests
	 */
	return wx_disable_pcie_master(wx);
}
EXPORT_SYMBOL(wx_stop_adapter);

void wx_reset_misc(struct wx *wx)
{
	int i;

	/* receive packets that size > 2048 */
	wr32m(wx, WX_MAC_RX_CFG, WX_MAC_RX_CFG_JE, WX_MAC_RX_CFG_JE);

	/* clear counters on read */
	wr32m(wx, WX_MMC_CONTROL,
	      WX_MMC_CONTROL_RSTONRD, WX_MMC_CONTROL_RSTONRD);

	wr32m(wx, WX_MAC_RX_FLOW_CTRL,
	      WX_MAC_RX_FLOW_CTRL_RFE, WX_MAC_RX_FLOW_CTRL_RFE);

	wr32(wx, WX_MAC_PKT_FLT, WX_MAC_PKT_FLT_PR);

	wr32m(wx, WX_MIS_RST_ST,
	      WX_MIS_RST_ST_RST_INIT, 0x1E00);

	/* errata 4: initialize mng flex tbl and wakeup flex tbl*/
	wr32(wx, WX_PSR_MNG_FLEX_SEL, 0);
	for (i = 0; i < 16; i++) {
		wr32(wx, WX_PSR_MNG_FLEX_DW_L(i), 0);
		wr32(wx, WX_PSR_MNG_FLEX_DW_H(i), 0);
		wr32(wx, WX_PSR_MNG_FLEX_MSK(i), 0);
	}
	wr32(wx, WX_PSR_LAN_FLEX_SEL, 0);
	for (i = 0; i < 16; i++) {
		wr32(wx, WX_PSR_LAN_FLEX_DW_L(i), 0);
		wr32(wx, WX_PSR_LAN_FLEX_DW_H(i), 0);
		wr32(wx, WX_PSR_LAN_FLEX_MSK(i), 0);
	}

	/* set pause frame dst mac addr */
	wr32(wx, WX_RDB_PFCMACDAL, 0xC2000001);
	wr32(wx, WX_RDB_PFCMACDAH, 0x0180);
}
EXPORT_SYMBOL(wx_reset_misc);

/**
 *  wx_get_pcie_msix_counts - Gets MSI-X vector count
 *  @wx: pointer to hardware structure
 *  @msix_count: number of MSI interrupts that can be obtained
 *  @max_msix_count: number of MSI interrupts that mac need
 *
 *  Read PCIe configuration space, and get the MSI-X vector count from
 *  the capabilities table.
 **/
int wx_get_pcie_msix_counts(struct wx *wx, u16 *msix_count, u16 max_msix_count)
{
	struct pci_dev *pdev = wx->pdev;
	struct device *dev = &pdev->dev;
	int pos;

	*msix_count = 1;
	pos = pci_find_capability(pdev, PCI_CAP_ID_MSIX);
	if (!pos) {
		dev_err(dev, "Unable to find MSI-X Capabilities\n");
		return -EINVAL;
	}
	pci_read_config_word(pdev,
			     pos + PCI_MSIX_FLAGS,
			     msix_count);
	*msix_count &= WX_PCIE_MSIX_TBL_SZ_MASK;
	/* MSI-X count is zero-based in HW */
	*msix_count += 1;

	if (*msix_count > max_msix_count)
		*msix_count = max_msix_count;

	return 0;
}
EXPORT_SYMBOL(wx_get_pcie_msix_counts);

/**
 * wx_init_rss_key - Initialize wx RSS key
 * @wx: device handle
 *
 * Allocates and initializes the RSS key if it is not allocated.
 **/
static int wx_init_rss_key(struct wx *wx)
{
	u32 *rss_key;

	if (!wx->rss_key) {
		rss_key = kzalloc(WX_RSS_KEY_SIZE, GFP_KERNEL);
		if (unlikely(!rss_key))
			return -ENOMEM;

		netdev_rss_key_fill(rss_key, WX_RSS_KEY_SIZE);
		wx->rss_key = rss_key;
	}

	return 0;
}

int wx_sw_init(struct wx *wx)
{
	struct pci_dev *pdev = wx->pdev;
	u32 ssid = 0;
	int err = 0;

	wx->vendor_id = pdev->vendor;
	wx->device_id = pdev->device;
	wx->revision_id = pdev->revision;
	wx->oem_svid = pdev->subsystem_vendor;
	wx->oem_ssid = pdev->subsystem_device;
	wx->bus.device = PCI_SLOT(pdev->devfn);
	wx->bus.func = PCI_FUNC(pdev->devfn);

	if (wx->oem_svid == PCI_VENDOR_ID_WANGXUN) {
		wx->subsystem_vendor_id = pdev->subsystem_vendor;
		wx->subsystem_device_id = pdev->subsystem_device;
	} else {
		err = wx_flash_read_dword(wx, 0xfffdc, &ssid);
		if (err < 0) {
			wx_err(wx, "read of internal subsystem device id failed\n");
			return err;
		}
<<<<<<< HEAD

		wx->subsystem_device_id = swab16((u16)ssid);
	}

=======

		wx->subsystem_device_id = swab16((u16)ssid);
	}

>>>>>>> 0c383648
	err = wx_init_rss_key(wx);
	if (err < 0) {
		wx_err(wx, "rss key allocation failed\n");
		return err;
	}

	wx->mac_table = kcalloc(wx->mac.num_rar_entries,
				sizeof(struct wx_mac_addr),
				GFP_KERNEL);
	if (!wx->mac_table) {
		wx_err(wx, "mac_table allocation failed\n");
		kfree(wx->rss_key);
		return -ENOMEM;
	}

	bitmap_zero(wx->state, WX_STATE_NBITS);
	wx->misc_irq_domain = false;

	return 0;
}
EXPORT_SYMBOL(wx_sw_init);

/**
 *  wx_find_vlvf_slot - find the vlanid or the first empty slot
 *  @wx: pointer to hardware structure
 *  @vlan: VLAN id to write to VLAN filter
 *
 *  return the VLVF index where this VLAN id should be placed
 *
 **/
static int wx_find_vlvf_slot(struct wx *wx, u32 vlan)
{
	u32 bits = 0, first_empty_slot = 0;
	int regindex;

	/* short cut the special case */
	if (vlan == 0)
		return 0;

	/* Search for the vlan id in the VLVF entries. Save off the first empty
	 * slot found along the way
	 */
	for (regindex = 1; regindex < WX_PSR_VLAN_SWC_ENTRIES; regindex++) {
		wr32(wx, WX_PSR_VLAN_SWC_IDX, regindex);
		bits = rd32(wx, WX_PSR_VLAN_SWC);
		if (!bits && !(first_empty_slot))
			first_empty_slot = regindex;
		else if ((bits & 0x0FFF) == vlan)
			break;
	}

	if (regindex >= WX_PSR_VLAN_SWC_ENTRIES) {
		if (first_empty_slot)
			regindex = first_empty_slot;
		else
			regindex = -ENOMEM;
	}

	return regindex;
}

/**
 *  wx_set_vlvf - Set VLAN Pool Filter
 *  @wx: pointer to hardware structure
 *  @vlan: VLAN id to write to VLAN filter
 *  @vind: VMDq output index that maps queue to VLAN id in VFVFB
 *  @vlan_on: boolean flag to turn on/off VLAN in VFVF
 *  @vfta_changed: pointer to boolean flag which indicates whether VFTA
 *                 should be changed
 *
 *  Turn on/off specified bit in VLVF table.
 **/
static int wx_set_vlvf(struct wx *wx, u32 vlan, u32 vind, bool vlan_on,
		       bool *vfta_changed)
{
	int vlvf_index;
	u32 vt, bits;

	/* If VT Mode is set
	 *   Either vlan_on
	 *     make sure the vlan is in VLVF
	 *     set the vind bit in the matching VLVFB
	 *   Or !vlan_on
	 *     clear the pool bit and possibly the vind
	 */
	vt = rd32(wx, WX_CFG_PORT_CTL);
	if (!(vt & WX_CFG_PORT_CTL_NUM_VT_MASK))
		return 0;

	vlvf_index = wx_find_vlvf_slot(wx, vlan);
	if (vlvf_index < 0)
		return vlvf_index;

	wr32(wx, WX_PSR_VLAN_SWC_IDX, vlvf_index);
	if (vlan_on) {
		/* set the pool bit */
		if (vind < 32) {
			bits = rd32(wx, WX_PSR_VLAN_SWC_VM_L);
			bits |= (1 << vind);
			wr32(wx, WX_PSR_VLAN_SWC_VM_L, bits);
		} else {
			bits = rd32(wx, WX_PSR_VLAN_SWC_VM_H);
			bits |= (1 << (vind - 32));
			wr32(wx, WX_PSR_VLAN_SWC_VM_H, bits);
		}
	} else {
		/* clear the pool bit */
		if (vind < 32) {
			bits = rd32(wx, WX_PSR_VLAN_SWC_VM_L);
			bits &= ~(1 << vind);
			wr32(wx, WX_PSR_VLAN_SWC_VM_L, bits);
			bits |= rd32(wx, WX_PSR_VLAN_SWC_VM_H);
		} else {
			bits = rd32(wx, WX_PSR_VLAN_SWC_VM_H);
			bits &= ~(1 << (vind - 32));
			wr32(wx, WX_PSR_VLAN_SWC_VM_H, bits);
			bits |= rd32(wx, WX_PSR_VLAN_SWC_VM_L);
		}
	}

	if (bits) {
		wr32(wx, WX_PSR_VLAN_SWC, (WX_PSR_VLAN_SWC_VIEN | vlan));
		if (!vlan_on && vfta_changed)
			*vfta_changed = false;
	} else {
		wr32(wx, WX_PSR_VLAN_SWC, 0);
	}

	return 0;
}

/**
 *  wx_set_vfta - Set VLAN filter table
 *  @wx: pointer to hardware structure
 *  @vlan: VLAN id to write to VLAN filter
 *  @vind: VMDq output index that maps queue to VLAN id in VFVFB
 *  @vlan_on: boolean flag to turn on/off VLAN in VFVF
 *
 *  Turn on/off specified VLAN in the VLAN filter table.
 **/
static int wx_set_vfta(struct wx *wx, u32 vlan, u32 vind, bool vlan_on)
{
	u32 bitindex, vfta, targetbit;
	bool vfta_changed = false;
	int regindex, ret;

	/* this is a 2 part operation - first the VFTA, then the
	 * VLVF and VLVFB if VT Mode is set
	 * We don't write the VFTA until we know the VLVF part succeeded.
	 */

	/* Part 1
	 * The VFTA is a bitstring made up of 128 32-bit registers
	 * that enable the particular VLAN id, much like the MTA:
	 *    bits[11-5]: which register
	 *    bits[4-0]:  which bit in the register
	 */
	regindex = (vlan >> 5) & 0x7F;
	bitindex = vlan & 0x1F;
	targetbit = (1 << bitindex);
	/* errata 5 */
	vfta = wx->mac.vft_shadow[regindex];
	if (vlan_on) {
		if (!(vfta & targetbit)) {
			vfta |= targetbit;
			vfta_changed = true;
		}
	} else {
		if ((vfta & targetbit)) {
			vfta &= ~targetbit;
			vfta_changed = true;
		}
	}
	/* Part 2
	 * Call wx_set_vlvf to set VLVFB and VLVF
	 */
	ret = wx_set_vlvf(wx, vlan, vind, vlan_on, &vfta_changed);
	if (ret != 0)
		return ret;

	if (vfta_changed)
		wr32(wx, WX_PSR_VLAN_TBL(regindex), vfta);
	wx->mac.vft_shadow[regindex] = vfta;

	return 0;
}

/**
 *  wx_clear_vfta - Clear VLAN filter table
 *  @wx: pointer to hardware structure
 *
 *  Clears the VLAN filer table, and the VMDq index associated with the filter
 **/
static void wx_clear_vfta(struct wx *wx)
{
	u32 offset;

	for (offset = 0; offset < wx->mac.vft_size; offset++) {
		wr32(wx, WX_PSR_VLAN_TBL(offset), 0);
		wx->mac.vft_shadow[offset] = 0;
	}

	for (offset = 0; offset < WX_PSR_VLAN_SWC_ENTRIES; offset++) {
		wr32(wx, WX_PSR_VLAN_SWC_IDX, offset);
		wr32(wx, WX_PSR_VLAN_SWC, 0);
		wr32(wx, WX_PSR_VLAN_SWC_VM_L, 0);
		wr32(wx, WX_PSR_VLAN_SWC_VM_H, 0);
	}
}

int wx_vlan_rx_add_vid(struct net_device *netdev,
		       __be16 proto, u16 vid)
{
	struct wx *wx = netdev_priv(netdev);

	/* add VID to filter table */
	wx_set_vfta(wx, vid, VMDQ_P(0), true);
	set_bit(vid, wx->active_vlans);

	return 0;
}
EXPORT_SYMBOL(wx_vlan_rx_add_vid);

int wx_vlan_rx_kill_vid(struct net_device *netdev, __be16 proto, u16 vid)
{
	struct wx *wx = netdev_priv(netdev);

	/* remove VID from filter table */
	if (vid)
		wx_set_vfta(wx, vid, VMDQ_P(0), false);
	clear_bit(vid, wx->active_vlans);

	return 0;
}
EXPORT_SYMBOL(wx_vlan_rx_kill_vid);

static void wx_enable_rx_drop(struct wx *wx, struct wx_ring *ring)
{
	u16 reg_idx = ring->reg_idx;
	u32 srrctl;

	srrctl = rd32(wx, WX_PX_RR_CFG(reg_idx));
	srrctl |= WX_PX_RR_CFG_DROP_EN;

	wr32(wx, WX_PX_RR_CFG(reg_idx), srrctl);
}

static void wx_disable_rx_drop(struct wx *wx, struct wx_ring *ring)
{
	u16 reg_idx = ring->reg_idx;
	u32 srrctl;

	srrctl = rd32(wx, WX_PX_RR_CFG(reg_idx));
	srrctl &= ~WX_PX_RR_CFG_DROP_EN;

	wr32(wx, WX_PX_RR_CFG(reg_idx), srrctl);
}

int wx_fc_enable(struct wx *wx, bool tx_pause, bool rx_pause)
{
	u16 pause_time = WX_DEFAULT_FCPAUSE;
	u32 mflcn_reg, fccfg_reg, reg;
	u32 fcrtl, fcrth;
	int i;

	/* Low water mark of zero causes XOFF floods */
	if (tx_pause && wx->fc.high_water) {
		if (!wx->fc.low_water || wx->fc.low_water >= wx->fc.high_water) {
			wx_err(wx, "Invalid water mark configuration\n");
			return -EINVAL;
		}
	}

	/* Disable any previous flow control settings */
	mflcn_reg = rd32(wx, WX_MAC_RX_FLOW_CTRL);
	mflcn_reg &= ~WX_MAC_RX_FLOW_CTRL_RFE;

	fccfg_reg = rd32(wx, WX_RDB_RFCC);
	fccfg_reg &= ~WX_RDB_RFCC_RFCE_802_3X;

	if (rx_pause)
		mflcn_reg |= WX_MAC_RX_FLOW_CTRL_RFE;
	if (tx_pause)
		fccfg_reg |= WX_RDB_RFCC_RFCE_802_3X;

	/* Set 802.3x based flow control settings. */
	wr32(wx, WX_MAC_RX_FLOW_CTRL, mflcn_reg);
	wr32(wx, WX_RDB_RFCC, fccfg_reg);

	/* Set up and enable Rx high/low water mark thresholds, enable XON. */
	if (tx_pause && wx->fc.high_water) {
		fcrtl = (wx->fc.low_water << 10) | WX_RDB_RFCL_XONE;
		wr32(wx, WX_RDB_RFCL, fcrtl);
		fcrth = (wx->fc.high_water << 10) | WX_RDB_RFCH_XOFFE;
	} else {
		wr32(wx, WX_RDB_RFCL, 0);
		/* In order to prevent Tx hangs when the internal Tx
		 * switch is enabled we must set the high water mark
		 * to the Rx packet buffer size - 24KB.  This allows
		 * the Tx switch to function even under heavy Rx
		 * workloads.
		 */
		fcrth = rd32(wx, WX_RDB_PB_SZ(0)) - 24576;
	}

	wr32(wx, WX_RDB_RFCH, fcrth);

	/* Configure pause time */
	reg = pause_time * 0x00010001;
	wr32(wx, WX_RDB_RFCV, reg);

	/* Configure flow control refresh threshold value */
	wr32(wx, WX_RDB_RFCRT, pause_time / 2);

	/*  We should set the drop enable bit if:
	 *  Number of Rx queues > 1 and flow control is disabled
	 *
	 *  This allows us to avoid head of line blocking for security
	 *  and performance reasons.
	 */
	if (wx->num_rx_queues > 1 && !tx_pause) {
		for (i = 0; i < wx->num_rx_queues; i++)
			wx_enable_rx_drop(wx, wx->rx_ring[i]);
	} else {
		for (i = 0; i < wx->num_rx_queues; i++)
			wx_disable_rx_drop(wx, wx->rx_ring[i]);
	}

	return 0;
}
EXPORT_SYMBOL(wx_fc_enable);

/**
 * wx_update_stats - Update the board statistics counters.
 * @wx: board private structure
 **/
void wx_update_stats(struct wx *wx)
{
	struct wx_hw_stats *hwstats = &wx->stats;

	u64 non_eop_descs = 0, alloc_rx_buff_failed = 0;
	u64 hw_csum_rx_good = 0, hw_csum_rx_error = 0;
	u64 restart_queue = 0, tx_busy = 0;
	u32 i;

	/* gather some stats to the wx struct that are per queue */
	for (i = 0; i < wx->num_rx_queues; i++) {
		struct wx_ring *rx_ring = wx->rx_ring[i];

		non_eop_descs += rx_ring->rx_stats.non_eop_descs;
		alloc_rx_buff_failed += rx_ring->rx_stats.alloc_rx_buff_failed;
		hw_csum_rx_good += rx_ring->rx_stats.csum_good_cnt;
		hw_csum_rx_error += rx_ring->rx_stats.csum_err;
	}
	wx->non_eop_descs = non_eop_descs;
	wx->alloc_rx_buff_failed = alloc_rx_buff_failed;
	wx->hw_csum_rx_error = hw_csum_rx_error;
	wx->hw_csum_rx_good = hw_csum_rx_good;

	for (i = 0; i < wx->num_tx_queues; i++) {
		struct wx_ring *tx_ring = wx->tx_ring[i];

		restart_queue += tx_ring->tx_stats.restart_queue;
		tx_busy += tx_ring->tx_stats.tx_busy;
	}
	wx->restart_queue = restart_queue;
	wx->tx_busy = tx_busy;

	hwstats->gprc += rd32(wx, WX_RDM_PKT_CNT);
	hwstats->gptc += rd32(wx, WX_TDM_PKT_CNT);
	hwstats->gorc += rd64(wx, WX_RDM_BYTE_CNT_LSB);
	hwstats->gotc += rd64(wx, WX_TDM_BYTE_CNT_LSB);
	hwstats->tpr += rd64(wx, WX_RX_FRAME_CNT_GOOD_BAD_L);
	hwstats->tpt += rd64(wx, WX_TX_FRAME_CNT_GOOD_BAD_L);
	hwstats->crcerrs += rd64(wx, WX_RX_CRC_ERROR_FRAMES_L);
	hwstats->rlec += rd64(wx, WX_RX_LEN_ERROR_FRAMES_L);
	hwstats->bprc += rd64(wx, WX_RX_BC_FRAMES_GOOD_L);
	hwstats->bptc += rd64(wx, WX_TX_BC_FRAMES_GOOD_L);
	hwstats->mprc += rd64(wx, WX_RX_MC_FRAMES_GOOD_L);
	hwstats->mptc += rd64(wx, WX_TX_MC_FRAMES_GOOD_L);
	hwstats->roc += rd32(wx, WX_RX_OVERSIZE_FRAMES_GOOD);
	hwstats->ruc += rd32(wx, WX_RX_UNDERSIZE_FRAMES_GOOD);
	hwstats->lxonoffrxc += rd32(wx, WX_MAC_LXONOFFRXC);
	hwstats->lxontxc += rd32(wx, WX_RDB_LXONTXC);
	hwstats->lxofftxc += rd32(wx, WX_RDB_LXOFFTXC);
	hwstats->o2bgptc += rd32(wx, WX_TDM_OS2BMC_CNT);
	hwstats->b2ospc += rd32(wx, WX_MNG_BMC2OS_CNT);
	hwstats->o2bspc += rd32(wx, WX_MNG_OS2BMC_CNT);
	hwstats->b2ogprc += rd32(wx, WX_RDM_BMC2OS_CNT);
	hwstats->rdmdrop += rd32(wx, WX_RDM_DRP_PKT);

	for (i = 0; i < wx->mac.max_rx_queues; i++)
		hwstats->qmprc += rd32(wx, WX_PX_MPRC(i));
}
EXPORT_SYMBOL(wx_update_stats);

/**
 *  wx_clear_hw_cntrs - Generic clear hardware counters
 *  @wx: board private structure
 *
 *  Clears all hardware statistics counters by reading them from the hardware
 *  Statistics counters are clear on read.
 **/
void wx_clear_hw_cntrs(struct wx *wx)
{
	u16 i = 0;

	for (i = 0; i < wx->mac.max_rx_queues; i++)
		wr32(wx, WX_PX_MPRC(i), 0);

	rd32(wx, WX_RDM_PKT_CNT);
	rd32(wx, WX_TDM_PKT_CNT);
	rd64(wx, WX_RDM_BYTE_CNT_LSB);
	rd32(wx, WX_TDM_BYTE_CNT_LSB);
	rd32(wx, WX_RDM_DRP_PKT);
	rd32(wx, WX_RX_UNDERSIZE_FRAMES_GOOD);
	rd32(wx, WX_RX_OVERSIZE_FRAMES_GOOD);
	rd64(wx, WX_RX_FRAME_CNT_GOOD_BAD_L);
	rd64(wx, WX_TX_FRAME_CNT_GOOD_BAD_L);
	rd64(wx, WX_RX_MC_FRAMES_GOOD_L);
	rd64(wx, WX_TX_MC_FRAMES_GOOD_L);
	rd64(wx, WX_RX_BC_FRAMES_GOOD_L);
	rd64(wx, WX_TX_BC_FRAMES_GOOD_L);
	rd64(wx, WX_RX_CRC_ERROR_FRAMES_L);
	rd64(wx, WX_RX_LEN_ERROR_FRAMES_L);
	rd32(wx, WX_RDB_LXONTXC);
	rd32(wx, WX_RDB_LXOFFTXC);
	rd32(wx, WX_MAC_LXONOFFRXC);
}
EXPORT_SYMBOL(wx_clear_hw_cntrs);

/**
 *  wx_start_hw - Prepare hardware for Tx/Rx
 *  @wx: pointer to hardware structure
 *
 *  Starts the hardware using the generic start_hw function
 *  and the generation start_hw function.
 *  Then performs revision-specific operations, if any.
 **/
void wx_start_hw(struct wx *wx)
{
	int i;

	/* Clear the VLAN filter table */
	wx_clear_vfta(wx);
	WX_WRITE_FLUSH(wx);
	/* Clear the rate limiters */
	for (i = 0; i < wx->mac.max_tx_queues; i++) {
		wr32(wx, WX_TDM_RP_IDX, i);
		wr32(wx, WX_TDM_RP_RATE, 0);
	}
}
EXPORT_SYMBOL(wx_start_hw);

MODULE_LICENSE("GPL");<|MERGE_RESOLUTION|>--- conflicted
+++ resolved
@@ -1939,17 +1939,10 @@
 			wx_err(wx, "read of internal subsystem device id failed\n");
 			return err;
 		}
-<<<<<<< HEAD
 
 		wx->subsystem_device_id = swab16((u16)ssid);
 	}
 
-=======
-
-		wx->subsystem_device_id = swab16((u16)ssid);
-	}
-
->>>>>>> 0c383648
 	err = wx_init_rss_key(wx);
 	if (err < 0) {
 		wx_err(wx, "rss key allocation failed\n");
