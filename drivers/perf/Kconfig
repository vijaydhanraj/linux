# SPDX-License-Identifier: GPL-2.0-only
#
# Performance Monitor Drivers
#

menu "Performance monitor support"
	depends on PERF_EVENTS

config ARM_CCI_PMU
	tristate "ARM CCI PMU driver"
	depends on (ARM && CPU_V7) || ARM64
	select ARM_CCI
	help
	  Support for PMU events monitoring on the ARM CCI (Cache Coherent
	  Interconnect) family of products.

	  If compiled as a module, it will be called arm-cci.

config ARM_CCI400_PMU
	bool "support CCI-400"
	default y
	depends on ARM_CCI_PMU
	select ARM_CCI400_COMMON
	help
	  CCI-400 provides 4 independent event counters counting events related
	  to the connected slave/master interfaces, plus a cycle counter.

config ARM_CCI5xx_PMU
	bool "support CCI-500/CCI-550"
	default y
	depends on ARM_CCI_PMU
	help
	  CCI-500/CCI-550 both provide 8 independent event counters, which can
	  count events pertaining to the slave/master interfaces as well as the
	  internal events to the CCI.

config ARM_CCN
	tristate "ARM CCN driver support"
	depends on ARM || ARM64 || COMPILE_TEST
	help
	  PMU (perf) driver supporting the ARM CCN (Cache Coherent Network)
	  interconnect.

config ARM_CMN
	tristate "Arm CMN-600 PMU support"
	depends on ARM64 || COMPILE_TEST
	help
	  Support for PMU events monitoring on the Arm CMN-600 Coherent Mesh
	  Network interconnect.

config ARM_PMU
	depends on ARM || ARM64
	bool "ARM PMU framework"
	default y
	help
	  Say y if you want to use CPU performance monitors on ARM-based
	  systems.

config RISCV_PMU
	depends on RISCV
	bool "RISC-V PMU framework"
	default y
	help
	  Say y if you want to use CPU performance monitors on RISCV-based
	  systems. This provides the core PMU framework that abstracts common
	  PMU functionalities in a core library so that different PMU drivers
	  can reuse it.

config RISCV_PMU_LEGACY
	depends on RISCV_PMU
	bool "RISC-V legacy PMU implementation"
	default y
	help
	  Say y if you want to use the legacy CPU performance monitor
	  implementation on RISC-V based systems. This only allows counting
	  of cycle/instruction counter and doesn't support counter overflow,
	  or programmable counters. It will be removed in future.

config RISCV_PMU_SBI
	depends on RISCV_PMU && RISCV_SBI
	bool "RISC-V PMU based on SBI PMU extension"
	default y
	help
	  Say y if you want to use the CPU performance monitor
	  using SBI PMU extension on RISC-V based systems. This option provides
	  full perf feature support i.e. counter overflow, privilege mode
	  filtering, counter configuration.

<<<<<<< HEAD
config STARFIVE_STARLINK_PMU
	depends on ARCH_STARFIVE || COMPILE_TEST
	depends on 64BIT
	bool "StarFive StarLink PMU"
	help
	   Provide support for StarLink Performance Monitor Unit.
	   StarLink Performance Monitor Unit integrates one or more cores with
	   an L3 memory system. The L3 cache events are added into perf event
	   subsystem, allowing monitoring of various L3 cache perf events.
=======
config ANDES_CUSTOM_PMU
	bool "Andes custom PMU support"
	depends on ARCH_RENESAS && RISCV_ALTERNATIVE && RISCV_PMU_SBI
	default y
	help
	  The Andes cores implement the PMU overflow extension very
	  similar to the standard Sscofpmf and Smcntrpmf extension.

	  This will patch the overflow and pending CSRs and handle the
	  non-standard behaviour via the regular SBI PMU driver and
	  interface.

	  If you don't know what to do here, say "Y".
>>>>>>> a9ad7329

config ARM_PMU_ACPI
	depends on ARM_PMU && ACPI
	def_bool y

config ARM_SMMU_V3_PMU
	 tristate "ARM SMMUv3 Performance Monitors Extension"
	 depends on ARM64 || (COMPILE_TEST && 64BIT)
	 depends on GENERIC_MSI_IRQ
	   help
	   Provides support for the ARM SMMUv3 Performance Monitor Counter
	   Groups (PMCG), which provide monitoring of transactions passing
	   through the SMMU and allow the resulting information to be filtered
	   based on the Stream ID of the corresponding master.

config ARM_PMUV3
	depends on HW_PERF_EVENTS && ((ARM && CPU_V7) || ARM64)
	bool "ARM PMUv3 support" if !ARM64
	default ARM64
	  help
	  Say y if you want to use the ARM performance monitor unit (PMU)
	  version 3. The PMUv3 is the CPU performance monitors on ARMv8
	  (aarch32 and aarch64) systems that implement the PMUv3
	  architecture.

config ARM_DSU_PMU
	tristate "ARM DynamIQ Shared Unit (DSU) PMU"
	depends on ARM64
	  help
	  Provides support for performance monitor unit in ARM DynamIQ Shared
	  Unit (DSU). The DSU integrates one or more cores with an L3 memory
	  system, control logic. The PMU allows counting various events related
	  to DSU.

config FSL_IMX8_DDR_PMU
	tristate "Freescale i.MX8 DDR perf monitor"
	depends on ARCH_MXC || COMPILE_TEST
	  help
	  Provides support for the DDR performance monitor in i.MX8, which
	  can give information about memory throughput and other related
	  events.

config FSL_IMX9_DDR_PMU
	tristate "Freescale i.MX9 DDR perf monitor"
	depends on ARCH_MXC
	 help
	 Provides support for the DDR performance monitor in i.MX9, which
	 can give information about memory throughput and other related
	 events.

config QCOM_L2_PMU
	bool "Qualcomm Technologies L2-cache PMU"
	depends on ARCH_QCOM && ARM64 && ACPI
	select QCOM_KRYO_L2_ACCESSORS
	  help
	  Provides support for the L2 cache performance monitor unit (PMU)
	  in Qualcomm Technologies processors.
	  Adds the L2 cache PMU into the perf events subsystem for
	  monitoring L2 cache events.

config QCOM_L3_PMU
	bool "Qualcomm Technologies L3-cache PMU"
	depends on ARCH_QCOM && ARM64 && ACPI
	select QCOM_IRQ_COMBINER
	help
	   Provides support for the L3 cache performance monitor unit (PMU)
	   in Qualcomm Technologies processors.
	   Adds the L3 cache PMU into the perf events subsystem for
	   monitoring L3 cache events.

config THUNDERX2_PMU
	tristate "Cavium ThunderX2 SoC PMU UNCORE"
	depends on ARCH_THUNDER2 || COMPILE_TEST
	depends on NUMA && ACPI
	default m
	help
	   Provides support for ThunderX2 UNCORE events.
	   The SoC has PMU support in its L3 cache controller (L3C) and
	   in the DDR4 Memory Controller (DMC).

config XGENE_PMU
        depends on ARCH_XGENE || (COMPILE_TEST && 64BIT)
        bool "APM X-Gene SoC PMU"
        default n
        help
          Say y if you want to use APM X-Gene SoC performance monitors.

config ARM_SPE_PMU
	tristate "Enable support for the ARMv8.2 Statistical Profiling Extension"
	depends on ARM64
	help
	  Enable perf support for the ARMv8.2 Statistical Profiling
	  Extension, which provides periodic sampling of operations in
	  the CPU pipeline and reports this via the perf AUX interface.

config ARM_DMC620_PMU
	tristate "Enable PMU support for the ARM DMC-620 memory controller"
	depends on (ARM64 && ACPI) || COMPILE_TEST
	help
	  Support for PMU events monitoring on the ARM DMC-620 memory
	  controller.

config MARVELL_CN10K_TAD_PMU
	tristate "Marvell CN10K LLC-TAD PMU"
	depends on ARCH_THUNDER || (COMPILE_TEST && 64BIT)
	help
	  Provides support for Last-Level cache Tag-and-data Units (LLC-TAD)
	  performance monitors on CN10K family silicons.

config APPLE_M1_CPU_PMU
	bool "Apple M1 CPU PMU support"
	depends on ARM_PMU && ARCH_APPLE
	help
	  Provides support for the non-architectural CPU PMUs present on
	  the Apple M1 SoCs and derivatives.

config ALIBABA_UNCORE_DRW_PMU
	tristate "Alibaba T-Head Yitian 710 DDR Sub-system Driveway PMU driver"
	depends on (ARM64 && ACPI) || COMPILE_TEST
	help
	  Support for Driveway PMU events monitoring on Yitian 710 DDR
	  Sub-system.

source "drivers/perf/hisilicon/Kconfig"

config MARVELL_CN10K_DDR_PMU
	tristate "Enable MARVELL CN10K DRAM Subsystem(DSS) PMU Support"
	depends on ARCH_THUNDER || (COMPILE_TEST && 64BIT)
	help
	  Enable perf support for Marvell DDR Performance monitoring
	  event on CN10K platform.

config DWC_PCIE_PMU
	tristate "Synopsys DesignWare PCIe PMU"
	depends on PCI
	help
	  Enable perf support for Synopsys DesignWare PCIe PMU Performance
	  monitoring event on platform including the Alibaba Yitian 710.

source "drivers/perf/arm_cspmu/Kconfig"

source "drivers/perf/amlogic/Kconfig"

config CXL_PMU
	tristate "CXL Performance Monitoring Unit"
	depends on CXL_BUS
	help
	  Support performance monitoring as defined in CXL rev 3.0
	  section 13.2: Performance Monitoring. CXL components may have
	  one or more CXL Performance Monitoring Units (CPMUs).

	  Say 'y/m' to enable a driver that will attach to performance
	  monitoring units and provide standard perf based interfaces.

	  If unsure say 'm'.

endmenu<|MERGE_RESOLUTION|>--- conflicted
+++ resolved
@@ -86,7 +86,6 @@
 	  full perf feature support i.e. counter overflow, privilege mode
 	  filtering, counter configuration.
 
-<<<<<<< HEAD
 config STARFIVE_STARLINK_PMU
 	depends on ARCH_STARFIVE || COMPILE_TEST
 	depends on 64BIT
@@ -96,7 +95,7 @@
 	   StarLink Performance Monitor Unit integrates one or more cores with
 	   an L3 memory system. The L3 cache events are added into perf event
 	   subsystem, allowing monitoring of various L3 cache perf events.
-=======
+
 config ANDES_CUSTOM_PMU
 	bool "Andes custom PMU support"
 	depends on ARCH_RENESAS && RISCV_ALTERNATIVE && RISCV_PMU_SBI
@@ -110,7 +109,6 @@
 	  interface.
 
 	  If you don't know what to do here, say "Y".
->>>>>>> a9ad7329
 
 config ARM_PMU_ACPI
 	depends on ARM_PMU && ACPI
