/*
 * Broadcom specific AMBA
 * PCI Host
 *
 * Licensed under the GNU/GPL. See COPYING for details.
 */

#include "bcma_private.h"
#include <linux/slab.h>
#include <linux/bcma/bcma.h>
#include <linux/pci.h>
#include <linux/module.h>

static void bcma_host_pci_switch_core(struct bcma_device *core)
{
	pci_write_config_dword(core->bus->host_pci, BCMA_PCI_BAR0_WIN,
			       core->addr);
	pci_write_config_dword(core->bus->host_pci, BCMA_PCI_BAR0_WIN2,
			       core->wrap);
	core->bus->mapped_core = core;
	bcma_debug(core->bus, "Switched to core: 0x%X\n", core->id.id);
}

/* Provides access to the requested core. Returns base offset that has to be
 * used. It makes use of fixed windows when possible. */
static u16 bcma_host_pci_provide_access_to_core(struct bcma_device *core)
{
	switch (core->id.id) {
	case BCMA_CORE_CHIPCOMMON:
		return 3 * BCMA_CORE_SIZE;
	case BCMA_CORE_PCIE:
		return 2 * BCMA_CORE_SIZE;
	}

	if (core->bus->mapped_core != core)
		bcma_host_pci_switch_core(core);
	return 0;
}

static u8 bcma_host_pci_read8(struct bcma_device *core, u16 offset)
{
	offset += bcma_host_pci_provide_access_to_core(core);
	return ioread8(core->bus->mmio + offset);
}

static u16 bcma_host_pci_read16(struct bcma_device *core, u16 offset)
{
	offset += bcma_host_pci_provide_access_to_core(core);
	return ioread16(core->bus->mmio + offset);
}

static u32 bcma_host_pci_read32(struct bcma_device *core, u16 offset)
{
	offset += bcma_host_pci_provide_access_to_core(core);
	return ioread32(core->bus->mmio + offset);
}

static void bcma_host_pci_write8(struct bcma_device *core, u16 offset,
				 u8 value)
{
	offset += bcma_host_pci_provide_access_to_core(core);
	iowrite8(value, core->bus->mmio + offset);
}

static void bcma_host_pci_write16(struct bcma_device *core, u16 offset,
				 u16 value)
{
	offset += bcma_host_pci_provide_access_to_core(core);
	iowrite16(value, core->bus->mmio + offset);
}

static void bcma_host_pci_write32(struct bcma_device *core, u16 offset,
				 u32 value)
{
	offset += bcma_host_pci_provide_access_to_core(core);
	iowrite32(value, core->bus->mmio + offset);
}

#ifdef CONFIG_BCMA_BLOCKIO
static void bcma_host_pci_block_read(struct bcma_device *core, void *buffer,
				     size_t count, u16 offset, u8 reg_width)
{
	void __iomem *addr = core->bus->mmio + offset;
	if (core->bus->mapped_core != core)
		bcma_host_pci_switch_core(core);
	switch (reg_width) {
	case sizeof(u8):
		ioread8_rep(addr, buffer, count);
		break;
	case sizeof(u16):
		WARN_ON(count & 1);
		ioread16_rep(addr, buffer, count >> 1);
		break;
	case sizeof(u32):
		WARN_ON(count & 3);
		ioread32_rep(addr, buffer, count >> 2);
		break;
	default:
		WARN_ON(1);
	}
}

static void bcma_host_pci_block_write(struct bcma_device *core,
				      const void *buffer, size_t count,
				      u16 offset, u8 reg_width)
{
	void __iomem *addr = core->bus->mmio + offset;
	if (core->bus->mapped_core != core)
		bcma_host_pci_switch_core(core);
	switch (reg_width) {
	case sizeof(u8):
		iowrite8_rep(addr, buffer, count);
		break;
	case sizeof(u16):
		WARN_ON(count & 1);
		iowrite16_rep(addr, buffer, count >> 1);
		break;
	case sizeof(u32):
		WARN_ON(count & 3);
		iowrite32_rep(addr, buffer, count >> 2);
		break;
	default:
		WARN_ON(1);
	}
}
#endif

static u32 bcma_host_pci_aread32(struct bcma_device *core, u16 offset)
{
	if (core->bus->mapped_core != core)
		bcma_host_pci_switch_core(core);
	return ioread32(core->bus->mmio + (1 * BCMA_CORE_SIZE) + offset);
}

static void bcma_host_pci_awrite32(struct bcma_device *core, u16 offset,
				  u32 value)
{
	if (core->bus->mapped_core != core)
		bcma_host_pci_switch_core(core);
	iowrite32(value, core->bus->mmio + (1 * BCMA_CORE_SIZE) + offset);
}

static const struct bcma_host_ops bcma_host_pci_ops = {
	.read8		= bcma_host_pci_read8,
	.read16		= bcma_host_pci_read16,
	.read32		= bcma_host_pci_read32,
	.write8		= bcma_host_pci_write8,
	.write16	= bcma_host_pci_write16,
	.write32	= bcma_host_pci_write32,
#ifdef CONFIG_BCMA_BLOCKIO
	.block_read	= bcma_host_pci_block_read,
	.block_write	= bcma_host_pci_block_write,
#endif
	.aread32	= bcma_host_pci_aread32,
	.awrite32	= bcma_host_pci_awrite32,
};

static int __devinit bcma_host_pci_probe(struct pci_dev *dev,
					 const struct pci_device_id *id)
{
	struct bcma_bus *bus;
	int err = -ENOMEM;
	const char *name;
	u32 val;

	/* Alloc */
	bus = kzalloc(sizeof(*bus), GFP_KERNEL);
	if (!bus)
		goto out;

	/* Basic PCI configuration */
	err = pci_enable_device(dev);
	if (err)
		goto err_kfree_bus;

	name = dev_name(&dev->dev);
	if (dev->driver && dev->driver->name)
		name = dev->driver->name;
	err = pci_request_regions(dev, name);
	if (err)
		goto err_pci_disable;
	pci_set_master(dev);

	/* Disable the RETRY_TIMEOUT register (0x41) to keep
	 * PCI Tx retries from interfering with C3 CPU state */
	pci_read_config_dword(dev, 0x40, &val);
	if ((val & 0x0000ff00) != 0)
		pci_write_config_dword(dev, 0x40, val & 0xffff00ff);

	/* SSB needed additional powering up, do we have any AMBA PCI cards? */
	if (!pci_is_pcie(dev))
		bcma_err(bus, "PCI card detected, report problems.\n");

	/* Map MMIO */
	err = -ENOMEM;
	bus->mmio = pci_iomap(dev, 0, ~0UL);
	if (!bus->mmio)
		goto err_pci_release_regions;

	/* Host specific */
	bus->host_pci = dev;
	bus->hosttype = BCMA_HOSTTYPE_PCI;
	bus->ops = &bcma_host_pci_ops;

	bus->boardinfo.vendor = bus->host_pci->subsystem_vendor;
	bus->boardinfo.type = bus->host_pci->subsystem_device;

	/* Register */
	err = bcma_bus_register(bus);
	if (err)
		goto err_pci_unmap_mmio;

	pci_set_drvdata(dev, bus);

out:
	return err;

err_pci_unmap_mmio:
	pci_iounmap(dev, bus->mmio);
err_pci_release_regions:
	pci_release_regions(dev);
err_pci_disable:
	pci_disable_device(dev);
err_kfree_bus:
	kfree(bus);
	return err;
}

static void __devexit bcma_host_pci_remove(struct pci_dev *dev)
{
	struct bcma_bus *bus = pci_get_drvdata(dev);

	bcma_bus_unregister(bus);
	pci_iounmap(dev, bus->mmio);
	pci_release_regions(dev);
	pci_disable_device(dev);
	kfree(bus);
	pci_set_drvdata(dev, NULL);
}

#ifdef CONFIG_PM
static int bcma_host_pci_suspend(struct device *dev)
{
	struct pci_dev *pdev = to_pci_dev(dev);
	struct bcma_bus *bus = pci_get_drvdata(pdev);

	bus->mapped_core = NULL;

	return bcma_bus_suspend(bus);
}

static int bcma_host_pci_resume(struct device *dev)
{
	struct pci_dev *pdev = to_pci_dev(dev);
	struct bcma_bus *bus = pci_get_drvdata(pdev);

	return bcma_bus_resume(bus);
}

static SIMPLE_DEV_PM_OPS(bcma_pm_ops, bcma_host_pci_suspend,
			 bcma_host_pci_resume);
#define BCMA_PM_OPS	(&bcma_pm_ops)

#else /* CONFIG_PM */

#define BCMA_PM_OPS     NULL

#endif /* CONFIG_PM */

static DEFINE_PCI_DEVICE_TABLE(bcma_pci_bridge_tbl) = {
	{ PCI_DEVICE(PCI_VENDOR_ID_BROADCOM, 0x0576) },
	{ PCI_DEVICE(PCI_VENDOR_ID_BROADCOM, 43224) },
	{ PCI_DEVICE(PCI_VENDOR_ID_BROADCOM, 0x4331) },
	{ PCI_DEVICE(PCI_VENDOR_ID_BROADCOM, 0x4353) },
	{ PCI_DEVICE(PCI_VENDOR_ID_BROADCOM, 0x4357) },
<<<<<<< HEAD
=======
	{ PCI_DEVICE(PCI_VENDOR_ID_BROADCOM, 0x4358) },
>>>>>>> 4a8e43fe
	{ PCI_DEVICE(PCI_VENDOR_ID_BROADCOM, 0x4359) },
	{ PCI_DEVICE(PCI_VENDOR_ID_BROADCOM, 0x4727) },
	{ 0, },
};
MODULE_DEVICE_TABLE(pci, bcma_pci_bridge_tbl);

static struct pci_driver bcma_pci_bridge_driver = {
	.name = "bcma-pci-bridge",
	.id_table = bcma_pci_bridge_tbl,
	.probe = bcma_host_pci_probe,
	.remove = __devexit_p(bcma_host_pci_remove),
	.driver.pm = BCMA_PM_OPS,
};

int __init bcma_host_pci_init(void)
{
	return pci_register_driver(&bcma_pci_bridge_driver);
}

void __exit bcma_host_pci_exit(void)
{
	pci_unregister_driver(&bcma_pci_bridge_driver);
}<|MERGE_RESOLUTION|>--- conflicted
+++ resolved
@@ -273,10 +273,7 @@
 	{ PCI_DEVICE(PCI_VENDOR_ID_BROADCOM, 0x4331) },
 	{ PCI_DEVICE(PCI_VENDOR_ID_BROADCOM, 0x4353) },
 	{ PCI_DEVICE(PCI_VENDOR_ID_BROADCOM, 0x4357) },
-<<<<<<< HEAD
-=======
 	{ PCI_DEVICE(PCI_VENDOR_ID_BROADCOM, 0x4358) },
->>>>>>> 4a8e43fe
 	{ PCI_DEVICE(PCI_VENDOR_ID_BROADCOM, 0x4359) },
 	{ PCI_DEVICE(PCI_VENDOR_ID_BROADCOM, 0x4727) },
 	{ 0, },
