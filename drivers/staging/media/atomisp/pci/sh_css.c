// SPDX-License-Identifier: GPL-2.0
/*
 * Support for Intel Camera Imaging ISP subsystem.
 * Copyright (c) 2015, Intel Corporation.
 *
 * This program is free software; you can redistribute it and/or modify it
 * under the terms and conditions of the GNU General Public License,
 * version 2, as published by the Free Software Foundation.
 *
 * This program is distributed in the hope it will be useful, but WITHOUT
 * ANY WARRANTY; without even the implied warranty of MERCHANTABILITY or
 * FITNESS FOR A PARTICULAR PURPOSE.  See the GNU General Public License for
 * more details.
 */

/*! \file */
#include <linux/mm.h>
#include <linux/slab.h>
#include <linux/vmalloc.h>

#include "hmm.h"

#include "atomisp_internal.h"

#include "ia_css.h"
#include "sh_css_hrt.h"		/* only for file 2 MIPI */
#include "ia_css_buffer.h"
#include "ia_css_binary.h"
#include "sh_css_internal.h"
#include "sh_css_mipi.h"
#include "sh_css_sp.h"		/* sh_css_sp_group */
#include "ia_css_isys.h"
#include "ia_css_frame.h"
#include "sh_css_defs.h"
#include "sh_css_firmware.h"
#include "sh_css_params.h"
#include "sh_css_params_internal.h"
#include "sh_css_param_shading.h"
#include "ia_css_refcount.h"
#include "ia_css_rmgr.h"
#include "ia_css_debug.h"
#include "ia_css_debug_pipe.h"
#include "ia_css_device_access.h"
#include "device_access.h"
#include "sh_css_legacy.h"
#include "ia_css_pipeline.h"
#include "ia_css_stream.h"
#include "sh_css_stream_format.h"
#include "ia_css_pipe.h"
#include "ia_css_util.h"
#include "ia_css_pipe_util.h"
#include "ia_css_pipe_binarydesc.h"
#include "ia_css_pipe_stagedesc.h"

#include "tag.h"
#include "assert_support.h"
#include "math_support.h"
#include "sw_event_global.h"			/* Event IDs.*/
#include "ia_css_ifmtr.h"
#include "input_system.h"
#include "mmu_device.h"		/* mmu_set_page_table_base_index(), ... */
#include "ia_css_mmu_private.h" /* sh_css_mmu_set_page_table_base_index() */
#include "gdc_device.h"		/* HRT_GDC_N */
#include "dma.h"		/* dma_set_max_burst_size() */
#include "irq.h"		/* virq */
#include "sp.h"			/* cnd_sp_irq_enable() */
#include "isp.h"		/* cnd_isp_irq_enable, ISP_VEC_NELEMS */
#include "gp_device.h"		/* gp_device_reg_store() */
#define __INLINE_GPIO__
#include "gpio.h"
#include "timed_ctrl.h"
#include "ia_css_inputfifo.h"
#define WITH_PC_MONITORING  0

#define SH_CSS_VIDEO_BUFFER_ALIGNMENT 0


#include "ia_css_spctrl.h"
#include "ia_css_version_data.h"
#include "sh_css_struct.h"
#include "ia_css_bufq.h"
#include "ia_css_timer.h" /* clock_value_t */

#include "isp/modes/interface/input_buf.isp.h"

/* Name of the sp program: should not be built-in */
#define SP_PROG_NAME "sp"
/* Size of Refcount List */
#define REFCOUNT_SIZE 1000

/*
 * for JPEG, we don't know the length of the image upfront,
 * but since we support sensor up to 16MP, we take this as
 * upper limit.
 */
#define JPEG_BYTES (16 * 1024 * 1024)

struct sh_css my_css;

int  __printf(1, 0) (*sh_css_printf)(const char *fmt, va_list args) = NULL;

/*
 * modes of work: stream_create and stream_destroy will update the save/restore
 * data only when in working mode, not suspend/resume
 */
enum ia_sh_css_modes {
	sh_css_mode_none = 0,
	sh_css_mode_working,
	sh_css_mode_suspend,
	sh_css_mode_resume
};

/**
 * struct sh_css_stream_seed - a stream seed, to save and restore the
 * stream data.
 *
 * @orig_stream:	pointer to restore the original handle
 * @stream:		handle, used as ID too.
 * @stream_config:	stream config struct
 * @num_pipes:		number of pipes
 * @pipes:		pipe handles
 * @orig_pipes:		pointer to restore original handle
 * @pipe_config:	pipe config structs
 *
 * the stream seed contains all the data required to "grow" the seed again
 * after it was closed.
*/
struct sh_css_stream_seed {
	struct ia_css_stream		**orig_stream;
	struct ia_css_stream		*stream;
	struct ia_css_stream_config	stream_config;
	int				num_pipes;
	struct ia_css_pipe		*pipes[IA_CSS_PIPE_ID_NUM];
	struct ia_css_pipe		**orig_pipes[IA_CSS_PIPE_ID_NUM];
	struct ia_css_pipe_config	pipe_config[IA_CSS_PIPE_ID_NUM];
};

#define MAX_ACTIVE_STREAMS	5
/*
 * A global struct for save/restore to hold all the data that should
 * sustain power-down: MMU base, IRQ type, env for routines, binary loaded FW
 * and the stream seeds.
 */
struct sh_css_save {
	enum ia_sh_css_modes		mode;
	u32		       mmu_base;		/* the last mmu_base */
	enum ia_css_irq_type           irq_type;
	struct sh_css_stream_seed      stream_seeds[MAX_ACTIVE_STREAMS];
	struct ia_css_fw	       *loaded_fw;	/* fw struct previously loaded */
	struct ia_css_env	       driver_env;	/* driver-supplied env copy */
};

static bool my_css_save_initialized;	/* if my_css_save was initialized */
static struct sh_css_save my_css_save;

/*
 * pqiao NOTICE: this is for css internal buffer recycling when stopping
 * pipeline,
 * this array is temporary and will be replaced by resource manager
 */

/* Taking the biggest Size for number of Elements */
#define MAX_HMM_BUFFER_NUM	\
	(SH_CSS_MAX_NUM_QUEUES * (IA_CSS_NUM_ELEMS_SP2HOST_BUFFER_QUEUE + 2))

struct sh_css_hmm_buffer_record {
	bool in_use;
	enum ia_css_buffer_type type;
	struct ia_css_rmgr_vbuf_handle *h_vbuf;
	hrt_address kernel_ptr;
};

static struct sh_css_hmm_buffer_record hmm_buffer_record[MAX_HMM_BUFFER_NUM];

#define GPIO_FLASH_PIN_MASK BIT(HIVE_GPIO_STROBE_TRIGGER_PIN)

/*
 * Local prototypes
 */

static int
allocate_delay_frames(struct ia_css_pipe *pipe);

static int
sh_css_pipe_start(struct ia_css_stream *stream);

/*
 * @brief Check if all "ia_css_pipe" instances in the target
 * "ia_css_stream" instance have stopped.
 *
 * @param[in] stream	Point to the target "ia_css_stream" instance.
 *
 * @return
 * - true, if all "ia_css_pipe" instances in the target "ia_css_stream"
 *   instance have ben stopped.
 * - false, otherwise.
 */

/* ISP 2401 */
static int
ia_css_pipe_check_format(struct ia_css_pipe *pipe,
			 enum ia_css_frame_format format);

/* ISP 2401 */
static void
ia_css_reset_defaults(struct sh_css *css);

static void
sh_css_init_host_sp_control_vars(void);

static int
set_num_primary_stages(unsigned int *num, enum ia_css_pipe_version version);

static bool
need_capture_pp(const struct ia_css_pipe *pipe);

static bool
need_yuv_scaler_stage(const struct ia_css_pipe *pipe);

static int ia_css_pipe_create_cas_scaler_desc_single_output(
    struct ia_css_frame_info *cas_scaler_in_info,
    struct ia_css_frame_info *cas_scaler_out_info,
    struct ia_css_frame_info *cas_scaler_vf_info,
    struct ia_css_cas_binary_descr *descr);

static void ia_css_pipe_destroy_cas_scaler_desc(struct ia_css_cas_binary_descr
	*descr);

static bool
need_downscaling(const struct ia_css_resolution in_res,
		 const struct ia_css_resolution out_res);

static bool need_capt_ldc(const struct ia_css_pipe *pipe);

static int
sh_css_pipe_load_binaries(struct ia_css_pipe *pipe);

static
int sh_css_pipe_get_viewfinder_frame_info(
    struct ia_css_pipe *pipe,
    struct ia_css_frame_info *info,
    unsigned int idx);

static int
sh_css_pipe_get_output_frame_info(struct ia_css_pipe *pipe,
				  struct ia_css_frame_info *info,
				  unsigned int idx);

static int
capture_start(struct ia_css_pipe *pipe);

static int
video_start(struct ia_css_pipe *pipe);

static int
preview_start(struct ia_css_pipe *pipe);

static int
yuvpp_start(struct ia_css_pipe *pipe);

static bool copy_on_sp(struct ia_css_pipe *pipe);

static int
init_vf_frameinfo_defaults(struct ia_css_pipe *pipe,
			   struct ia_css_frame *vf_frame, unsigned int idx);

static int
init_in_frameinfo_memory_defaults(struct ia_css_pipe *pipe,
				  struct ia_css_frame *frame, enum ia_css_frame_format format);

static int
init_out_frameinfo_defaults(struct ia_css_pipe *pipe,
			    struct ia_css_frame *out_frame, unsigned int idx);

static int
alloc_continuous_frames(struct ia_css_pipe *pipe, bool init_time);

static void
pipe_global_init(void);

static int
pipe_generate_pipe_num(const struct ia_css_pipe *pipe,
		       unsigned int *pipe_number);

static void
pipe_release_pipe_num(unsigned int pipe_num);

static int
create_host_pipeline_structure(struct ia_css_stream *stream);

static int
create_host_pipeline(struct ia_css_stream *stream);

static int
create_host_preview_pipeline(struct ia_css_pipe *pipe);

static int
create_host_video_pipeline(struct ia_css_pipe *pipe);

static int
create_host_copy_pipeline(struct ia_css_pipe *pipe,
			  unsigned int max_input_width,
			  struct ia_css_frame *out_frame);

static int
create_host_isyscopy_capture_pipeline(struct ia_css_pipe *pipe);

static int
create_host_capture_pipeline(struct ia_css_pipe *pipe);

static int
create_host_yuvpp_pipeline(struct ia_css_pipe *pipe);

static unsigned int
sh_css_get_sw_interrupt_value(unsigned int irq);

static struct ia_css_binary *ia_css_pipe_get_shading_correction_binary(
    const struct ia_css_pipe *pipe);

static struct ia_css_binary *
ia_css_pipe_get_s3a_binary(const struct ia_css_pipe *pipe);

static struct ia_css_binary *
ia_css_pipe_get_sdis_binary(const struct ia_css_pipe *pipe);

static void
sh_css_hmm_buffer_record_init(void);

static void
sh_css_hmm_buffer_record_uninit(void);

static void
sh_css_hmm_buffer_record_reset(struct sh_css_hmm_buffer_record *buffer_record);

static struct sh_css_hmm_buffer_record
*sh_css_hmm_buffer_record_acquire(struct ia_css_rmgr_vbuf_handle *h_vbuf,
				  enum ia_css_buffer_type type,
				  hrt_address kernel_ptr);

static struct sh_css_hmm_buffer_record
*sh_css_hmm_buffer_record_validate(ia_css_ptr ddr_buffer_addr,
				   enum ia_css_buffer_type type);

static unsigned int get_crop_lines_for_bayer_order(const struct
	ia_css_stream_config *config);
static unsigned int get_crop_columns_for_bayer_order(const struct
	ia_css_stream_config *config);
static void get_pipe_extra_pixel(struct ia_css_pipe *pipe,
				 unsigned int *extra_row, unsigned int *extra_column);

static void
sh_css_pipe_free_shading_table(struct ia_css_pipe *pipe)
{
	if (!pipe) {
		IA_CSS_ERROR("NULL input parameter");
		return;
	}

	if (pipe->shading_table)
		ia_css_shading_table_free(pipe->shading_table);
	pipe->shading_table = NULL;
}

static enum ia_css_frame_format yuv420_copy_formats[] = {
	IA_CSS_FRAME_FORMAT_NV12,
	IA_CSS_FRAME_FORMAT_NV21,
	IA_CSS_FRAME_FORMAT_YV12,
	IA_CSS_FRAME_FORMAT_YUV420,
	IA_CSS_FRAME_FORMAT_YUV420_16,
	IA_CSS_FRAME_FORMAT_CSI_MIPI_YUV420_8,
	IA_CSS_FRAME_FORMAT_CSI_MIPI_LEGACY_YUV420_8
};

static enum ia_css_frame_format yuv422_copy_formats[] = {
	IA_CSS_FRAME_FORMAT_NV12,
	IA_CSS_FRAME_FORMAT_NV16,
	IA_CSS_FRAME_FORMAT_NV21,
	IA_CSS_FRAME_FORMAT_NV61,
	IA_CSS_FRAME_FORMAT_YV12,
	IA_CSS_FRAME_FORMAT_YV16,
	IA_CSS_FRAME_FORMAT_YUV420,
	IA_CSS_FRAME_FORMAT_YUV420_16,
	IA_CSS_FRAME_FORMAT_YUV422,
	IA_CSS_FRAME_FORMAT_YUV422_16,
	IA_CSS_FRAME_FORMAT_UYVY,
	IA_CSS_FRAME_FORMAT_YUYV
};

/*
 * Verify whether the selected output format is can be produced
 * by the copy binary given the stream format.
 */
static int
verify_copy_out_frame_format(struct ia_css_pipe *pipe)
{
	enum ia_css_frame_format out_fmt = pipe->output_info[0].format;
	unsigned int i, found = 0;

	assert(pipe);
	assert(pipe->stream);

	switch (pipe->stream->config.input_config.format) {
	case ATOMISP_INPUT_FORMAT_YUV420_8_LEGACY:
	case ATOMISP_INPUT_FORMAT_YUV420_8:
		for (i = 0; i < ARRAY_SIZE(yuv420_copy_formats) && !found; i++)
			found = (out_fmt == yuv420_copy_formats[i]);
		break;
	case ATOMISP_INPUT_FORMAT_YUV420_10:
	case ATOMISP_INPUT_FORMAT_YUV420_16:
		found = (out_fmt == IA_CSS_FRAME_FORMAT_YUV420_16);
		break;
	case ATOMISP_INPUT_FORMAT_YUV422_8:
		for (i = 0; i < ARRAY_SIZE(yuv422_copy_formats) && !found; i++)
			found = (out_fmt == yuv422_copy_formats[i]);
		break;
	case ATOMISP_INPUT_FORMAT_YUV422_10:
	case ATOMISP_INPUT_FORMAT_YUV422_16:
		found = (out_fmt == IA_CSS_FRAME_FORMAT_YUV422_16 ||
			 out_fmt == IA_CSS_FRAME_FORMAT_YUV420_16);
		break;
	case ATOMISP_INPUT_FORMAT_RGB_444:
	case ATOMISP_INPUT_FORMAT_RGB_555:
	case ATOMISP_INPUT_FORMAT_RGB_565:
		found = (out_fmt == IA_CSS_FRAME_FORMAT_RGBA888 ||
			 out_fmt == IA_CSS_FRAME_FORMAT_RGB565);
		break;
	case ATOMISP_INPUT_FORMAT_RGB_666:
	case ATOMISP_INPUT_FORMAT_RGB_888:
		found = (out_fmt == IA_CSS_FRAME_FORMAT_RGBA888 ||
			 out_fmt == IA_CSS_FRAME_FORMAT_YUV420);
		break;
	case ATOMISP_INPUT_FORMAT_RAW_6:
	case ATOMISP_INPUT_FORMAT_RAW_7:
	case ATOMISP_INPUT_FORMAT_RAW_8:
	case ATOMISP_INPUT_FORMAT_RAW_10:
	case ATOMISP_INPUT_FORMAT_RAW_12:
	case ATOMISP_INPUT_FORMAT_RAW_14:
	case ATOMISP_INPUT_FORMAT_RAW_16:
		found = (out_fmt == IA_CSS_FRAME_FORMAT_RAW) ||
		(out_fmt == IA_CSS_FRAME_FORMAT_RAW_PACKED);
		break;
	case ATOMISP_INPUT_FORMAT_BINARY_8:
		found = (out_fmt == IA_CSS_FRAME_FORMAT_BINARY_8);
		break;
	default:
		break;
	}
	if (!found)
		return -EINVAL;
	return 0;
}

unsigned int
ia_css_stream_input_format_bits_per_pixel(struct ia_css_stream *stream)
{
	int bpp = 0;

	if (stream)
		bpp = ia_css_util_input_format_bpp(stream->config.input_config.format,
						   stream->config.pixels_per_clock == 2);

	return bpp;
}

<<<<<<< HEAD
/* TODO: move define to proper file in tools */
#define GP_ISEL_TPG_MODE 0x90058

=======
>>>>>>> 0c383648
static int
sh_css_config_input_network_2400(struct ia_css_stream *stream)
{
	unsigned int fmt_type;
	struct ia_css_pipe *pipe = stream->last_pipe;
	struct ia_css_binary *binary = NULL;
	int err = 0;

	assert(stream);
	assert(pipe);

	ia_css_debug_dtrace(IA_CSS_DEBUG_TRACE_PRIVATE,
			    "sh_css_config_input_network() enter:\n");

	if (pipe->pipeline.stages)
		binary = pipe->pipeline.stages->binary;

	err = ia_css_isys_convert_stream_format_to_mipi_format(
	    stream->config.input_config.format,
	    stream->csi_rx_config.comp,
	    &fmt_type);
	if (err)
		return err;
	sh_css_sp_program_input_circuit(fmt_type,
					stream->config.channel_id,
					stream->config.mode);

	if ((binary && (binary->online || stream->config.continuous)) ||
	    pipe->config.mode == IA_CSS_PIPE_MODE_COPY) {
		err = ia_css_ifmtr_configure(&stream->config,
					     binary);
		if (err)
			return err;
	}

	if (stream->config.mode == IA_CSS_INPUT_MODE_PRBS) {
		unsigned int width, height, vblank_cycles;
		const unsigned int hblank_cycles = 100;
		const unsigned int vblank_lines = 6;

		width = (stream->config.input_config.input_res.width) /
			(1 + (stream->config.pixels_per_clock == 2));
		height = stream->config.input_config.input_res.height;
		vblank_cycles = vblank_lines * (width + hblank_cycles);
		sh_css_sp_configure_sync_gen(width, height, hblank_cycles, vblank_cycles);
	}
	ia_css_debug_dtrace(IA_CSS_DEBUG_TRACE_PRIVATE,
			    "sh_css_config_input_network() leave:\n");
	return 0;
}

static unsigned int csi2_protocol_calculate_max_subpixels_per_line(
    enum atomisp_input_format	format,
    unsigned int			pixels_per_line)
{
	unsigned int rval;

	switch (format) {
	case ATOMISP_INPUT_FORMAT_YUV420_8_LEGACY:
		/*
		 * The frame format layout is shown below.
		 *
		 *		Line	0:	UYY0 UYY0 ... UYY0
		 *		Line	1:	VYY0 VYY0 ... VYY0
		 *		Line	2:	UYY0 UYY0 ... UYY0
		 *		Line	3:	VYY0 VYY0 ... VYY0
		 *		...
		 *		Line (n-2):	UYY0 UYY0 ... UYY0
		 *		Line (n-1):	VYY0 VYY0 ... VYY0
		 *
		 *	In this frame format, the even-line is
		 *	as wide as the odd-line.
		 *	The 0 is introduced by the input system
		 *	(mipi backend).
		 */
		rval = pixels_per_line * 2;
		break;
	case ATOMISP_INPUT_FORMAT_YUV420_8:
	case ATOMISP_INPUT_FORMAT_YUV420_10:
	case ATOMISP_INPUT_FORMAT_YUV420_16:
		/*
		 * The frame format layout is shown below.
		 *
		 *		Line	0:	YYYY YYYY ... YYYY
		 *		Line	1:	UYVY UYVY ... UYVY UYVY
		 *		Line	2:	YYYY YYYY ... YYYY
		 *		Line	3:	UYVY UYVY ... UYVY UYVY
		 *		...
		 *		Line (n-2):	YYYY YYYY ... YYYY
		 *		Line (n-1):	UYVY UYVY ... UYVY UYVY
		 *
		 * In this frame format, the odd-line is twice
		 * wider than the even-line.
		 */
		rval = pixels_per_line * 2;
		break;
	case ATOMISP_INPUT_FORMAT_YUV422_8:
	case ATOMISP_INPUT_FORMAT_YUV422_10:
	case ATOMISP_INPUT_FORMAT_YUV422_16:
		/*
		 * The frame format layout is shown below.
		 *
		 *		Line	0:	UYVY UYVY ... UYVY
		 *		Line	1:	UYVY UYVY ... UYVY
		 *		Line	2:	UYVY UYVY ... UYVY
		 *		Line	3:	UYVY UYVY ... UYVY
		 *		...
		 *		Line (n-2):	UYVY UYVY ... UYVY
		 *		Line (n-1):	UYVY UYVY ... UYVY
		 *
		 * In this frame format, the even-line is
		 * as wide as the odd-line.
		 */
		rval = pixels_per_line * 2;
		break;
	case ATOMISP_INPUT_FORMAT_RGB_444:
	case ATOMISP_INPUT_FORMAT_RGB_555:
	case ATOMISP_INPUT_FORMAT_RGB_565:
	case ATOMISP_INPUT_FORMAT_RGB_666:
	case ATOMISP_INPUT_FORMAT_RGB_888:
		/*
		 * The frame format layout is shown below.
		 *
		 *		Line	0:	ABGR ABGR ... ABGR
		 *		Line	1:	ABGR ABGR ... ABGR
		 *		Line	2:	ABGR ABGR ... ABGR
		 *		Line	3:	ABGR ABGR ... ABGR
		 *		...
		 *		Line (n-2):	ABGR ABGR ... ABGR
		 *		Line (n-1):	ABGR ABGR ... ABGR
		 *
		 * In this frame format, the even-line is
		 * as wide as the odd-line.
		 */
		rval = pixels_per_line * 4;
		break;
	case ATOMISP_INPUT_FORMAT_RAW_6:
	case ATOMISP_INPUT_FORMAT_RAW_7:
	case ATOMISP_INPUT_FORMAT_RAW_8:
	case ATOMISP_INPUT_FORMAT_RAW_10:
	case ATOMISP_INPUT_FORMAT_RAW_12:
	case ATOMISP_INPUT_FORMAT_RAW_14:
	case ATOMISP_INPUT_FORMAT_RAW_16:
	case ATOMISP_INPUT_FORMAT_BINARY_8:
	case ATOMISP_INPUT_FORMAT_USER_DEF1:
	case ATOMISP_INPUT_FORMAT_USER_DEF2:
	case ATOMISP_INPUT_FORMAT_USER_DEF3:
	case ATOMISP_INPUT_FORMAT_USER_DEF4:
	case ATOMISP_INPUT_FORMAT_USER_DEF5:
	case ATOMISP_INPUT_FORMAT_USER_DEF6:
	case ATOMISP_INPUT_FORMAT_USER_DEF7:
	case ATOMISP_INPUT_FORMAT_USER_DEF8:
		/*
		 * The frame format layout is shown below.
		 *
		 *		Line	0:	Pixel ... Pixel
		 *		Line	1:	Pixel ... Pixel
		 *		Line	2:	Pixel ... Pixel
		 *		Line	3:	Pixel ... Pixel
		 *		...
		 *		Line (n-2):	Pixel ... Pixel
		 *		Line (n-1):	Pixel ... Pixel
		 *
		 * In this frame format, the even-line is
		 * as wide as the odd-line.
		 */
		rval = pixels_per_line;
		break;
	default:
		rval = 0;
		break;
	}

	return rval;
}

static bool sh_css_translate_stream_cfg_to_input_system_input_port_id(
    struct ia_css_stream_config *stream_cfg,
    ia_css_isys_descr_t	*isys_stream_descr)
{
	bool rc;

	rc = true;
	switch (stream_cfg->mode) {
	case IA_CSS_INPUT_MODE_PRBS:

		if (stream_cfg->source.prbs.id == IA_CSS_PRBS_ID0)
			isys_stream_descr->input_port_id = INPUT_SYSTEM_PIXELGEN_PORT0_ID;
		else if (stream_cfg->source.prbs.id == IA_CSS_PRBS_ID1)
			isys_stream_descr->input_port_id = INPUT_SYSTEM_PIXELGEN_PORT1_ID;
		else if (stream_cfg->source.prbs.id == IA_CSS_PRBS_ID2)
			isys_stream_descr->input_port_id = INPUT_SYSTEM_PIXELGEN_PORT2_ID;

		break;
	case IA_CSS_INPUT_MODE_BUFFERED_SENSOR:

		if (stream_cfg->source.port.port == MIPI_PORT0_ID)
			isys_stream_descr->input_port_id = INPUT_SYSTEM_CSI_PORT0_ID;
		else if (stream_cfg->source.port.port == MIPI_PORT1_ID)
			isys_stream_descr->input_port_id = INPUT_SYSTEM_CSI_PORT1_ID;
		else if (stream_cfg->source.port.port == MIPI_PORT2_ID)
			isys_stream_descr->input_port_id = INPUT_SYSTEM_CSI_PORT2_ID;

		break;
	default:
		rc = false;
		break;
	}

	return rc;
}

static bool sh_css_translate_stream_cfg_to_input_system_input_port_type(
    struct ia_css_stream_config *stream_cfg,
    ia_css_isys_descr_t	*isys_stream_descr)
{
	bool rc;

	rc = true;
	switch (stream_cfg->mode) {
	case IA_CSS_INPUT_MODE_PRBS:

		isys_stream_descr->mode = INPUT_SYSTEM_SOURCE_TYPE_PRBS;

		break;
	case IA_CSS_INPUT_MODE_SENSOR:
	case IA_CSS_INPUT_MODE_BUFFERED_SENSOR:

		isys_stream_descr->mode = INPUT_SYSTEM_SOURCE_TYPE_SENSOR;
		break;

	default:
		rc = false;
		break;
	}

	return rc;
}

static bool sh_css_translate_stream_cfg_to_input_system_input_port_attr(
    struct ia_css_stream_config *stream_cfg,
    ia_css_isys_descr_t	*isys_stream_descr,
    int isys_stream_idx)
{
	bool rc;

	rc = true;
	switch (stream_cfg->mode) {
	case IA_CSS_INPUT_MODE_PRBS:

		isys_stream_descr->prbs_port_attr.seed0 = stream_cfg->source.prbs.seed;
		isys_stream_descr->prbs_port_attr.seed1 = stream_cfg->source.prbs.seed1;

		/*
		 * TODO
		 * - Make "sync_gen_cfg" as part of "ia_css_prbs_config".
		 */
		isys_stream_descr->prbs_port_attr.sync_gen_cfg.hblank_cycles = 100;
		isys_stream_descr->prbs_port_attr.sync_gen_cfg.vblank_cycles = 100;
		isys_stream_descr->prbs_port_attr.sync_gen_cfg.pixels_per_clock =
		    stream_cfg->pixels_per_clock;
		isys_stream_descr->prbs_port_attr.sync_gen_cfg.nr_of_frames = (uint32_t)~(0x0);
		isys_stream_descr->prbs_port_attr.sync_gen_cfg.pixels_per_line =
		    stream_cfg->isys_config[IA_CSS_STREAM_DEFAULT_ISYS_STREAM_IDX].input_res.width;
		isys_stream_descr->prbs_port_attr.sync_gen_cfg.lines_per_frame =
		    stream_cfg->isys_config[IA_CSS_STREAM_DEFAULT_ISYS_STREAM_IDX].input_res.height;

		break;
	case IA_CSS_INPUT_MODE_BUFFERED_SENSOR: {
		int err;
		unsigned int fmt_type;

		err = ia_css_isys_convert_stream_format_to_mipi_format(
			  stream_cfg->isys_config[isys_stream_idx].format,
			  MIPI_PREDICTOR_NONE,
			  &fmt_type);
		if (err)
			rc = false;

		isys_stream_descr->csi_port_attr.active_lanes =
		    stream_cfg->source.port.num_lanes;
		isys_stream_descr->csi_port_attr.fmt_type = fmt_type;
		isys_stream_descr->csi_port_attr.ch_id = stream_cfg->channel_id;

		if (IS_ISP2401)
			isys_stream_descr->online = stream_cfg->online;

		err |= ia_css_isys_convert_compressed_format(
			   &stream_cfg->source.port.compression,
			   isys_stream_descr);
		if (err)
			rc = false;

		/* metadata */
		isys_stream_descr->metadata.enable = false;
		if (stream_cfg->metadata_config.resolution.height > 0) {
			err = ia_css_isys_convert_stream_format_to_mipi_format(
				  stream_cfg->metadata_config.data_type,
				  MIPI_PREDICTOR_NONE,
				  &fmt_type);
			if (err)
				rc = false;
			isys_stream_descr->metadata.fmt_type = fmt_type;
			isys_stream_descr->metadata.bits_per_pixel =
			    ia_css_util_input_format_bpp(stream_cfg->metadata_config.data_type, true);
			isys_stream_descr->metadata.pixels_per_line =
			    stream_cfg->metadata_config.resolution.width;
			isys_stream_descr->metadata.lines_per_frame =
			    stream_cfg->metadata_config.resolution.height;

			/*
			 * For new input system, number of str2mmio requests must be even.
			 * So we round up number of metadata lines to be even.
			 */
			if (IS_ISP2401 && isys_stream_descr->metadata.lines_per_frame > 0)
				isys_stream_descr->metadata.lines_per_frame +=
				    (isys_stream_descr->metadata.lines_per_frame & 1);

			isys_stream_descr->metadata.align_req_in_bytes =
			    ia_css_csi2_calculate_input_system_alignment(
				stream_cfg->metadata_config.data_type);
			isys_stream_descr->metadata.enable = true;
		}

		break;
	}
	default:
		rc = false;
		break;
	}

	return rc;
}

static bool sh_css_translate_stream_cfg_to_input_system_input_port_resolution(
    struct ia_css_stream_config *stream_cfg,
    ia_css_isys_descr_t	*isys_stream_descr,
    int isys_stream_idx)
{
	unsigned int bits_per_subpixel;
	unsigned int max_subpixels_per_line;
	unsigned int lines_per_frame;
	unsigned int align_req_in_bytes;
	enum atomisp_input_format fmt_type;

	fmt_type = stream_cfg->isys_config[isys_stream_idx].format;
	if ((stream_cfg->mode == IA_CSS_INPUT_MODE_SENSOR ||
	     stream_cfg->mode == IA_CSS_INPUT_MODE_BUFFERED_SENSOR) &&
	    stream_cfg->source.port.compression.type != IA_CSS_CSI2_COMPRESSION_TYPE_NONE) {
		if (stream_cfg->source.port.compression.uncompressed_bits_per_pixel ==
		    UNCOMPRESSED_BITS_PER_PIXEL_10)
			fmt_type = ATOMISP_INPUT_FORMAT_RAW_10;
		else if (stream_cfg->source.port.compression.uncompressed_bits_per_pixel ==
			   UNCOMPRESSED_BITS_PER_PIXEL_12)
			fmt_type = ATOMISP_INPUT_FORMAT_RAW_12;
		else
			return false;
	}

	bits_per_subpixel =
	    sh_css_stream_format_2_bits_per_subpixel(fmt_type);
	if (bits_per_subpixel == 0)
		return false;

	max_subpixels_per_line =
	    csi2_protocol_calculate_max_subpixels_per_line(fmt_type,
		    stream_cfg->isys_config[isys_stream_idx].input_res.width);
	if (max_subpixels_per_line == 0)
		return false;

	lines_per_frame = stream_cfg->isys_config[isys_stream_idx].input_res.height;
	if (lines_per_frame == 0)
		return false;

	align_req_in_bytes = ia_css_csi2_calculate_input_system_alignment(fmt_type);

	/* HW needs subpixel info for their settings */
	isys_stream_descr->input_port_resolution.bits_per_pixel = bits_per_subpixel;
	isys_stream_descr->input_port_resolution.pixels_per_line =
	    max_subpixels_per_line;
	isys_stream_descr->input_port_resolution.lines_per_frame = lines_per_frame;
	isys_stream_descr->input_port_resolution.align_req_in_bytes =
	    align_req_in_bytes;

	return true;
}

static bool sh_css_translate_stream_cfg_to_isys_stream_descr(
    struct ia_css_stream_config *stream_cfg,
    bool early_polling,
    ia_css_isys_descr_t	*isys_stream_descr,
    int isys_stream_idx)
{
	bool rc;

	ia_css_debug_dtrace(IA_CSS_DEBUG_TRACE_PRIVATE,
			    "sh_css_translate_stream_cfg_to_isys_stream_descr() enter:\n");
	rc  = sh_css_translate_stream_cfg_to_input_system_input_port_id(stream_cfg,
		isys_stream_descr);
	rc &= sh_css_translate_stream_cfg_to_input_system_input_port_type(stream_cfg,
		isys_stream_descr);
	rc &= sh_css_translate_stream_cfg_to_input_system_input_port_attr(stream_cfg,
		isys_stream_descr, isys_stream_idx);
	rc &= sh_css_translate_stream_cfg_to_input_system_input_port_resolution(
		  stream_cfg, isys_stream_descr, isys_stream_idx);

	isys_stream_descr->raw_packed = stream_cfg->pack_raw_pixels;
	isys_stream_descr->linked_isys_stream_id = (int8_t)
		stream_cfg->isys_config[isys_stream_idx].linked_isys_stream_id;

	if (IS_ISP2401)
		ia_css_debug_dtrace(IA_CSS_DEBUG_TRACE_PRIVATE,
				    "sh_css_translate_stream_cfg_to_isys_stream_descr() leave:\n");

	return rc;
}

static bool sh_css_translate_binary_info_to_input_system_output_port_attr(
    struct ia_css_binary *binary,
    ia_css_isys_descr_t     *isys_stream_descr)
{
	if (!binary)
		return false;

	isys_stream_descr->output_port_attr.left_padding = binary->left_padding;
	isys_stream_descr->output_port_attr.max_isp_input_width =
	    binary->info->sp.input.max_width;

	return true;
}

static int
sh_css_config_input_network_2401(struct ia_css_stream *stream)
{
	bool					rc;
	ia_css_isys_descr_t			isys_stream_descr;
	unsigned int				sp_thread_id;
	struct sh_css_sp_pipeline_terminal	*sp_pipeline_input_terminal;
	struct ia_css_pipe *pipe = NULL;
	struct ia_css_binary *binary = NULL;
	int i;
	u32 isys_stream_id;
	bool early_polling = false;

	assert(stream);
	ia_css_debug_dtrace(IA_CSS_DEBUG_TRACE_PRIVATE,
			    "sh_css_config_input_network() enter 0x%p:\n", stream);

	if (stream->config.continuous) {
		if (stream->last_pipe->config.mode == IA_CSS_PIPE_MODE_CAPTURE)
			pipe = stream->last_pipe;
		else if (stream->last_pipe->config.mode == IA_CSS_PIPE_MODE_YUVPP)
			pipe = stream->last_pipe;
		else if (stream->last_pipe->config.mode == IA_CSS_PIPE_MODE_PREVIEW)
			pipe = stream->last_pipe->pipe_settings.preview.copy_pipe;
		else if (stream->last_pipe->config.mode == IA_CSS_PIPE_MODE_VIDEO)
			pipe = stream->last_pipe->pipe_settings.video.copy_pipe;
	} else {
		pipe = stream->last_pipe;
	}

	if (!pipe)
		return -EINVAL;

	if (pipe->pipeline.stages)
		if (pipe->pipeline.stages->binary)
			binary = pipe->pipeline.stages->binary;

	if (binary) {
		/*
		 * this was being done in ifmtr in 2400.
		 * online and cont bypass the init_in_frameinfo_memory_defaults
		 * so need to do it here
		 */
		ia_css_get_crop_offsets(pipe, &binary->in_frame_info);
	}

	/* get the SP thread id */
	rc = ia_css_pipeline_get_sp_thread_id(ia_css_pipe_get_pipe_num(pipe), &sp_thread_id);
	if (!rc)
		return -EINVAL;
	/* get the target input terminal */
	sp_pipeline_input_terminal = &sh_css_sp_group.pipe_io[sp_thread_id].input;

	for (i = 0; i < IA_CSS_STREAM_MAX_ISYS_STREAM_PER_CH; i++) {
		/* initialization */
		memset((void *)(&isys_stream_descr), 0, sizeof(ia_css_isys_descr_t));
		sp_pipeline_input_terminal->context.virtual_input_system_stream[i].valid = 0;
		sp_pipeline_input_terminal->ctrl.virtual_input_system_stream_cfg[i].valid = 0;

		if (!stream->config.isys_config[i].valid)
			continue;

		/* translate the stream configuration to the Input System (2401) configuration */
		rc = sh_css_translate_stream_cfg_to_isys_stream_descr(
			 &stream->config,
			 early_polling,
			 &(isys_stream_descr), i);

		if (stream->config.online) {
			rc &= sh_css_translate_binary_info_to_input_system_output_port_attr(
				  binary,
				  &(isys_stream_descr));
		}

		if (!rc)
			return -EINVAL;

		isys_stream_id = ia_css_isys_generate_stream_id(sp_thread_id, i);

		/* create the virtual Input System (2401) */
		rc =  ia_css_isys_stream_create(
			  &(isys_stream_descr),
			  &sp_pipeline_input_terminal->context.virtual_input_system_stream[i],
			  isys_stream_id);
		if (!rc)
			return -EINVAL;

		/* calculate the configuration of the virtual Input System (2401) */
		rc = ia_css_isys_stream_calculate_cfg(
			 &sp_pipeline_input_terminal->context.virtual_input_system_stream[i],
			 &(isys_stream_descr),
			 &sp_pipeline_input_terminal->ctrl.virtual_input_system_stream_cfg[i]);
		if (!rc) {
			ia_css_isys_stream_destroy(
			    &sp_pipeline_input_terminal->context.virtual_input_system_stream[i]);
			return -EINVAL;
		}
	}

	ia_css_debug_dtrace(IA_CSS_DEBUG_TRACE_PRIVATE,
			    "sh_css_config_input_network() leave:\n");

	return 0;
}

static inline struct ia_css_pipe *stream_get_last_pipe(
    struct ia_css_stream *stream)
{
	struct ia_css_pipe *last_pipe = NULL;

	if (stream)
		last_pipe = stream->last_pipe;

	return last_pipe;
}

static inline struct ia_css_pipe *stream_get_copy_pipe(
    struct ia_css_stream *stream)
{
	struct ia_css_pipe *copy_pipe = NULL;
	struct ia_css_pipe *last_pipe = NULL;
	enum ia_css_pipe_id pipe_id;

	last_pipe = stream_get_last_pipe(stream);

	if ((stream) &&
	    (last_pipe) &&
	    (stream->config.continuous)) {
		pipe_id = last_pipe->mode;
		switch (pipe_id) {
		case IA_CSS_PIPE_ID_PREVIEW:
			copy_pipe = last_pipe->pipe_settings.preview.copy_pipe;
			break;
		case IA_CSS_PIPE_ID_VIDEO:
			copy_pipe = last_pipe->pipe_settings.video.copy_pipe;
			break;
		default:
			copy_pipe = NULL;
			break;
		}
	}

	return copy_pipe;
}

static inline struct ia_css_pipe *stream_get_target_pipe(
    struct ia_css_stream *stream)
{
	struct ia_css_pipe *target_pipe;

	/* get the pipe that consumes the stream */
	if (stream->config.continuous)
		target_pipe = stream_get_copy_pipe(stream);
	else
		target_pipe = stream_get_last_pipe(stream);

	return target_pipe;
}

static int stream_csi_rx_helper(
    struct ia_css_stream *stream,
    int (*func)(enum mipi_port_id, uint32_t))
{
	int retval = -EINVAL;
	u32 sp_thread_id, stream_id;
	bool rc;
	struct ia_css_pipe *target_pipe = NULL;

	if ((!stream) || (stream->config.mode != IA_CSS_INPUT_MODE_BUFFERED_SENSOR))
		goto exit;

	target_pipe = stream_get_target_pipe(stream);

	if (!target_pipe)
		goto exit;

	rc = ia_css_pipeline_get_sp_thread_id(
		 ia_css_pipe_get_pipe_num(target_pipe),
		 &sp_thread_id);

	if (!rc)
		goto exit;

	/* (un)register all valid "virtual isys streams" within the ia_css_stream */
	stream_id = 0;
	do {
		if (stream->config.isys_config[stream_id].valid) {
			u32 isys_stream_id = ia_css_isys_generate_stream_id(sp_thread_id, stream_id);

			retval = func(stream->config.source.port.port, isys_stream_id);
		}
		stream_id++;
	} while ((retval == 0) &&
		 (stream_id < IA_CSS_STREAM_MAX_ISYS_STREAM_PER_CH));

exit:
	return retval;
}

static inline int stream_register_with_csi_rx(
    struct ia_css_stream *stream)
{
	return stream_csi_rx_helper(stream, ia_css_isys_csi_rx_register_stream);
}

static inline int stream_unregister_with_csi_rx(
    struct ia_css_stream *stream)
{
	return stream_csi_rx_helper(stream, ia_css_isys_csi_rx_unregister_stream);
}


static void
start_binary(struct ia_css_pipe *pipe,
	     struct ia_css_binary *binary)
{
	assert(pipe);
	/* Acceleration uses firmware, the binary thus can be NULL */

	if (binary)
		sh_css_metrics_start_binary(&binary->metrics);

	if (!IS_ISP2401 && pipe->stream->reconfigure_css_rx) {
		ia_css_isys_rx_configure(&pipe->stream->csi_rx_config,
					 pipe->stream->config.mode);
		pipe->stream->reconfigure_css_rx = false;
	}
}

/* start the copy function on the SP */
static int
start_copy_on_sp(struct ia_css_pipe *pipe,
		 struct ia_css_frame *out_frame)
{
	(void)out_frame;

	if ((!pipe) || (!pipe->stream))
		return -EINVAL;

	if (!IS_ISP2401 && pipe->stream->reconfigure_css_rx)
		ia_css_isys_rx_disable();

	if (pipe->stream->config.input_config.format != ATOMISP_INPUT_FORMAT_BINARY_8)
		return -EINVAL;
	sh_css_sp_start_binary_copy(ia_css_pipe_get_pipe_num(pipe), out_frame, pipe->stream->config.pixels_per_clock == 2);

	if (!IS_ISP2401 && pipe->stream->reconfigure_css_rx) {
		ia_css_isys_rx_configure(&pipe->stream->csi_rx_config,
					 pipe->stream->config.mode);
		pipe->stream->reconfigure_css_rx = false;
	}

	return 0;
}

void sh_css_binary_args_reset(struct sh_css_binary_args *args)
{
	unsigned int i;

	for (i = 0; i < NUM_VIDEO_TNR_FRAMES; i++)
		args->tnr_frames[i] = NULL;
	for (i = 0; i < MAX_NUM_VIDEO_DELAY_FRAMES; i++)
		args->delay_frames[i] = NULL;
	args->in_frame      = NULL;
	for (i = 0; i < IA_CSS_BINARY_MAX_OUTPUT_PORTS; i++)
		args->out_frame[i] = NULL;
	args->out_vf_frame  = NULL;
	args->copy_vf       = false;
	args->copy_output   = true;
	args->vf_downscale_log2 = 0;
}

static void start_pipe(
    struct ia_css_pipe *me,
    enum sh_css_pipe_config_override copy_ovrd,
    enum ia_css_input_mode input_mode)
{
	IA_CSS_ENTER_PRIVATE("me = %p, copy_ovrd = %d, input_mode = %d",
			     me, copy_ovrd, input_mode);

	assert(me); /* all callers are in this file and call with non null argument */

	sh_css_sp_init_pipeline(&me->pipeline,
				me->mode,
				(uint8_t)ia_css_pipe_get_pipe_num(me),
				me->config.default_capture_config.enable_xnr != 0,
				me->stream->config.pixels_per_clock == 2,
				me->stream->config.continuous,
				false,
				me->required_bds_factor,
				copy_ovrd,
				input_mode,
				&me->stream->config.metadata_config,
				&me->stream->info.metadata_info
				, (input_mode == IA_CSS_INPUT_MODE_MEMORY) ?
				(enum mipi_port_id)0 :
				me->stream->config.source.port.port);

	if (me->config.mode != IA_CSS_PIPE_MODE_COPY) {
		struct ia_css_pipeline_stage *stage;

		stage = me->pipeline.stages;
		if (stage) {
			me->pipeline.current_stage = stage;
			start_binary(me, stage->binary);
		}
	}
	IA_CSS_LEAVE_PRIVATE("void");
}

void
sh_css_invalidate_shading_tables(struct ia_css_stream *stream)
{
	int i;

	assert(stream);

	ia_css_debug_dtrace(IA_CSS_DEBUG_TRACE,
			    "sh_css_invalidate_shading_tables() enter:\n");

	for (i = 0; i < stream->num_pipes; i++) {
		assert(stream->pipes[i]);
		sh_css_pipe_free_shading_table(stream->pipes[i]);
	}

	ia_css_debug_dtrace(IA_CSS_DEBUG_TRACE,
			    "sh_css_invalidate_shading_tables() leave: return_void\n");
}

static void
enable_interrupts(enum ia_css_irq_type irq_type)
{
	enum mipi_port_id port;
	bool enable_pulse = irq_type != IA_CSS_IRQ_TYPE_EDGE;

	IA_CSS_ENTER_PRIVATE("");
	/* Enable IRQ on the SP which signals that SP goes to idle
	 * (aka ready state) */
	cnd_sp_irq_enable(SP0_ID, true);
	/* Set the IRQ device 0 to either level or pulse */
	irq_enable_pulse(IRQ0_ID, enable_pulse);

	cnd_virq_enable_channel(virq_sp, true);

	/* Enable SW interrupt 0, this is used to signal ISYS events */
	cnd_virq_enable_channel(
	    (enum virq_id)(IRQ_SW_CHANNEL0_ID + IRQ_SW_CHANNEL_OFFSET),
	    true);
	/* Enable SW interrupt 1, this is used to signal PSYS events */
	cnd_virq_enable_channel(
	    (enum virq_id)(IRQ_SW_CHANNEL1_ID + IRQ_SW_CHANNEL_OFFSET),
	    true);

	if (!IS_ISP2401) {
		for (port = 0; port < N_MIPI_PORT_ID; port++)
			ia_css_isys_rx_enable_all_interrupts(port);
	}

	IA_CSS_LEAVE_PRIVATE("");
}

static bool sh_css_setup_spctrl_config(const struct ia_css_fw_info *fw,
				       const char *program,
				       ia_css_spctrl_cfg  *spctrl_cfg)
{
	if ((!fw) || (!spctrl_cfg))
		return false;
	spctrl_cfg->sp_entry = 0;
	spctrl_cfg->program_name = (char *)(program);

	spctrl_cfg->ddr_data_offset =  fw->blob.data_source;
	spctrl_cfg->dmem_data_addr = fw->blob.data_target;
	spctrl_cfg->dmem_bss_addr = fw->blob.bss_target;
	spctrl_cfg->data_size = fw->blob.data_size;
	spctrl_cfg->bss_size = fw->blob.bss_size;

	spctrl_cfg->spctrl_config_dmem_addr = fw->info.sp.init_dmem_data;
	spctrl_cfg->spctrl_state_dmem_addr = fw->info.sp.sw_state;

	spctrl_cfg->code_size = fw->blob.size;
	spctrl_cfg->code      = fw->blob.code;
	spctrl_cfg->sp_entry  = fw->info.sp.sp_entry; /* entry function ptr on SP */

	return true;
}

void
ia_css_unload_firmware(void)
{
	if (sh_css_num_binaries) {
		/* we have already loaded before so get rid of the old stuff */
		ia_css_binary_uninit();
		sh_css_unload_firmware();
	}
}

static void
ia_css_reset_defaults(struct sh_css *css)
{
	struct sh_css default_css;

	/* Reset everything to zero */
	memset(&default_css, 0, sizeof(default_css));

	/* Initialize the non zero values */
	default_css.check_system_idle = true;
	default_css.num_cont_raw_frames = NUM_CONTINUOUS_FRAMES;

	/*
	 * All should be 0: but memset does it already.
	 * default_css.num_mipi_frames[N_CSI_PORTS] = 0;
	 */

	default_css.irq_type = IA_CSS_IRQ_TYPE_EDGE;

	/* Set the defaults to the output */
	*css = default_css;
}

int
ia_css_load_firmware(struct device *dev, const struct ia_css_env *env,
		     const struct ia_css_fw  *fw)
{
	int err;

	if (!env)
		return -EINVAL;
	if (!fw)
		return -EINVAL;

	ia_css_debug_dtrace(IA_CSS_DEBUG_TRACE, "ia_css_load_firmware() enter\n");

	/* make sure we initialize my_css */
	if (my_css.flush != env->cpu_mem_env.flush) {
		ia_css_reset_defaults(&my_css);
		my_css.flush = env->cpu_mem_env.flush;
	}

	err = sh_css_load_firmware(dev, fw->data, fw->bytes);
	if (!err)
		err = ia_css_binary_init_infos();

	ia_css_debug_dtrace(IA_CSS_DEBUG_TRACE, "ia_css_load_firmware() leave\n");
	return err;
}

int
ia_css_init(struct device *dev, const struct ia_css_env *env,
	    u32 mmu_l1_base, enum ia_css_irq_type irq_type)
{
	int err;
	ia_css_spctrl_cfg spctrl_cfg;

	void (*flush_func)(struct ia_css_acc_fw *fw);
	hrt_data select, enable;

	/*
	 * The C99 standard does not specify the exact object representation of structs;
	 * the representation is compiler dependent.
	 *
	 * The structs that are communicated between host and SP/ISP should have the
	 * exact same object representation. The compiler that is used to compile the
	 * firmware is hivecc.
	 *
	 * To check if a different compiler, used to compile a host application, uses
	 * another object representation, macros are defined specifying the size of
	 * the structs as expected by the firmware.
	 *
	 * A host application shall verify that a sizeof( ) of the struct is equal to
	 * the SIZE_OF_XXX macro of the corresponding struct. If they are not
	 * equal, functionality will break.
	 */

	/* Check struct sh_css_ddr_address_map */
	COMPILATION_ERROR_IF(sizeof(struct sh_css_ddr_address_map)		!= SIZE_OF_SH_CSS_DDR_ADDRESS_MAP_STRUCT);
	/* Check struct host_sp_queues */
	COMPILATION_ERROR_IF(sizeof(struct host_sp_queues)			!= SIZE_OF_HOST_SP_QUEUES_STRUCT);
	COMPILATION_ERROR_IF(sizeof(struct ia_css_circbuf_desc_s)		!= SIZE_OF_IA_CSS_CIRCBUF_DESC_S_STRUCT);
	COMPILATION_ERROR_IF(sizeof(struct ia_css_circbuf_elem_s)		!= SIZE_OF_IA_CSS_CIRCBUF_ELEM_S_STRUCT);

	/* Check struct host_sp_communication */
	COMPILATION_ERROR_IF(sizeof(struct host_sp_communication)		!= SIZE_OF_HOST_SP_COMMUNICATION_STRUCT);
	COMPILATION_ERROR_IF(sizeof(struct sh_css_event_irq_mask)		!= SIZE_OF_SH_CSS_EVENT_IRQ_MASK_STRUCT);

	/* Check struct sh_css_hmm_buffer */
	COMPILATION_ERROR_IF(sizeof(struct sh_css_hmm_buffer)			!= SIZE_OF_SH_CSS_HMM_BUFFER_STRUCT);
	COMPILATION_ERROR_IF(sizeof(struct ia_css_isp_3a_statistics)		!= SIZE_OF_IA_CSS_ISP_3A_STATISTICS_STRUCT);
	COMPILATION_ERROR_IF(sizeof(struct ia_css_isp_dvs_statistics)		!= SIZE_OF_IA_CSS_ISP_DVS_STATISTICS_STRUCT);
	COMPILATION_ERROR_IF(sizeof(struct ia_css_metadata)			!= SIZE_OF_IA_CSS_METADATA_STRUCT);

	/* Check struct ia_css_init_dmem_cfg */
	COMPILATION_ERROR_IF(sizeof(struct ia_css_sp_init_dmem_cfg)		!= SIZE_OF_IA_CSS_SP_INIT_DMEM_CFG_STRUCT);

	if (!env)
		return -EINVAL;

	sh_css_printf = env->print_env.debug_print;

	IA_CSS_ENTER("void");

	flush_func     = env->cpu_mem_env.flush;

	pipe_global_init();
	ia_css_pipeline_init();
	ia_css_queue_map_init();

	ia_css_device_access_init(&env->hw_access_env);

	select = gpio_reg_load(GPIO0_ID, _gpio_block_reg_do_select)
	& (~GPIO_FLASH_PIN_MASK);
	enable = gpio_reg_load(GPIO0_ID, _gpio_block_reg_do_e)
	| GPIO_FLASH_PIN_MASK;
	sh_css_mmu_set_page_table_base_index(mmu_l1_base);

	my_css_save.mmu_base = mmu_l1_base;

	ia_css_reset_defaults(&my_css);

	my_css_save.driver_env = *env;
	my_css.flush     = flush_func;

	err = ia_css_rmgr_init();
	if (err) {
		IA_CSS_LEAVE_ERR(err);
		return err;
	}

	IA_CSS_LOG("init: %d", my_css_save_initialized);

	if (!my_css_save_initialized) {
		my_css_save_initialized = true;
		my_css_save.mode = sh_css_mode_working;
		memset(my_css_save.stream_seeds, 0,
		       sizeof(struct sh_css_stream_seed) * MAX_ACTIVE_STREAMS);
		IA_CSS_LOG("init: %d mode=%d", my_css_save_initialized, my_css_save.mode);
	}

	mipi_init();

	/*
	 * In case this has been programmed already, update internal
	 * data structure ...
	 * DEPRECATED
	 */
	if (!IS_ISP2401)
		my_css.page_table_base_index = mmu_get_page_table_base_index(MMU0_ID);

	my_css.irq_type = irq_type;

	my_css_save.irq_type = irq_type;

	enable_interrupts(my_css.irq_type);

	/* configure GPIO to output mode */
	gpio_reg_store(GPIO0_ID, _gpio_block_reg_do_select, select);
	gpio_reg_store(GPIO0_ID, _gpio_block_reg_do_e, enable);
	gpio_reg_store(GPIO0_ID, _gpio_block_reg_do_0, 0);

	err = ia_css_refcount_init(REFCOUNT_SIZE);
	if (err) {
		IA_CSS_LEAVE_ERR(err);
		return err;
	}
	err = sh_css_params_init();
	if (err) {
		IA_CSS_LEAVE_ERR(err);
		return err;
	}

	if (!sh_css_setup_spctrl_config(&sh_css_sp_fw, SP_PROG_NAME, &spctrl_cfg))
		return -EINVAL;

	err = ia_css_spctrl_load_fw(SP0_ID, &spctrl_cfg);
	if (err) {
		IA_CSS_LEAVE_ERR(err);
		return err;
	}

	if (!sh_css_hrt_system_is_idle()) {
		IA_CSS_LEAVE_ERR(-EBUSY);
		return -EBUSY;
	}
	/*
	 * can be called here, queuing works, but:
	 * - when sp is started later, it will wipe queued items
	 * so for now we leave it for later and make sure
	 * updates are not called to frequently.
	 * sh_css_init_buffer_queues();
	 */

	if (IS_ISP2401)
		gp_device_reg_store(GP_DEVICE0_ID, _REG_GP_SWITCH_ISYS2401_ADDR, 1);

	if (!IS_ISP2401)
		dma_set_max_burst_size(DMA0_ID, HIVE_DMA_BUS_DDR_CONN,
				       ISP2400_DMA_MAX_BURST_LENGTH);
	else
		dma_set_max_burst_size(DMA0_ID, HIVE_DMA_BUS_DDR_CONN,
				       ISP2401_DMA_MAX_BURST_LENGTH);

	if (ia_css_isys_init() != INPUT_SYSTEM_ERR_NO_ERROR)
		err = -EINVAL;

	sh_css_params_map_and_store_default_gdc_lut();

	IA_CSS_LEAVE_ERR(err);
	return err;
}

int
ia_css_enable_isys_event_queue(bool enable)
{
	if (sh_css_sp_is_running())
		return -EBUSY;
	sh_css_sp_enable_isys_event_queue(enable);
	return 0;
}

/*
 * Mapping sp threads. Currently, this is done when a stream is created and
 * pipelines are ready to be converted to sp pipelines. Be careful if you are
 * doing it from stream_create since we could run out of sp threads due to
 * allocation on inactive pipelines.
 */
static int
map_sp_threads(struct ia_css_stream *stream, bool map)
{
	struct ia_css_pipe *main_pipe = NULL;
	struct ia_css_pipe *copy_pipe = NULL;
	struct ia_css_pipe *capture_pipe = NULL;
	int err = 0;
	enum ia_css_pipe_id pipe_id;

	IA_CSS_ENTER_PRIVATE("stream = %p, map = %s",
			     stream, map ? "true" : "false");

	if (!stream) {
		IA_CSS_LEAVE_ERR_PRIVATE(-EINVAL);
		return -EINVAL;
	}

	main_pipe = stream->last_pipe;
	pipe_id	= main_pipe->mode;

	ia_css_pipeline_map(main_pipe->pipe_num, map);

	switch (pipe_id) {
	case IA_CSS_PIPE_ID_PREVIEW:
		copy_pipe    = main_pipe->pipe_settings.preview.copy_pipe;
		capture_pipe = main_pipe->pipe_settings.preview.capture_pipe;
		break;

	case IA_CSS_PIPE_ID_VIDEO:
		copy_pipe    = main_pipe->pipe_settings.video.copy_pipe;
		capture_pipe = main_pipe->pipe_settings.video.capture_pipe;
		break;

	case IA_CSS_PIPE_ID_CAPTURE:
	default:
		break;
	}

	if (capture_pipe)
		ia_css_pipeline_map(capture_pipe->pipe_num, map);

	/* Firmware expects copy pipe to be the last pipe mapped. (if needed) */
	if (copy_pipe)
		ia_css_pipeline_map(copy_pipe->pipe_num, map);

	/* DH regular multi pipe - not continuous mode: map the next pipes too */
	if (!stream->config.continuous) {
		int i;

		for (i = 1; i < stream->num_pipes; i++)
			ia_css_pipeline_map(stream->pipes[i]->pipe_num, map);
	}

	IA_CSS_LEAVE_ERR_PRIVATE(err);
	return err;
}

/*
 * creates a host pipeline skeleton for all pipes in a stream. Called during
 * stream_create.
 */
static int
create_host_pipeline_structure(struct ia_css_stream *stream)
{
	struct ia_css_pipe *copy_pipe = NULL, *capture_pipe = NULL;
	enum ia_css_pipe_id pipe_id;
	struct ia_css_pipe *main_pipe = NULL;
	int err = 0;
	unsigned int copy_pipe_delay = 0,
	capture_pipe_delay = 0;

	IA_CSS_ENTER_PRIVATE("stream = %p", stream);

	if (!stream) {
		IA_CSS_LEAVE_ERR_PRIVATE(-EINVAL);
		return -EINVAL;
	}

	main_pipe	= stream->last_pipe;
	if (!main_pipe) {
		IA_CSS_LEAVE_ERR_PRIVATE(-EINVAL);
		return -EINVAL;
	}

	pipe_id	= main_pipe->mode;

	switch (pipe_id) {
	case IA_CSS_PIPE_ID_PREVIEW:
		copy_pipe    = main_pipe->pipe_settings.preview.copy_pipe;
		copy_pipe_delay = main_pipe->dvs_frame_delay;
		capture_pipe = main_pipe->pipe_settings.preview.capture_pipe;
		capture_pipe_delay = IA_CSS_FRAME_DELAY_0;
		err = ia_css_pipeline_create(&main_pipe->pipeline, main_pipe->mode,
					     main_pipe->pipe_num, main_pipe->dvs_frame_delay);
		break;

	case IA_CSS_PIPE_ID_VIDEO:
		copy_pipe    = main_pipe->pipe_settings.video.copy_pipe;
		copy_pipe_delay = main_pipe->dvs_frame_delay;
		capture_pipe = main_pipe->pipe_settings.video.capture_pipe;
		capture_pipe_delay = IA_CSS_FRAME_DELAY_0;
		err = ia_css_pipeline_create(&main_pipe->pipeline, main_pipe->mode,
					     main_pipe->pipe_num, main_pipe->dvs_frame_delay);
		break;

	case IA_CSS_PIPE_ID_CAPTURE:
		capture_pipe = main_pipe;
		capture_pipe_delay = main_pipe->dvs_frame_delay;
		break;

	case IA_CSS_PIPE_ID_YUVPP:
		err = ia_css_pipeline_create(&main_pipe->pipeline, main_pipe->mode,
					     main_pipe->pipe_num, main_pipe->dvs_frame_delay);
		break;

	default:
		err = -EINVAL;
	}

	if (!(err) && copy_pipe)
		err = ia_css_pipeline_create(&copy_pipe->pipeline,
					     copy_pipe->mode,
					     copy_pipe->pipe_num,
					     copy_pipe_delay);

	if (!(err) && capture_pipe)
		err = ia_css_pipeline_create(&capture_pipe->pipeline,
					     capture_pipe->mode,
					     capture_pipe->pipe_num,
					     capture_pipe_delay);

	/* DH regular multi pipe - not continuous mode: create the next pipelines too */
	if (!stream->config.continuous) {
		int i;

		for (i = 1; i < stream->num_pipes && 0 == err; i++) {
			main_pipe = stream->pipes[i];
			err = ia_css_pipeline_create(&main_pipe->pipeline,
						     main_pipe->mode,
						     main_pipe->pipe_num,
						     main_pipe->dvs_frame_delay);
		}
	}

	IA_CSS_LEAVE_ERR_PRIVATE(err);
	return err;
}

/*
 * creates a host pipeline for all pipes in a stream. Called during
 * stream_start.
 */
static int
create_host_pipeline(struct ia_css_stream *stream)
{
	struct ia_css_pipe *copy_pipe = NULL, *capture_pipe = NULL;
	enum ia_css_pipe_id pipe_id;
	struct ia_css_pipe *main_pipe = NULL;
	int err = 0;
	unsigned int max_input_width = 0;

	IA_CSS_ENTER_PRIVATE("stream = %p", stream);
	if (!stream) {
		IA_CSS_LEAVE_ERR_PRIVATE(-EINVAL);
		return -EINVAL;
	}

	main_pipe	= stream->last_pipe;
	pipe_id	= main_pipe->mode;

	/*
	 * No continuous frame allocation for capture pipe. It uses the
	 * "main" pipe's frames.
	 */
	if ((pipe_id == IA_CSS_PIPE_ID_PREVIEW) ||
	    (pipe_id == IA_CSS_PIPE_ID_VIDEO)) {
		/*
		 * About
		 *    pipe_id == IA_CSS_PIPE_ID_PREVIEW &&
		 *    stream->config.mode != IA_CSS_INPUT_MODE_MEMORY:
		 *
		 * The original condition pipe_id == IA_CSS_PIPE_ID_PREVIEW is
		 * too strong. E.g. in SkyCam (with memory based input frames)
		 * there is no continuous mode and thus no need for allocated
		 * continuous frames.
		 * This is not only for SkyCam but for all preview cases that
		 * use DDR based input frames. For this reason the
		 * stream->config.mode != IA_CSS_INPUT_MODE_MEMORY has beed
		 * added.
		 */
		if (stream->config.continuous ||
		    (pipe_id == IA_CSS_PIPE_ID_PREVIEW &&
		     stream->config.mode != IA_CSS_INPUT_MODE_MEMORY)) {
			err = alloc_continuous_frames(main_pipe, true);
			if (err)
				goto ERR;
		}
	}

	/* old isys: need to allocate_mipi_frames() even in IA_CSS_PIPE_MODE_COPY */
	if (!IS_ISP2401 || main_pipe->config.mode != IA_CSS_PIPE_MODE_COPY) {
		err = allocate_mipi_frames(main_pipe, &stream->info);
		if (err)
			goto ERR;
	}

	switch (pipe_id) {
	case IA_CSS_PIPE_ID_PREVIEW:
		copy_pipe    = main_pipe->pipe_settings.preview.copy_pipe;
		capture_pipe = main_pipe->pipe_settings.preview.capture_pipe;
		max_input_width =
		    main_pipe->pipe_settings.preview.preview_binary.info->sp.input.max_width;

		err = create_host_preview_pipeline(main_pipe);
		if (err)
			goto ERR;

		break;

	case IA_CSS_PIPE_ID_VIDEO:
		copy_pipe    = main_pipe->pipe_settings.video.copy_pipe;
		capture_pipe = main_pipe->pipe_settings.video.capture_pipe;
		max_input_width =
		    main_pipe->pipe_settings.video.video_binary.info->sp.input.max_width;

		err = create_host_video_pipeline(main_pipe);
		if (err)
			goto ERR;

		break;

	case IA_CSS_PIPE_ID_CAPTURE:
		capture_pipe = main_pipe;

		break;

	case IA_CSS_PIPE_ID_YUVPP:
		err = create_host_yuvpp_pipeline(main_pipe);
		if (err)
			goto ERR;

		break;

	default:
		err = -EINVAL;
	}
	if (err)
		goto ERR;

	if (copy_pipe) {
		err = create_host_copy_pipeline(copy_pipe, max_input_width,
						main_pipe->continuous_frames[0]);
		if (err)
			goto ERR;
	}

	if (capture_pipe) {
		err = create_host_capture_pipeline(capture_pipe);
		if (err)
			goto ERR;
	}

	/* DH regular multi pipe - not continuous mode: create the next pipelines too */
	if (!stream->config.continuous) {
		int i;

		for (i = 1; i < stream->num_pipes && 0 == err; i++) {
			switch (stream->pipes[i]->mode) {
			case IA_CSS_PIPE_ID_PREVIEW:
				err = create_host_preview_pipeline(stream->pipes[i]);
				break;
			case IA_CSS_PIPE_ID_VIDEO:
				err = create_host_video_pipeline(stream->pipes[i]);
				break;
			case IA_CSS_PIPE_ID_CAPTURE:
				err = create_host_capture_pipeline(stream->pipes[i]);
				break;
			case IA_CSS_PIPE_ID_YUVPP:
				err = create_host_yuvpp_pipeline(stream->pipes[i]);
				break;
			default:
				err = -EINVAL;
			}
			if (err)
				goto ERR;
		}
	}

ERR:
	IA_CSS_LEAVE_ERR_PRIVATE(err);
	return err;
}

static const struct ia_css_pipe default_pipe = IA_CSS_DEFAULT_PIPE;
static const struct ia_css_preview_settings preview = IA_CSS_DEFAULT_PREVIEW_SETTINGS;
static const struct ia_css_capture_settings capture = IA_CSS_DEFAULT_CAPTURE_SETTINGS;
static const struct ia_css_video_settings video = IA_CSS_DEFAULT_VIDEO_SETTINGS;
static const struct ia_css_yuvpp_settings yuvpp = IA_CSS_DEFAULT_YUVPP_SETTINGS;

static int
init_pipe_defaults(enum ia_css_pipe_mode mode,
		   struct ia_css_pipe *pipe,
		   bool copy_pipe)
{
	if (!pipe) {
		IA_CSS_ERROR("NULL pipe parameter");
		return -EINVAL;
	}

	/* Initialize pipe to pre-defined defaults */
	memcpy(pipe, &default_pipe, sizeof(default_pipe));

	/* TODO: JB should not be needed, but temporary backward reference */
	switch (mode) {
	case IA_CSS_PIPE_MODE_PREVIEW:
		pipe->mode = IA_CSS_PIPE_ID_PREVIEW;
		memcpy(&pipe->pipe_settings.preview, &preview, sizeof(preview));
		break;
	case IA_CSS_PIPE_MODE_CAPTURE:
		if (copy_pipe)
			pipe->mode = IA_CSS_PIPE_ID_COPY;
		else
			pipe->mode = IA_CSS_PIPE_ID_CAPTURE;

		memcpy(&pipe->pipe_settings.capture, &capture, sizeof(capture));
		break;
	case IA_CSS_PIPE_MODE_VIDEO:
		pipe->mode = IA_CSS_PIPE_ID_VIDEO;
		memcpy(&pipe->pipe_settings.video, &video, sizeof(video));
		break;
	case IA_CSS_PIPE_MODE_COPY:
		pipe->mode = IA_CSS_PIPE_ID_CAPTURE;
		break;
	case IA_CSS_PIPE_MODE_YUVPP:
		pipe->mode = IA_CSS_PIPE_ID_YUVPP;
		memcpy(&pipe->pipe_settings.yuvpp, &yuvpp, sizeof(yuvpp));
		break;
	default:
		return -EINVAL;
	}

	return 0;
}

static void
pipe_global_init(void)
{
	u8 i;

	my_css.pipe_counter = 0;
	for (i = 0; i < IA_CSS_PIPELINE_NUM_MAX; i++)
		my_css.all_pipes[i] = NULL;
}

static int
pipe_generate_pipe_num(const struct ia_css_pipe *pipe,
		       unsigned int *pipe_number)
{
	const u8 INVALID_PIPE_NUM = (uint8_t)~(0);
	u8 pipe_num = INVALID_PIPE_NUM;
	u8 i;

	if (!pipe) {
		IA_CSS_ERROR("NULL pipe parameter");
		return -EINVAL;
	}

	/* Assign a new pipe_num .... search for empty place */
	for (i = 0; i < IA_CSS_PIPELINE_NUM_MAX; i++) {
		if (!my_css.all_pipes[i]) {
			/* position is reserved */
			my_css.all_pipes[i] = (struct ia_css_pipe *)pipe;
			pipe_num = i;
			break;
		}
	}
	if (pipe_num == INVALID_PIPE_NUM) {
		/* Max number of pipes already allocated */
		IA_CSS_ERROR("Max number of pipes already created");
		return -ENOSPC;
	}

	my_css.pipe_counter++;

	IA_CSS_LOG("pipe_num (%d)", pipe_num);

	*pipe_number = pipe_num;
	return 0;
}

static void
pipe_release_pipe_num(unsigned int pipe_num)
{
	my_css.all_pipes[pipe_num] = NULL;
	my_css.pipe_counter--;
	ia_css_debug_dtrace(IA_CSS_DEBUG_TRACE,
			    "pipe_release_pipe_num (%d)\n", pipe_num);
}

static int
create_pipe(enum ia_css_pipe_mode mode,
	    struct ia_css_pipe **pipe,
	    bool copy_pipe)
{
	int err = 0;
	struct ia_css_pipe *me;

	if (!pipe) {
		IA_CSS_ERROR("NULL pipe parameter");
		return -EINVAL;
	}

	me = kmalloc(sizeof(*me), GFP_KERNEL);
	if (!me)
		return -ENOMEM;

	err = init_pipe_defaults(mode, me, copy_pipe);
	if (err) {
		kfree(me);
		return err;
	}

	err = pipe_generate_pipe_num(me, &me->pipe_num);
	if (err) {
		kfree(me);
		return err;
	}

	*pipe = me;
	return 0;
}

struct ia_css_pipe *
find_pipe_by_num(uint32_t pipe_num)
{
	unsigned int i;

	for (i = 0; i < IA_CSS_PIPELINE_NUM_MAX; i++) {
		if (my_css.all_pipes[i] &&
		    ia_css_pipe_get_pipe_num(my_css.all_pipes[i]) == pipe_num) {
			return my_css.all_pipes[i];
		}
	}
	return NULL;
}

int
ia_css_pipe_destroy(struct ia_css_pipe *pipe)
{
	int err = 0;

	IA_CSS_ENTER("pipe = %p", pipe);

	if (!pipe) {
		IA_CSS_LEAVE_ERR(-EINVAL);
		return -EINVAL;
	}

	if (pipe->stream) {
		IA_CSS_LOG("ia_css_stream_destroy not called!");
		IA_CSS_LEAVE_ERR(-EINVAL);
		return -EINVAL;
	}

	switch (pipe->config.mode) {
	case IA_CSS_PIPE_MODE_PREVIEW:
		/*
		 * need to take into account that this function is also called
		 * on the internal copy pipe
		 */
		if (pipe->mode == IA_CSS_PIPE_ID_PREVIEW) {
			ia_css_frame_free_multiple(NUM_CONTINUOUS_FRAMES,
						   pipe->continuous_frames);
			ia_css_metadata_free_multiple(NUM_CONTINUOUS_FRAMES,
						      pipe->cont_md_buffers);
			if (pipe->pipe_settings.preview.copy_pipe) {
				err = ia_css_pipe_destroy(pipe->pipe_settings.preview.copy_pipe);
				ia_css_debug_dtrace(IA_CSS_DEBUG_TRACE,
						    "ia_css_pipe_destroy(): destroyed internal copy pipe err=%d\n",
						    err);
			}
		}
		break;
	case IA_CSS_PIPE_MODE_VIDEO:
		if (pipe->mode == IA_CSS_PIPE_ID_VIDEO) {
			ia_css_frame_free_multiple(NUM_CONTINUOUS_FRAMES,
						   pipe->continuous_frames);
			ia_css_metadata_free_multiple(NUM_CONTINUOUS_FRAMES,
						      pipe->cont_md_buffers);
			if (pipe->pipe_settings.video.copy_pipe) {
				err = ia_css_pipe_destroy(pipe->pipe_settings.video.copy_pipe);
				ia_css_debug_dtrace(IA_CSS_DEBUG_TRACE,
						    "ia_css_pipe_destroy(): destroyed internal copy pipe err=%d\n",
						    err);
			}
		}
		ia_css_frame_free_multiple(NUM_VIDEO_TNR_FRAMES,
					   pipe->pipe_settings.video.tnr_frames);
		ia_css_frame_free_multiple(MAX_NUM_VIDEO_DELAY_FRAMES,
					   pipe->pipe_settings.video.delay_frames);
		break;
	case IA_CSS_PIPE_MODE_CAPTURE:
		ia_css_frame_free_multiple(MAX_NUM_VIDEO_DELAY_FRAMES,
					   pipe->pipe_settings.capture.delay_frames);
		break;
	case IA_CSS_PIPE_MODE_COPY:
		break;
	case IA_CSS_PIPE_MODE_YUVPP:
		break;
	}

	if (pipe->scaler_pp_lut != mmgr_NULL) {
		hmm_free(pipe->scaler_pp_lut);
		pipe->scaler_pp_lut = mmgr_NULL;
	}

	my_css.active_pipes[ia_css_pipe_get_pipe_num(pipe)] = NULL;
	sh_css_pipe_free_shading_table(pipe);

	ia_css_pipeline_destroy(&pipe->pipeline);
	pipe_release_pipe_num(ia_css_pipe_get_pipe_num(pipe));

	kfree(pipe);
	IA_CSS_LEAVE("err = %d", err);
	return err;
}

void
ia_css_uninit(void)
{
	ia_css_debug_dtrace(IA_CSS_DEBUG_TRACE, "ia_css_uninit() enter: void\n");

	sh_css_params_free_default_gdc_lut();

	/* TODO: JB: implement decent check and handling of freeing mipi frames */
	if (!mipi_is_free())
		dev_warn(atomisp_dev, "mipi frames are not freed.\n");

	/* cleanup generic data */
	sh_css_params_uninit();
	ia_css_refcount_uninit();

	ia_css_rmgr_uninit();

	if (!IS_ISP2401) {
		/* needed for reprogramming the inputformatter after power cycle of css */
		ifmtr_set_if_blocking_mode_reset = true;
	}

	ia_css_spctrl_unload_fw(SP0_ID);
	sh_css_sp_set_sp_running(false);
	/* check and free any remaining mipi frames */
	free_mipi_frames(NULL);

	sh_css_sp_reset_global_vars();

	ia_css_isys_uninit();

	ia_css_debug_dtrace(IA_CSS_DEBUG_TRACE, "ia_css_uninit() leave: return_void\n");
}

int ia_css_irq_translate(
    unsigned int *irq_infos)
{
	enum virq_id	irq;
	enum hrt_isp_css_irq_status status = hrt_isp_css_irq_status_more_irqs;
	unsigned int infos = 0;

	/* irq_infos can be NULL, but that would make the function useless */
	/* assert(irq_infos != NULL); */
	ia_css_debug_dtrace(IA_CSS_DEBUG_TRACE,
			    "ia_css_irq_translate() enter: irq_infos=%p\n", irq_infos);

	while (status == hrt_isp_css_irq_status_more_irqs) {
		status = virq_get_channel_id(&irq);
		if (status == hrt_isp_css_irq_status_error)
			return -EINVAL;


		switch (irq) {
		case virq_sp:
			/*
			 * When SP goes to idle, info is available in the
			 * event queue.
			 */
			infos |= IA_CSS_IRQ_INFO_EVENTS_READY;
			break;
		case virq_isp:
			break;
		case virq_isys_sof:
			infos |= IA_CSS_IRQ_INFO_CSS_RECEIVER_SOF;
			break;
		case virq_isys_eof:
			infos |= IA_CSS_IRQ_INFO_CSS_RECEIVER_EOF;
			break;
		case virq_isys_csi:
			infos |= IA_CSS_IRQ_INFO_INPUT_SYSTEM_ERROR;
			break;
		case virq_ifmt0_id:
			if (!IS_ISP2401)
				infos |= IA_CSS_IRQ_INFO_IF_ERROR;
			break;
		case virq_dma:
			infos |= IA_CSS_IRQ_INFO_DMA_ERROR;
			break;
		case virq_sw_pin_0:
			infos |= sh_css_get_sw_interrupt_value(0);
			break;
		case virq_sw_pin_1:
			infos |= sh_css_get_sw_interrupt_value(1);
			/* pqiao TODO: also assumption here */
			break;
		default:
			break;
		}
	}

	if (irq_infos)
		*irq_infos = infos;

	ia_css_debug_dtrace(IA_CSS_DEBUG_TRACE,
			    "ia_css_irq_translate() leave: irq_infos=%u\n",
			    infos);

	return 0;
}

int ia_css_irq_enable(
    enum ia_css_irq_info info,
    bool enable)
{
	enum virq_id	irq = N_virq_id;

	IA_CSS_ENTER("info=%d, enable=%d", info, enable);

	switch (info) {
	case IA_CSS_IRQ_INFO_CSS_RECEIVER_SOF:
		if (IS_ISP2401)
			/* Just ignore those unused IRQs without printing errors */
			return 0;

		irq = virq_isys_sof;
		break;
	case IA_CSS_IRQ_INFO_CSS_RECEIVER_EOF:
		if (IS_ISP2401)
			/* Just ignore those unused IRQs without printing errors */
			return 0;

		irq = virq_isys_eof;
		break;
	case IA_CSS_IRQ_INFO_INPUT_SYSTEM_ERROR:
		if (IS_ISP2401)
			/* Just ignore those unused IRQs without printing errors */
			return 0;

		irq = virq_isys_csi;
		break;
	case IA_CSS_IRQ_INFO_IF_ERROR:
		if (IS_ISP2401)
			/* Just ignore those unused IRQs without printing errors */
			return 0;

		irq = virq_ifmt0_id;
		break;
	case IA_CSS_IRQ_INFO_DMA_ERROR:
		irq = virq_dma;
		break;
	case IA_CSS_IRQ_INFO_SW_0:
		irq = virq_sw_pin_0;
		break;
	case IA_CSS_IRQ_INFO_SW_1:
		irq = virq_sw_pin_1;
		break;
	default:
		IA_CSS_LEAVE_ERR(-EINVAL);
		return -EINVAL;
	}

	cnd_virq_enable_channel(irq, enable);

	IA_CSS_LEAVE_ERR(0);
	return 0;
}


static unsigned int
sh_css_get_sw_interrupt_value(unsigned int irq)
{
	unsigned int irq_value;

	ia_css_debug_dtrace(IA_CSS_DEBUG_TRACE,
			    "sh_css_get_sw_interrupt_value() enter: irq=%d\n", irq);
	irq_value = sh_css_sp_get_sw_interrupt_value(irq);
	ia_css_debug_dtrace(IA_CSS_DEBUG_TRACE,
			    "sh_css_get_sw_interrupt_value() leave: irq_value=%d\n", irq_value);
	return irq_value;
}

/*
 * configure and load the copy binary, the next binary is used to
 * determine whether the copy binary needs to do left padding.
 */
static int load_copy_binary(
    struct ia_css_pipe *pipe,
    struct ia_css_binary *copy_binary,
    struct ia_css_binary *next_binary)
{
	struct ia_css_frame_info copy_out_info, copy_in_info, copy_vf_info;
	unsigned int left_padding;
	int err;
	struct ia_css_binary_descr copy_descr;

	/* next_binary can be NULL */
	assert(pipe);
	assert(copy_binary);
	ia_css_debug_dtrace(IA_CSS_DEBUG_TRACE_PRIVATE,
			    "load_copy_binary() enter:\n");

	if (next_binary) {
		copy_out_info = next_binary->in_frame_info;
		left_padding = next_binary->left_padding;
	} else {
		copy_out_info = pipe->output_info[0];
		copy_vf_info = pipe->vf_output_info[0];
		ia_css_frame_info_set_format(&copy_vf_info, IA_CSS_FRAME_FORMAT_YUV_LINE);
		left_padding = 0;
	}

	ia_css_pipe_get_copy_binarydesc(pipe, &copy_descr,
					&copy_in_info, &copy_out_info,
					(next_binary) ? NULL : NULL/*TODO: &copy_vf_info*/);
	err = ia_css_binary_find(&copy_descr, copy_binary);
	if (err)
		return err;
	copy_binary->left_padding = left_padding;
	return 0;
}

static int
alloc_continuous_frames(struct ia_css_pipe *pipe, bool init_time)
{
	int err = 0;
	struct ia_css_frame_info ref_info;
	enum ia_css_pipe_id pipe_id;
	bool continuous;
	unsigned int i, idx;
	unsigned int num_frames;

	IA_CSS_ENTER_PRIVATE("pipe = %p, init_time = %d", pipe, init_time);

	if ((!pipe) || (!pipe->stream)) {
		IA_CSS_LEAVE_ERR_PRIVATE(-EINVAL);
		return -EINVAL;
	}

	pipe_id = pipe->mode;
	continuous = pipe->stream->config.continuous;

	if (continuous) {
		if (init_time) {
			num_frames = pipe->stream->config.init_num_cont_raw_buf;
			pipe->stream->continuous_pipe = pipe;
		} else {
			num_frames = pipe->stream->config.target_num_cont_raw_buf;
		}
	} else {
		num_frames = NUM_ONLINE_INIT_CONTINUOUS_FRAMES;
	}

	if (pipe_id == IA_CSS_PIPE_ID_PREVIEW) {
		ref_info = pipe->pipe_settings.preview.preview_binary.in_frame_info;
	} else if (pipe_id == IA_CSS_PIPE_ID_VIDEO) {
		ref_info = pipe->pipe_settings.video.video_binary.in_frame_info;
	} else {
		/* should not happen */
		IA_CSS_LEAVE_ERR_PRIVATE(-EINVAL);
		return -EINVAL;
	}

	if (IS_ISP2401) {
		/* For CSI2+, the continuous frame will hold the full input frame */
		ref_info.res.width = pipe->stream->config.input_config.input_res.width;
		ref_info.res.height = pipe->stream->config.input_config.input_res.height;

		/* Ensure padded width is aligned for 2401 */
		ref_info.padded_width = CEIL_MUL(ref_info.res.width, 2 * ISP_VEC_NELEMS);
	}

	if (pipe->stream->config.pack_raw_pixels) {
		ia_css_debug_dtrace(IA_CSS_DEBUG_TRACE_PRIVATE,
				    "alloc_continuous_frames() IA_CSS_FRAME_FORMAT_RAW_PACKED\n");
		ref_info.format = IA_CSS_FRAME_FORMAT_RAW_PACKED;
	} else
	{
		ia_css_debug_dtrace(IA_CSS_DEBUG_TRACE_PRIVATE,
				    "alloc_continuous_frames() IA_CSS_FRAME_FORMAT_RAW\n");
		ref_info.format = IA_CSS_FRAME_FORMAT_RAW;
	}

	/* Write format back to binary */
	if (pipe_id == IA_CSS_PIPE_ID_PREVIEW) {
		pipe->pipe_settings.preview.preview_binary.in_frame_info.format =
		    ref_info.format;
	} else if (pipe_id == IA_CSS_PIPE_ID_VIDEO) {
		pipe->pipe_settings.video.video_binary.in_frame_info.format = ref_info.format;
	} else {
		/* should not happen */
		IA_CSS_LEAVE_ERR_PRIVATE(-EINVAL);
		return -EINVAL;
	}

	if (init_time)
		idx = 0;
	else
		idx = pipe->stream->config.init_num_cont_raw_buf;

	for (i = idx; i < NUM_CONTINUOUS_FRAMES; i++) {
		/* free previous frame */
		if (pipe->continuous_frames[i]) {
			ia_css_frame_free(pipe->continuous_frames[i]);
			pipe->continuous_frames[i] = NULL;
		}
		/* free previous metadata buffer */
		ia_css_metadata_free(pipe->cont_md_buffers[i]);
		pipe->cont_md_buffers[i] = NULL;

		/* check if new frame needed */
		if (i < num_frames) {
			/* allocate new frame */
			err = ia_css_frame_allocate_from_info(
				  &pipe->continuous_frames[i],
				  &ref_info);
			if (err) {
				IA_CSS_LEAVE_ERR_PRIVATE(err);
				return err;
			}
			/* allocate metadata buffer */
			pipe->cont_md_buffers[i] = ia_css_metadata_allocate(
						       &pipe->stream->info.metadata_info);
		}
	}
	IA_CSS_LEAVE_ERR_PRIVATE(0);
	return 0;
}

int
ia_css_alloc_continuous_frame_remain(struct ia_css_stream *stream)
{
	if (!stream)
		return -EINVAL;
	return alloc_continuous_frames(stream->continuous_pipe, false);
}

static int
load_preview_binaries(struct ia_css_pipe *pipe)
{
	struct ia_css_frame_info prev_in_info,
		prev_bds_out_info,
		prev_out_info,
		prev_vf_info;
	struct ia_css_binary_descr preview_descr;
	bool online;
	int err = 0;
	bool need_vf_pp = false;
	bool need_isp_copy_binary = false;
	bool sensor = false;
	bool continuous;

	/* preview only have 1 output pin now */
	struct ia_css_frame_info *pipe_out_info = &pipe->output_info[0];
	struct ia_css_preview_settings *mycs  = &pipe->pipe_settings.preview;

	IA_CSS_ENTER_PRIVATE("");
	assert(pipe);
	assert(pipe->stream);
	assert(pipe->mode == IA_CSS_PIPE_ID_PREVIEW);

	online = pipe->stream->config.online;

	sensor = pipe->stream->config.mode == IA_CSS_INPUT_MODE_SENSOR;
	continuous = pipe->stream->config.continuous;

	if (mycs->preview_binary.info)
		return 0;

	err = ia_css_util_check_input(&pipe->stream->config, false, false);
	if (err)
		return err;
	err = ia_css_frame_check_info(pipe_out_info);
	if (err)
		return err;

	/*
	 * Note: the current selection of vf_pp binary and
	 * parameterization of the preview binary contains a few pieces
	 * of hardcoded knowledge. This needs to be cleaned up such that
	 * the binary selection becomes more generic.
	 * The vf_pp binary is needed if one or more of the following features
	 * are required:
	 * 1. YUV downscaling.
	 * 2. Digital zoom.
	 * 3. An output format that is not supported by the preview binary.
	 *    In practice this means something other than yuv_line or nv12.
	 * The decision if the vf_pp binary is needed for YUV downscaling is
	 * made after the preview binary selection, since some preview binaries
	 * can perform the requested YUV downscaling.
	 */
	need_vf_pp = pipe->config.enable_dz;
	need_vf_pp |= pipe_out_info->format != IA_CSS_FRAME_FORMAT_YUV_LINE &&
	!(pipe_out_info->format == IA_CSS_FRAME_FORMAT_NV12 ||
	  pipe_out_info->format == IA_CSS_FRAME_FORMAT_NV12_16 ||
	  pipe_out_info->format == IA_CSS_FRAME_FORMAT_NV12_TILEY);

	/* Preview step 1 */
	if (pipe->vf_yuv_ds_input_info.res.width)
		prev_vf_info = pipe->vf_yuv_ds_input_info;
	else
		prev_vf_info = *pipe_out_info;
	/*
	 * If vf_pp is needed, then preview must output yuv_line.
	 * The exception is when vf_pp is manually disabled, that is only
	 * used in combination with a pipeline extension that requires
	 * yuv_line as input.
	 */
	if (need_vf_pp)
		ia_css_frame_info_set_format(&prev_vf_info,
					     IA_CSS_FRAME_FORMAT_YUV_LINE);

	err = ia_css_pipe_get_preview_binarydesc(
	    pipe,
	    &preview_descr,
	    &prev_in_info,
	    &prev_bds_out_info,
	    &prev_out_info,
	    &prev_vf_info);
	if (err)
		return err;
	err = ia_css_binary_find(&preview_descr, &mycs->preview_binary);
	if (err)
		return err;

	/* The vf_pp binary is needed when (further) YUV downscaling is required */
	need_vf_pp |= mycs->preview_binary.out_frame_info[0].res.width != pipe_out_info->res.width;
	need_vf_pp |= mycs->preview_binary.out_frame_info[0].res.height != pipe_out_info->res.height;

	/*
	 * When vf_pp is needed, then the output format of the selected
	 * preview binary must be yuv_line. If this is not the case,
	 * then the preview binary selection is done again.
	 */
	if (need_vf_pp &&
	    (mycs->preview_binary.out_frame_info[0].format != IA_CSS_FRAME_FORMAT_YUV_LINE)) {
		/* Preview step 2 */
		if (pipe->vf_yuv_ds_input_info.res.width)
			prev_vf_info = pipe->vf_yuv_ds_input_info;
		else
			prev_vf_info = *pipe_out_info;

		ia_css_frame_info_set_format(&prev_vf_info,
					     IA_CSS_FRAME_FORMAT_YUV_LINE);

		err = ia_css_pipe_get_preview_binarydesc(
		    pipe,
		    &preview_descr,
		    &prev_in_info,
		    &prev_bds_out_info,
		    &prev_out_info,
		    &prev_vf_info);
		if (err)
			return err;
		err = ia_css_binary_find(&preview_descr,
					 &mycs->preview_binary);
		if (err)
			return err;
	}

	if (need_vf_pp) {
		struct ia_css_binary_descr vf_pp_descr;

		/* Viewfinder post-processing */
		ia_css_pipe_get_vfpp_binarydesc(pipe, &vf_pp_descr,
						&mycs->preview_binary.out_frame_info[0],
						pipe_out_info);
		err = ia_css_binary_find(&vf_pp_descr,
					 &mycs->vf_pp_binary);
		if (err)
			return err;
	}

	if (IS_ISP2401) {
		/*
		 * When the input system is 2401, only the Direct Sensor Mode
		 * Offline Preview uses the ISP copy binary.
		 */
		need_isp_copy_binary = !online && sensor;
	} else {
		/*
		 * About pipe->stream->config.mode == IA_CSS_INPUT_MODE_MEMORY:
		 * This is typical the case with SkyCam (which has no input system) but it also
		 * applies to all cases where the driver chooses for memory based input frames.
		 * In these cases, a copy binary (which typical copies sensor data to DDR) does
		 * not have much use.
		 */
		need_isp_copy_binary = !online && !continuous;
	}

	/* Copy */
	if (need_isp_copy_binary) {
		err = load_copy_binary(pipe,
				       &mycs->copy_binary,
				       &mycs->preview_binary);
		if (err)
			return err;
	}

	if (pipe->shading_table) {
		ia_css_shading_table_free(pipe->shading_table);
		pipe->shading_table = NULL;
	}

	return 0;
}

static void
ia_css_binary_unload(struct ia_css_binary *binary)
{
	ia_css_binary_destroy_isp_parameters(binary);
}

static int
unload_preview_binaries(struct ia_css_pipe *pipe)
{
	IA_CSS_ENTER_PRIVATE("pipe = %p", pipe);

	if ((!pipe) || (pipe->mode != IA_CSS_PIPE_ID_PREVIEW)) {
		IA_CSS_LEAVE_ERR_PRIVATE(-EINVAL);
		return -EINVAL;
	}
	ia_css_binary_unload(&pipe->pipe_settings.preview.copy_binary);
	ia_css_binary_unload(&pipe->pipe_settings.preview.preview_binary);
	ia_css_binary_unload(&pipe->pipe_settings.preview.vf_pp_binary);

	IA_CSS_LEAVE_ERR_PRIVATE(0);
	return 0;
}

static const struct ia_css_fw_info *last_output_firmware(
    const struct ia_css_fw_info *fw)
{
	const struct ia_css_fw_info *last_fw = NULL;
	/* fw can be NULL */
	IA_CSS_ENTER_LEAVE_PRIVATE("");

	for (; fw; fw = fw->next) {
		const struct ia_css_fw_info *info = fw;

		if (info->info.isp.sp.enable.output)
			last_fw = fw;
	}
	return last_fw;
}

static int add_firmwares(
    struct ia_css_pipeline *me,
    struct ia_css_binary *binary,
    const struct ia_css_fw_info *fw,
    const struct ia_css_fw_info *last_fw,
    unsigned int binary_mode,
    struct ia_css_frame *in_frame,
    struct ia_css_frame *out_frame,
    struct ia_css_frame *vf_frame,
    struct ia_css_pipeline_stage **my_stage,
    struct ia_css_pipeline_stage **vf_stage)
{
	int err = 0;
	struct ia_css_pipeline_stage *extra_stage = NULL;
	struct ia_css_pipeline_stage_desc stage_desc;

	/* all args can be NULL ??? */
	ia_css_debug_dtrace(IA_CSS_DEBUG_TRACE_PRIVATE,
			    "add_firmwares() enter:\n");

	for (; fw; fw = fw->next) {
		struct ia_css_frame *out[IA_CSS_BINARY_MAX_OUTPUT_PORTS] = {NULL};
		struct ia_css_frame *in = NULL;
		struct ia_css_frame *vf = NULL;

		if ((fw == last_fw) && (fw->info.isp.sp.enable.out_frame  != 0))
			out[0] = out_frame;

		if (fw->info.isp.sp.enable.in_frame != 0)
			in = in_frame;

		if (fw->info.isp.sp.enable.out_frame != 0)
			vf = vf_frame;

		ia_css_pipe_get_firmwares_stage_desc(&stage_desc, binary,
						     out, in, vf, fw, binary_mode);
		err = ia_css_pipeline_create_and_add_stage(me, &stage_desc,
							   &extra_stage);
		if (err)
			return err;
		if (fw->info.isp.sp.enable.output != 0)
			in_frame = extra_stage->args.out_frame[0];
		if (my_stage && !*my_stage && extra_stage)
			*my_stage = extra_stage;
		if (vf_stage && !*vf_stage && extra_stage &&
		    fw->info.isp.sp.enable.vf_veceven)
			*vf_stage = extra_stage;
	}
	return err;
}

static int add_vf_pp_stage(
    struct ia_css_pipe *pipe,
    struct ia_css_frame *in_frame,
    struct ia_css_frame *out_frame,
    struct ia_css_binary *vf_pp_binary,
    struct ia_css_pipeline_stage **vf_pp_stage)
{
	struct ia_css_pipeline *me = NULL;
	const struct ia_css_fw_info *last_fw = NULL;
	int err = 0;
	struct ia_css_frame *out_frames[IA_CSS_BINARY_MAX_OUTPUT_PORTS];
	struct ia_css_pipeline_stage_desc stage_desc;

	/* out_frame can be NULL ??? */

	if (!pipe)
		return -EINVAL;
	if (!in_frame)
		return -EINVAL;
	if (!vf_pp_binary)
		return -EINVAL;
	if (!vf_pp_stage)
		return -EINVAL;

	ia_css_pipe_util_create_output_frames(out_frames);
	me = &pipe->pipeline;

	ia_css_debug_dtrace(IA_CSS_DEBUG_TRACE_PRIVATE,
			    "add_vf_pp_stage() enter:\n");

	*vf_pp_stage = NULL;

	last_fw = last_output_firmware(pipe->vf_stage);
	if (!pipe->extra_config.disable_vf_pp) {
		if (last_fw) {
			ia_css_pipe_util_set_output_frames(out_frames, 0, NULL);
			ia_css_pipe_get_generic_stage_desc(&stage_desc, vf_pp_binary,
							   out_frames, in_frame, NULL);
		} else {
			ia_css_pipe_util_set_output_frames(out_frames, 0, out_frame);
			ia_css_pipe_get_generic_stage_desc(&stage_desc, vf_pp_binary,
							   out_frames, in_frame, NULL);
		}
		err = ia_css_pipeline_create_and_add_stage(me, &stage_desc, vf_pp_stage);
		if (err)
			return err;
		in_frame = (*vf_pp_stage)->args.out_frame[0];
	}
	err = add_firmwares(me, vf_pp_binary, pipe->vf_stage, last_fw,
			    IA_CSS_BINARY_MODE_VF_PP,
			    in_frame, out_frame, NULL,
			    vf_pp_stage, NULL);
	return err;
}

static int add_yuv_scaler_stage(
    struct ia_css_pipe *pipe,
    struct ia_css_pipeline *me,
    struct ia_css_frame *in_frame,
    struct ia_css_frame *out_frame,
    struct ia_css_frame *internal_out_frame,
    struct ia_css_binary *yuv_scaler_binary,
    struct ia_css_pipeline_stage **pre_vf_pp_stage)
{
	const struct ia_css_fw_info *last_fw;
	int err = 0;
	struct ia_css_frame *vf_frame = NULL;
	struct ia_css_frame *out_frames[IA_CSS_BINARY_MAX_OUTPUT_PORTS];
	struct ia_css_pipeline_stage_desc stage_desc;

	/* out_frame can be NULL ??? */
	assert(in_frame);
	assert(pipe);
	assert(me);
	assert(yuv_scaler_binary);
	assert(pre_vf_pp_stage);
	ia_css_debug_dtrace(IA_CSS_DEBUG_TRACE_PRIVATE,
			    "add_yuv_scaler_stage() enter:\n");

	*pre_vf_pp_stage = NULL;
	ia_css_pipe_util_create_output_frames(out_frames);

	last_fw = last_output_firmware(pipe->output_stage);

	if (last_fw) {
		ia_css_pipe_util_set_output_frames(out_frames, 0, NULL);
		ia_css_pipe_get_generic_stage_desc(&stage_desc,
						   yuv_scaler_binary, out_frames, in_frame, vf_frame);
	} else {
		ia_css_pipe_util_set_output_frames(out_frames, 0, out_frame);
		ia_css_pipe_util_set_output_frames(out_frames, 1, internal_out_frame);
		ia_css_pipe_get_generic_stage_desc(&stage_desc,
						   yuv_scaler_binary, out_frames, in_frame, vf_frame);
	}
	err = ia_css_pipeline_create_and_add_stage(me, &stage_desc,
						   pre_vf_pp_stage);
	if (err)
		return err;
	in_frame = (*pre_vf_pp_stage)->args.out_frame[0];

	err = add_firmwares(me, yuv_scaler_binary, pipe->output_stage, last_fw,
			    IA_CSS_BINARY_MODE_CAPTURE_PP,
			    in_frame, out_frame, vf_frame,
			    NULL, pre_vf_pp_stage);
	/* If a firmware produce vf_pp output, we set that as vf_pp input */
	(*pre_vf_pp_stage)->args.vf_downscale_log2 =
	    yuv_scaler_binary->vf_downscale_log2;

	ia_css_debug_dtrace(IA_CSS_DEBUG_TRACE_PRIVATE,
			    "add_yuv_scaler_stage() leave:\n");
	return err;
}

static int add_capture_pp_stage(
    struct ia_css_pipe *pipe,
    struct ia_css_pipeline *me,
    struct ia_css_frame *in_frame,
    struct ia_css_frame *out_frame,
    struct ia_css_binary *capture_pp_binary,
    struct ia_css_pipeline_stage **capture_pp_stage)
{
	const struct ia_css_fw_info *last_fw = NULL;
	int err = 0;
	struct ia_css_frame *vf_frame = NULL;
	struct ia_css_frame *out_frames[IA_CSS_BINARY_MAX_OUTPUT_PORTS];
	struct ia_css_pipeline_stage_desc stage_desc;

	/* out_frame can be NULL ??? */
	assert(in_frame);
	assert(pipe);
	assert(me);
	assert(capture_pp_binary);
	assert(capture_pp_stage);
	ia_css_debug_dtrace(IA_CSS_DEBUG_TRACE_PRIVATE,
			    "add_capture_pp_stage() enter:\n");

	*capture_pp_stage = NULL;
	ia_css_pipe_util_create_output_frames(out_frames);

	last_fw = last_output_firmware(pipe->output_stage);
	err = ia_css_frame_allocate_from_info(&vf_frame,
					      &capture_pp_binary->vf_frame_info);
	if (err)
		return err;
	if (last_fw)	{
		ia_css_pipe_util_set_output_frames(out_frames, 0, NULL);
		ia_css_pipe_get_generic_stage_desc(&stage_desc,
						   capture_pp_binary, out_frames, NULL, vf_frame);
	} else {
		ia_css_pipe_util_set_output_frames(out_frames, 0, out_frame);
		ia_css_pipe_get_generic_stage_desc(&stage_desc,
						   capture_pp_binary, out_frames, NULL, vf_frame);
	}
	err = ia_css_pipeline_create_and_add_stage(me, &stage_desc,
						   capture_pp_stage);
	if (err)
		return err;
	err = add_firmwares(me, capture_pp_binary, pipe->output_stage, last_fw,
			    IA_CSS_BINARY_MODE_CAPTURE_PP,
			    in_frame, out_frame, vf_frame,
			    NULL, capture_pp_stage);
	/* If a firmware produce vf_pp output, we set that as vf_pp input */
	if (*capture_pp_stage) {
		(*capture_pp_stage)->args.vf_downscale_log2 =
		    capture_pp_binary->vf_downscale_log2;
	}
	return err;
}

static void sh_css_setup_queues(void)
{
	const struct ia_css_fw_info *fw;
	unsigned int HIVE_ADDR_host_sp_queues_initialized;

	sh_css_hmm_buffer_record_init();

	sh_css_event_init_irq_mask();

	fw = &sh_css_sp_fw;
	HIVE_ADDR_host_sp_queues_initialized =
	    fw->info.sp.host_sp_queues_initialized;

	ia_css_bufq_init();

	/* set "host_sp_queues_initialized" to "true" */
	sp_dmem_store_uint32(SP0_ID,
			     (unsigned int)sp_address_of(host_sp_queues_initialized),
			     (uint32_t)(1));
	ia_css_debug_dtrace(IA_CSS_DEBUG_TRACE, "sh_css_setup_queues() leave:\n");
}

static int
init_vf_frameinfo_defaults(struct ia_css_pipe *pipe,
			   struct ia_css_frame *vf_frame, unsigned int idx)
{
	int err = 0;
	unsigned int thread_id;
	enum sh_css_queue_id queue_id;

	assert(vf_frame);

	sh_css_pipe_get_viewfinder_frame_info(pipe, &vf_frame->frame_info, idx);
	ia_css_pipeline_get_sp_thread_id(ia_css_pipe_get_pipe_num(pipe), &thread_id);
	ia_css_query_internal_queue_id(IA_CSS_BUFFER_TYPE_VF_OUTPUT_FRAME + idx, thread_id, &queue_id);
	vf_frame->dynamic_queue_id = queue_id;
	vf_frame->buf_type = IA_CSS_BUFFER_TYPE_VF_OUTPUT_FRAME + idx;

	err = ia_css_frame_init_planes(vf_frame);
	return err;
}

static unsigned int
get_crop_lines_for_bayer_order(const struct ia_css_stream_config *config)
{
	assert(config);
	if ((config->input_config.bayer_order == IA_CSS_BAYER_ORDER_BGGR) ||
	    (config->input_config.bayer_order == IA_CSS_BAYER_ORDER_GBRG))
		return 1;

	return 0;
}

static unsigned int
get_crop_columns_for_bayer_order(const struct ia_css_stream_config *config)
{
	assert(config);
	if ((config->input_config.bayer_order == IA_CSS_BAYER_ORDER_RGGB) ||
	    (config->input_config.bayer_order == IA_CSS_BAYER_ORDER_GBRG))
		return 1;

	return 0;
}

/*
 * This function is to get the sum of all extra pixels in addition to the effective
 * input, it includes dvs envelop and filter run-in
 */
static void get_pipe_extra_pixel(struct ia_css_pipe *pipe,
				 unsigned int *extra_row, unsigned int *extra_column)
{
	enum ia_css_pipe_id pipe_id = pipe->mode;
	unsigned int left_cropping = 0, top_cropping = 0;
	unsigned int i;
	struct ia_css_resolution dvs_env = pipe->config.dvs_envelope;

	/*
	 * The dvs envelope info may not be correctly sent down via pipe config
	 * The check is made and the correct value is populated in the binary info
	 * Use this value when computing crop, else excess lines may get trimmed
	 */
	switch (pipe_id) {
	case IA_CSS_PIPE_ID_PREVIEW:
		if (pipe->pipe_settings.preview.preview_binary.info) {
			left_cropping =
			    pipe->pipe_settings.preview.preview_binary.info->sp.pipeline.left_cropping;
			top_cropping =
			    pipe->pipe_settings.preview.preview_binary.info->sp.pipeline.top_cropping;
		}
		dvs_env = pipe->pipe_settings.preview.preview_binary.dvs_envelope;
		break;
	case IA_CSS_PIPE_ID_VIDEO:
		if (pipe->pipe_settings.video.video_binary.info) {
			left_cropping =
			    pipe->pipe_settings.video.video_binary.info->sp.pipeline.left_cropping;
			top_cropping =
			    pipe->pipe_settings.video.video_binary.info->sp.pipeline.top_cropping;
		}
		dvs_env = pipe->pipe_settings.video.video_binary.dvs_envelope;
		break;
	case IA_CSS_PIPE_ID_CAPTURE:
		for (i = 0; i < pipe->pipe_settings.capture.num_primary_stage; i++) {
			if (pipe->pipe_settings.capture.primary_binary[i].info) {
				left_cropping +=
				    pipe->pipe_settings.capture.primary_binary[i].info->sp.pipeline.left_cropping;
				top_cropping +=
				    pipe->pipe_settings.capture.primary_binary[i].info->sp.pipeline.top_cropping;
			}
			dvs_env.width +=
			    pipe->pipe_settings.capture.primary_binary[i].dvs_envelope.width;
			dvs_env.height +=
			    pipe->pipe_settings.capture.primary_binary[i].dvs_envelope.height;
		}
		break;
	default:
		break;
	}

	*extra_row = top_cropping + dvs_env.height;
	*extra_column = left_cropping + dvs_env.width;
}

void
ia_css_get_crop_offsets(
    struct ia_css_pipe *pipe,
    struct ia_css_frame_info *in_frame)
{
	unsigned int row = 0;
	unsigned int column = 0;
	struct ia_css_resolution *input_res;
	struct ia_css_resolution *effective_res;
	unsigned int extra_row = 0, extra_col = 0;
	unsigned int min_reqd_height, min_reqd_width;

	assert(pipe);
	assert(pipe->stream);
	assert(in_frame);

	IA_CSS_ENTER_PRIVATE("pipe = %p effective_wd = %u effective_ht = %u",
			     pipe, pipe->config.input_effective_res.width,
			     pipe->config.input_effective_res.height);

	input_res = &pipe->stream->config.input_config.input_res;

	if (IS_ISP2401)
		effective_res = &pipe->config.input_effective_res;
	else
		effective_res = &pipe->stream->config.input_config.effective_res;

	get_pipe_extra_pixel(pipe, &extra_row, &extra_col);

	in_frame->raw_bayer_order = pipe->stream->config.input_config.bayer_order;

	min_reqd_height = effective_res->height + extra_row;
	min_reqd_width = effective_res->width + extra_col;

	if (input_res->height > min_reqd_height) {
		row = (input_res->height - min_reqd_height) / 2;
		row &= ~0x1;
	}
	if (input_res->width > min_reqd_width) {
		column = (input_res->width - min_reqd_width) / 2;
		column &= ~0x1;
	}

	/*
	 * TODO:
	 * 1. Require the special support for RAW10 packed mode.
	 * 2. Require the special support for the online use cases.
	 */

	/*
	 * ISP expects GRBG bayer order, we skip one line and/or one row
	 * to correct in case the input bayer order is different.
	 */
	column += get_crop_columns_for_bayer_order(&pipe->stream->config);
	row += get_crop_lines_for_bayer_order(&pipe->stream->config);

	in_frame->crop_info.start_column = column;
	in_frame->crop_info.start_line = row;

	IA_CSS_LEAVE_PRIVATE("void start_col: %u start_row: %u", column, row);

	return;
}

static int
init_in_frameinfo_memory_defaults(struct ia_css_pipe *pipe,
				  struct ia_css_frame *frame, enum ia_css_frame_format format)
{
	struct ia_css_frame *in_frame;
	int err = 0;
	unsigned int thread_id;
	enum sh_css_queue_id queue_id;

	assert(frame);
	in_frame = frame;

	in_frame->frame_info.format = format;

	if (IS_ISP2401 && format == IA_CSS_FRAME_FORMAT_RAW) {
		in_frame->frame_info.format = (pipe->stream->config.pack_raw_pixels) ?
		IA_CSS_FRAME_FORMAT_RAW_PACKED : IA_CSS_FRAME_FORMAT_RAW;
	}

	in_frame->frame_info.res.width = pipe->stream->config.input_config.input_res.width;
	in_frame->frame_info.res.height = pipe->stream->config.input_config.input_res.height;
	in_frame->frame_info.raw_bit_depth = ia_css_pipe_util_pipe_input_format_bpp(pipe);
	ia_css_frame_info_set_width(&in_frame->frame_info,
				    pipe->stream->config.input_config.input_res.width, 0);
	ia_css_pipeline_get_sp_thread_id(ia_css_pipe_get_pipe_num(pipe), &thread_id);
	ia_css_query_internal_queue_id(IA_CSS_BUFFER_TYPE_INPUT_FRAME, thread_id, &queue_id);
	in_frame->dynamic_queue_id = queue_id;
	in_frame->buf_type = IA_CSS_BUFFER_TYPE_INPUT_FRAME;

	if (IS_ISP2401)
		ia_css_get_crop_offsets(pipe, &in_frame->frame_info);

	err = ia_css_frame_init_planes(in_frame);

	ia_css_debug_dtrace(IA_CSS_DEBUG_TRACE_PRIVATE, "%s() bayer_order = %d\n",
			    __func__, in_frame->frame_info.raw_bayer_order);

	return err;
}

static int
init_out_frameinfo_defaults(struct ia_css_pipe *pipe,
			    struct ia_css_frame *out_frame, unsigned int idx)
{
	int err = 0;
	unsigned int thread_id;
	enum sh_css_queue_id queue_id;

	assert(out_frame);

	sh_css_pipe_get_output_frame_info(pipe, &out_frame->frame_info, idx);
	ia_css_pipeline_get_sp_thread_id(ia_css_pipe_get_pipe_num(pipe), &thread_id);
	ia_css_query_internal_queue_id(IA_CSS_BUFFER_TYPE_OUTPUT_FRAME + idx, thread_id, &queue_id);
	out_frame->dynamic_queue_id = queue_id;
	out_frame->buf_type = IA_CSS_BUFFER_TYPE_OUTPUT_FRAME + idx;
	err = ia_css_frame_init_planes(out_frame);

	return err;
}

/* Create stages for video pipe */
static int create_host_video_pipeline(struct ia_css_pipe *pipe)
{
	struct ia_css_pipeline_stage_desc stage_desc;
	struct ia_css_binary *copy_binary, *video_binary,
		       *yuv_scaler_binary, *vf_pp_binary;
	struct ia_css_pipeline_stage *copy_stage  = NULL;
	struct ia_css_pipeline_stage *video_stage = NULL;
	struct ia_css_pipeline_stage *yuv_scaler_stage  = NULL;
	struct ia_css_pipeline_stage *vf_pp_stage = NULL;
	struct ia_css_pipeline *me;
	struct ia_css_frame *in_frame = NULL;
	struct ia_css_frame *out_frame;
	struct ia_css_frame *out_frames[IA_CSS_BINARY_MAX_OUTPUT_PORTS];
	struct ia_css_frame *vf_frame = NULL;
	int err = 0;
	bool need_copy   = false;
	bool need_vf_pp  = false;
	bool need_yuv_pp = false;
	bool need_in_frameinfo_memory = false;

	unsigned int i, num_yuv_scaler;
	bool *is_output_stage = NULL;

	IA_CSS_ENTER_PRIVATE("pipe = %p", pipe);
	if ((!pipe) || (!pipe->stream) || (pipe->mode != IA_CSS_PIPE_ID_VIDEO)) {
		IA_CSS_LEAVE_ERR_PRIVATE(-EINVAL);
		return -EINVAL;
	}
	ia_css_pipe_util_create_output_frames(out_frames);
	out_frame = &pipe->out_frame_struct;

	/* pipeline already created as part of create_host_pipeline_structure */
	me = &pipe->pipeline;
	ia_css_pipeline_clean(me);

	me->dvs_frame_delay = pipe->dvs_frame_delay;

	if (IS_ISP2401) {
		/*
		 * When the input system is 2401, always enable 'in_frameinfo_memory'
		 * except for the following: online or continuous
		 */
		need_in_frameinfo_memory = !(pipe->stream->config.online ||
					     pipe->stream->config.continuous);
	} else {
		/* Construct in_frame info (only in case we have dynamic input */
		need_in_frameinfo_memory = pipe->stream->config.mode ==
					   IA_CSS_INPUT_MODE_MEMORY;
	}

	/* Construct in_frame info (only in case we have dynamic input */
	if (need_in_frameinfo_memory) {
		in_frame = &pipe->in_frame_struct;
		err = init_in_frameinfo_memory_defaults(pipe, in_frame,
							IA_CSS_FRAME_FORMAT_RAW);
		if (err)
			goto ERR;
	}

	out_frame->data = 0;
	err = init_out_frameinfo_defaults(pipe, out_frame, 0);
	if (err)
		goto ERR;

	if (pipe->enable_viewfinder[IA_CSS_PIPE_OUTPUT_STAGE_0]) {
		vf_frame = &pipe->vf_frame_struct;
		vf_frame->data = 0;
		err = init_vf_frameinfo_defaults(pipe, vf_frame, 0);
		if (err)
			goto ERR;
	}

	copy_binary  = &pipe->pipe_settings.video.copy_binary;
	video_binary = &pipe->pipe_settings.video.video_binary;
	vf_pp_binary = &pipe->pipe_settings.video.vf_pp_binary;

	yuv_scaler_binary = pipe->pipe_settings.video.yuv_scaler_binary;
	num_yuv_scaler  = pipe->pipe_settings.video.num_yuv_scaler;
	is_output_stage = pipe->pipe_settings.video.is_output_stage;

	need_copy   = (copy_binary && copy_binary->info);
	need_vf_pp  = (vf_pp_binary && vf_pp_binary->info);
	need_yuv_pp = (yuv_scaler_binary && yuv_scaler_binary->info);

	if (need_copy) {
		ia_css_pipe_util_set_output_frames(out_frames, 0, NULL);
		ia_css_pipe_get_generic_stage_desc(&stage_desc, copy_binary,
						   out_frames, NULL, NULL);
		err = ia_css_pipeline_create_and_add_stage(me, &stage_desc,
							   &copy_stage);
		if (err)
			goto ERR;
		in_frame = me->stages->args.out_frame[0];
	} else if (pipe->stream->config.continuous) {
		if (IS_ISP2401)
			/*
			 * When continuous is enabled, configure in_frame with the
			 * last pipe, which is the copy pipe.
			 */
			in_frame = pipe->stream->last_pipe->continuous_frames[0];
		else
			in_frame = pipe->continuous_frames[0];
	}

	ia_css_pipe_util_set_output_frames(out_frames, 0,
					   need_yuv_pp ? NULL : out_frame);

	/*
	 * when the video binary supports a second output pin,
	 * it can directly produce the vf_frame.
	 */
	if (need_vf_pp) {
		ia_css_pipe_get_generic_stage_desc(&stage_desc, video_binary,
						   out_frames, in_frame, NULL);
	} else {
		ia_css_pipe_get_generic_stage_desc(&stage_desc, video_binary,
						   out_frames, in_frame, vf_frame);
	}
	err = ia_css_pipeline_create_and_add_stage(me, &stage_desc,
						   &video_stage);
	if (err)
		goto ERR;

	/* If we use copy iso video, the input must be yuv iso raw */
	if (video_stage) {
		video_stage->args.copy_vf =
		    video_binary->info->sp.pipeline.mode == IA_CSS_BINARY_MODE_COPY;
		video_stage->args.copy_output = video_stage->args.copy_vf;
	}

	/* when the video binary supports only 1 output pin, vf_pp is needed to
	produce the vf_frame.*/
	if (need_vf_pp && video_stage) {
		in_frame = video_stage->args.out_vf_frame;
		err = add_vf_pp_stage(pipe, in_frame, vf_frame, vf_pp_binary,
				      &vf_pp_stage);
		if (err)
			goto ERR;
	}
	if (video_stage) {
		int frm;

		for (frm = 0; frm < NUM_VIDEO_TNR_FRAMES; frm++) {
			video_stage->args.tnr_frames[frm] =
			    pipe->pipe_settings.video.tnr_frames[frm];
		}
		for (frm = 0; frm < MAX_NUM_VIDEO_DELAY_FRAMES; frm++) {
			video_stage->args.delay_frames[frm] =
			    pipe->pipe_settings.video.delay_frames[frm];
		}
	}

	if (need_yuv_pp && video_stage) {
		struct ia_css_frame *tmp_in_frame = video_stage->args.out_frame[0];
		struct ia_css_frame *tmp_out_frame = NULL;

		for (i = 0; i < num_yuv_scaler; i++) {
			tmp_out_frame = is_output_stage[i] ? out_frame : NULL;

			err = add_yuv_scaler_stage(pipe, me, tmp_in_frame,
						   tmp_out_frame, NULL,
						   &yuv_scaler_binary[i],
						   &yuv_scaler_stage);

			if (err) {
				IA_CSS_LEAVE_ERR_PRIVATE(err);
				return err;
			}
			/* we use output port 1 as internal output port */
			if (yuv_scaler_stage)
				tmp_in_frame = yuv_scaler_stage->args.out_frame[1];
		}
	}

	pipe->pipeline.acquire_isp_each_stage = false;
	ia_css_pipeline_finalize_stages(&pipe->pipeline,
					pipe->stream->config.continuous);

ERR:
	IA_CSS_LEAVE_ERR_PRIVATE(err);
	return err;
}

/* Create stages for preview */
static int
create_host_preview_pipeline(struct ia_css_pipe *pipe)
{
	struct ia_css_pipeline_stage *copy_stage = NULL;
	struct ia_css_pipeline_stage *preview_stage = NULL;
	struct ia_css_pipeline_stage *vf_pp_stage = NULL;
	struct ia_css_pipeline_stage_desc stage_desc;
	struct ia_css_pipeline *me = NULL;
	struct ia_css_binary *copy_binary, *preview_binary, *vf_pp_binary = NULL;
	struct ia_css_frame *in_frame = NULL;
	int err = 0;
	struct ia_css_frame *out_frame;
	struct ia_css_frame *out_frames[IA_CSS_BINARY_MAX_OUTPUT_PORTS];
	bool need_in_frameinfo_memory = false;
	bool sensor = false;
	bool buffered_sensor = false;
	bool online = false;
	bool continuous = false;

	IA_CSS_ENTER_PRIVATE("pipe = %p", pipe);
	if ((!pipe) || (!pipe->stream) || (pipe->mode != IA_CSS_PIPE_ID_PREVIEW)) {
		IA_CSS_LEAVE_ERR_PRIVATE(-EINVAL);
		return -EINVAL;
	}

	ia_css_pipe_util_create_output_frames(out_frames);
	/* pipeline already created as part of create_host_pipeline_structure */
	me = &pipe->pipeline;
	ia_css_pipeline_clean(me);

	if (IS_ISP2401) {
		/*
		 * When the input system is 2401, always enable 'in_frameinfo_memory'
		 * except for the following:
		 * - Direct Sensor Mode Online Preview
		 * - Buffered Sensor Mode Online Preview
		 * - Direct Sensor Mode Continuous Preview
		 * - Buffered Sensor Mode Continuous Preview
		 */
		sensor = (pipe->stream->config.mode == IA_CSS_INPUT_MODE_SENSOR);
		buffered_sensor = (pipe->stream->config.mode == IA_CSS_INPUT_MODE_BUFFERED_SENSOR);
		online = pipe->stream->config.online;
		continuous = pipe->stream->config.continuous;
		need_in_frameinfo_memory =
		!((sensor && (online || continuous)) || (buffered_sensor &&
							(online || continuous)));
	} else {
		/* Construct in_frame info (only in case we have dynamic input */
		need_in_frameinfo_memory = pipe->stream->config.mode == IA_CSS_INPUT_MODE_MEMORY;
	}
	if (need_in_frameinfo_memory) {
		err = init_in_frameinfo_memory_defaults(pipe, &me->in_frame,
							IA_CSS_FRAME_FORMAT_RAW);
		if (err)
			goto ERR;

		in_frame = &me->in_frame;
	} else {
		in_frame = NULL;
	}
	err = init_out_frameinfo_defaults(pipe, &me->out_frame[0], 0);
	if (err)
		goto ERR;
	out_frame = &me->out_frame[0];

	copy_binary    = &pipe->pipe_settings.preview.copy_binary;
	preview_binary = &pipe->pipe_settings.preview.preview_binary;
	if (pipe->pipe_settings.preview.vf_pp_binary.info)
		vf_pp_binary = &pipe->pipe_settings.preview.vf_pp_binary;

	if (pipe->pipe_settings.preview.copy_binary.info) {
		ia_css_pipe_util_set_output_frames(out_frames, 0, NULL);
		ia_css_pipe_get_generic_stage_desc(&stage_desc, copy_binary,
						   out_frames, NULL, NULL);
		err = ia_css_pipeline_create_and_add_stage(me, &stage_desc,
							   &copy_stage);
		if (err)
			goto ERR;
		in_frame = me->stages->args.out_frame[0];
	} else if (pipe->stream->config.continuous) {
		if (IS_ISP2401) {
			/*
			 * When continuous is enabled, configure in_frame with the
			 * last pipe, which is the copy pipe.
			 */
			if (continuous || !online)
				in_frame = pipe->stream->last_pipe->continuous_frames[0];
		} else {
			in_frame = pipe->continuous_frames[0];
		}
	}

	if (vf_pp_binary) {
		ia_css_pipe_util_set_output_frames(out_frames, 0, NULL);
		ia_css_pipe_get_generic_stage_desc(&stage_desc, preview_binary,
						   out_frames, in_frame, NULL);
	} else {
		ia_css_pipe_util_set_output_frames(out_frames, 0, out_frame);
		ia_css_pipe_get_generic_stage_desc(&stage_desc, preview_binary,
						   out_frames, in_frame, NULL);
	}
	err = ia_css_pipeline_create_and_add_stage(me, &stage_desc,
						   &preview_stage);
	if (err)
		goto ERR;
	/* If we use copy iso preview, the input must be yuv iso raw */
	preview_stage->args.copy_vf =
	    preview_binary->info->sp.pipeline.mode == IA_CSS_BINARY_MODE_COPY;
	preview_stage->args.copy_output = !preview_stage->args.copy_vf;
	if (preview_stage->args.copy_vf && !preview_stage->args.out_vf_frame) {
		/* in case of copy, use the vf frame as output frame */
		preview_stage->args.out_vf_frame =
		    preview_stage->args.out_frame[0];
	}
	if (vf_pp_binary) {
		if (preview_binary->info->sp.pipeline.mode == IA_CSS_BINARY_MODE_COPY)
			in_frame = preview_stage->args.out_vf_frame;
		else
			in_frame = preview_stage->args.out_frame[0];
		err = add_vf_pp_stage(pipe, in_frame, out_frame, vf_pp_binary,
				      &vf_pp_stage);
		if (err)
			goto ERR;
	}

	pipe->pipeline.acquire_isp_each_stage = false;
	ia_css_pipeline_finalize_stages(&pipe->pipeline, pipe->stream->config.continuous);

ERR:
	IA_CSS_LEAVE_ERR_PRIVATE(err);
	return err;
}

static void send_raw_frames(struct ia_css_pipe *pipe)
{
	if (pipe->stream->config.continuous) {
		unsigned int i;

		sh_css_update_host2sp_cont_num_raw_frames
		(pipe->stream->config.init_num_cont_raw_buf, true);
		sh_css_update_host2sp_cont_num_raw_frames
		(pipe->stream->config.target_num_cont_raw_buf, false);

		/* Hand-over all the SP-internal buffers */
		for (i = 0; i < pipe->stream->config.init_num_cont_raw_buf; i++) {
			sh_css_update_host2sp_offline_frame(i,
							    pipe->continuous_frames[i], pipe->cont_md_buffers[i]);
		}
	}

	return;
}

static int
preview_start(struct ia_css_pipe *pipe)
{
	int err = 0;
	struct ia_css_pipe *copy_pipe, *capture_pipe;
	enum sh_css_pipe_config_override copy_ovrd;
	enum ia_css_input_mode preview_pipe_input_mode;
	unsigned int thread_id;

	IA_CSS_ENTER_PRIVATE("pipe = %p", pipe);
	if ((!pipe) || (!pipe->stream) || (pipe->mode != IA_CSS_PIPE_ID_PREVIEW)) {
		IA_CSS_LEAVE_ERR_PRIVATE(-EINVAL);
		return -EINVAL;
	}

	preview_pipe_input_mode = pipe->stream->config.mode;

	copy_pipe    = pipe->pipe_settings.preview.copy_pipe;
	capture_pipe = pipe->pipe_settings.preview.capture_pipe;

	sh_css_metrics_start_frame();

	/* multi stream video needs mipi buffers */
	err = send_mipi_frames(pipe);
	if (err) {
		IA_CSS_LEAVE_ERR_PRIVATE(err);
		return err;
	}
	send_raw_frames(pipe);

	ia_css_pipeline_get_sp_thread_id(ia_css_pipe_get_pipe_num(pipe), &thread_id);
	copy_ovrd = 1 << thread_id;

	if (pipe->stream->cont_capt) {
		ia_css_pipeline_get_sp_thread_id(ia_css_pipe_get_pipe_num(capture_pipe),
						 &thread_id);
		copy_ovrd |= 1 << thread_id;
	}

	/* Construct and load the copy pipe */
	if (pipe->stream->config.continuous) {
		sh_css_sp_init_pipeline(&copy_pipe->pipeline,
					IA_CSS_PIPE_ID_COPY,
					(uint8_t)ia_css_pipe_get_pipe_num(copy_pipe),
					false,
					pipe->stream->config.pixels_per_clock == 2, false,
					false, pipe->required_bds_factor,
					copy_ovrd,
					pipe->stream->config.mode,
					&pipe->stream->config.metadata_config,
					&pipe->stream->info.metadata_info,
					pipe->stream->config.source.port.port);

		/*
		 * make the preview pipe start with mem mode input, copy handles
		 * the actual mode
		 */
		preview_pipe_input_mode = IA_CSS_INPUT_MODE_MEMORY;
	}

	/* Construct and load the capture pipe */
	if (pipe->stream->cont_capt) {
		sh_css_sp_init_pipeline(&capture_pipe->pipeline,
					IA_CSS_PIPE_ID_CAPTURE,
					(uint8_t)ia_css_pipe_get_pipe_num(capture_pipe),
					capture_pipe->config.default_capture_config.enable_xnr != 0,
					capture_pipe->stream->config.pixels_per_clock == 2,
					true, /* continuous */
					false, /* offline */
					capture_pipe->required_bds_factor,
					0,
					IA_CSS_INPUT_MODE_MEMORY,
					&pipe->stream->config.metadata_config,
					&pipe->stream->info.metadata_info,
					(enum mipi_port_id)0);
	}

	start_pipe(pipe, copy_ovrd, preview_pipe_input_mode);

	IA_CSS_LEAVE_ERR_PRIVATE(err);
	return err;
}

int
ia_css_pipe_enqueue_buffer(struct ia_css_pipe *pipe,
			   const struct ia_css_buffer *buffer)
{
	int return_err = 0;
	unsigned int thread_id;
	enum sh_css_queue_id queue_id;
	struct ia_css_pipeline *pipeline;
	struct ia_css_pipeline_stage *stage;
	struct ia_css_rmgr_vbuf_handle p_vbuf;
	struct ia_css_rmgr_vbuf_handle *h_vbuf;
	struct sh_css_hmm_buffer ddr_buffer;
	enum ia_css_buffer_type buf_type;
	enum ia_css_pipe_id pipe_id;
	bool ret_err;

	IA_CSS_ENTER("pipe=%p, buffer=%p", pipe, buffer);

	if ((!pipe) || (!buffer)) {
		IA_CSS_LEAVE_ERR(-EINVAL);
		return -EINVAL;
	}

	buf_type = buffer->type;

	pipe_id = pipe->mode;

	IA_CSS_LOG("pipe_id=%d, buf_type=%d", pipe_id, buf_type);

	assert(pipe_id < IA_CSS_PIPE_ID_NUM);
	assert(buf_type < IA_CSS_NUM_DYNAMIC_BUFFER_TYPE);
	if (buf_type == IA_CSS_BUFFER_TYPE_INVALID ||
	    buf_type >= IA_CSS_NUM_DYNAMIC_BUFFER_TYPE ||
	    pipe_id >= IA_CSS_PIPE_ID_NUM) {
		IA_CSS_LEAVE_ERR(-EINVAL);
		return -EINVAL;
	}

	ret_err = ia_css_pipeline_get_sp_thread_id(ia_css_pipe_get_pipe_num(pipe), &thread_id);
	if (!ret_err) {
		IA_CSS_LEAVE_ERR(-EINVAL);
		return -EINVAL;
	}

	ret_err = ia_css_query_internal_queue_id(buf_type, thread_id, &queue_id);
	if (!ret_err) {
		IA_CSS_LEAVE_ERR(-EINVAL);
		return -EINVAL;
	}

	if ((queue_id <= SH_CSS_INVALID_QUEUE_ID) || (queue_id >= SH_CSS_MAX_NUM_QUEUES)) {
		IA_CSS_LEAVE_ERR(-EINVAL);
		return -EINVAL;
	}

	if (!sh_css_sp_is_running()) {
		IA_CSS_LOG("SP is not running!");
		IA_CSS_LEAVE_ERR(-EBUSY);
		/* SP is not running. The queues are not valid */
		return -EBUSY;
	}

	pipeline = &pipe->pipeline;

	assert(pipeline || pipe_id == IA_CSS_PIPE_ID_COPY);

	assert(sizeof(void *) <= sizeof(ddr_buffer.kernel_ptr));
	ddr_buffer.kernel_ptr = HOST_ADDRESS(NULL);
	ddr_buffer.cookie_ptr = buffer->driver_cookie;
	ddr_buffer.timing_data = buffer->timing_data;

	if (buf_type == IA_CSS_BUFFER_TYPE_3A_STATISTICS) {
		if (!buffer->data.stats_3a) {
			IA_CSS_LEAVE_ERR(-EINVAL);
			return -EINVAL;
		}
		ddr_buffer.kernel_ptr = HOST_ADDRESS(buffer->data.stats_3a);
		ddr_buffer.payload.s3a = *buffer->data.stats_3a;
	} else if (buf_type == IA_CSS_BUFFER_TYPE_DIS_STATISTICS) {
		if (!buffer->data.stats_dvs) {
			IA_CSS_LEAVE_ERR(-EINVAL);
			return -EINVAL;
		}
		ddr_buffer.kernel_ptr = HOST_ADDRESS(buffer->data.stats_dvs);
		ddr_buffer.payload.dis = *buffer->data.stats_dvs;
	} else if (buf_type == IA_CSS_BUFFER_TYPE_METADATA) {
		if (!buffer->data.metadata) {
			IA_CSS_LEAVE_ERR(-EINVAL);
			return -EINVAL;
		}
		ddr_buffer.kernel_ptr = HOST_ADDRESS(buffer->data.metadata);
		ddr_buffer.payload.metadata = *buffer->data.metadata;
	} else if (buf_type == IA_CSS_BUFFER_TYPE_INPUT_FRAME ||
		   buf_type == IA_CSS_BUFFER_TYPE_OUTPUT_FRAME ||
		   buf_type == IA_CSS_BUFFER_TYPE_VF_OUTPUT_FRAME ||
		   buf_type == IA_CSS_BUFFER_TYPE_SEC_OUTPUT_FRAME ||
		   buf_type == IA_CSS_BUFFER_TYPE_SEC_VF_OUTPUT_FRAME) {
		if (!buffer->data.frame) {
			IA_CSS_LEAVE_ERR(-EINVAL);
			return -EINVAL;
		}
		ddr_buffer.kernel_ptr = HOST_ADDRESS(buffer->data.frame);
		ddr_buffer.payload.frame.frame_data = buffer->data.frame->data;
		ddr_buffer.payload.frame.flashed = 0;

		ia_css_debug_dtrace(IA_CSS_DEBUG_TRACE,
				    "ia_css_pipe_enqueue_buffer() buf_type=%d, data(DDR address)=0x%x\n",
				    buf_type, buffer->data.frame->data);

	}

	/* start of test for using rmgr for acq/rel memory */
	p_vbuf.vptr = 0;
	p_vbuf.count = 0;
	p_vbuf.size = sizeof(struct sh_css_hmm_buffer);
	h_vbuf = &p_vbuf;
	/* TODO: change next to correct pool for optimization */
	ia_css_rmgr_acq_vbuf(hmm_buffer_pool, &h_vbuf);

	if ((!h_vbuf) || (h_vbuf->vptr == 0x0)) {
		IA_CSS_LEAVE_ERR(-EINVAL);
		return -EINVAL;
	}

	hmm_store(h_vbuf->vptr,
		  (void *)(&ddr_buffer),
		  sizeof(struct sh_css_hmm_buffer));
	if (buf_type == IA_CSS_BUFFER_TYPE_3A_STATISTICS ||
	    buf_type == IA_CSS_BUFFER_TYPE_DIS_STATISTICS ||
	    buf_type == IA_CSS_BUFFER_TYPE_LACE_STATISTICS) {
		if (!pipeline) {
			ia_css_rmgr_rel_vbuf(hmm_buffer_pool, &h_vbuf);
			IA_CSS_LOG("pipeline is empty!");
			IA_CSS_LEAVE_ERR(-EINVAL);
			return -EINVAL;
		}

		for (stage = pipeline->stages; stage; stage = stage->next) {
			/*
			 * The SP will read the params after it got
			 * empty 3a and dis
			 */
			if (stage->binary && stage->binary->info &&
			    (stage->binary->info->sp.enable.s3a ||
			     stage->binary->info->sp.enable.dis)) {
				/* there is a stage that needs it */
				return_err = ia_css_bufq_enqueue_buffer(thread_id,
									queue_id,
									(uint32_t)h_vbuf->vptr);
			}
		}
	} else if (buf_type == IA_CSS_BUFFER_TYPE_INPUT_FRAME ||
		   buf_type == IA_CSS_BUFFER_TYPE_OUTPUT_FRAME ||
		   buf_type == IA_CSS_BUFFER_TYPE_VF_OUTPUT_FRAME ||
		   buf_type == IA_CSS_BUFFER_TYPE_SEC_OUTPUT_FRAME ||
		   buf_type == IA_CSS_BUFFER_TYPE_SEC_VF_OUTPUT_FRAME ||
		   buf_type == IA_CSS_BUFFER_TYPE_METADATA) {
		return_err = ia_css_bufq_enqueue_buffer(thread_id,
							queue_id,
							(uint32_t)h_vbuf->vptr);
		if (!return_err &&
		    buf_type == IA_CSS_BUFFER_TYPE_OUTPUT_FRAME) {
			IA_CSS_LOG("pfp: enqueued OF %d to q %d thread %d",
				   ddr_buffer.payload.frame.frame_data,
				   queue_id, thread_id);
		}
	}

	if (!return_err) {
		if (sh_css_hmm_buffer_record_acquire(
			h_vbuf, buf_type,
			HOST_ADDRESS(ddr_buffer.kernel_ptr))) {
			IA_CSS_LOG("send vbuf=%p", h_vbuf);
		} else {
			return_err = -EINVAL;
			IA_CSS_ERROR("hmm_buffer_record[]: no available slots\n");
		}
	}

	/*
	 * Tell the SP which queues are not empty,
	 * by sending the software event.
	 */
	if (!return_err) {
		if (!sh_css_sp_is_running()) {
			/* SP is not running. The queues are not valid */
			IA_CSS_LOG("SP is not running!");
			IA_CSS_LEAVE_ERR(-EBUSY);
			return -EBUSY;
		}
		return_err = ia_css_bufq_enqueue_psys_event(
				 IA_CSS_PSYS_SW_EVENT_BUFFER_ENQUEUED,
				 (uint8_t)thread_id,
				 queue_id,
				 0);
	} else {
		ia_css_rmgr_rel_vbuf(hmm_buffer_pool, &h_vbuf);
		IA_CSS_ERROR("buffer not enqueued");
	}

	IA_CSS_LEAVE("return value = %d", return_err);

	return return_err;
}

/*
 * TODO: Free up the hmm memory space.
 */
int
ia_css_pipe_dequeue_buffer(struct ia_css_pipe *pipe,
			   struct ia_css_buffer *buffer)
{
	int return_err;
	enum sh_css_queue_id queue_id;
	ia_css_ptr ddr_buffer_addr = (ia_css_ptr)0;
	struct sh_css_hmm_buffer ddr_buffer;
	enum ia_css_buffer_type buf_type;
	enum ia_css_pipe_id pipe_id;
	unsigned int thread_id;
	hrt_address kernel_ptr = 0;
	bool ret_err;

	IA_CSS_ENTER("pipe=%p, buffer=%p", pipe, buffer);

	if ((!pipe) || (!buffer)) {
		IA_CSS_LEAVE_ERR(-EINVAL);
		return -EINVAL;
	}

	pipe_id = pipe->mode;

	buf_type = buffer->type;

	IA_CSS_LOG("pipe_id=%d, buf_type=%d", pipe_id, buf_type);

	ddr_buffer.kernel_ptr = 0;

	ret_err = ia_css_pipeline_get_sp_thread_id(ia_css_pipe_get_pipe_num(pipe), &thread_id);
	if (!ret_err) {
		IA_CSS_LEAVE_ERR(-EINVAL);
		return -EINVAL;
	}

	ret_err = ia_css_query_internal_queue_id(buf_type, thread_id, &queue_id);
	if (!ret_err) {
		IA_CSS_LEAVE_ERR(-EINVAL);
		return -EINVAL;
	}

	if ((queue_id <= SH_CSS_INVALID_QUEUE_ID) || (queue_id >= SH_CSS_MAX_NUM_QUEUES)) {
		IA_CSS_LEAVE_ERR(-EINVAL);
		return -EINVAL;
	}

	if (!sh_css_sp_is_running()) {
		IA_CSS_LOG("SP is not running!");
		IA_CSS_LEAVE_ERR(-EBUSY);
		/* SP is not running. The queues are not valid */
		return -EBUSY;
	}

	return_err = ia_css_bufq_dequeue_buffer(queue_id,
						(uint32_t *)&ddr_buffer_addr);

	if (!return_err) {
		struct ia_css_frame *frame;
		struct sh_css_hmm_buffer_record *hmm_buffer_record = NULL;

		IA_CSS_LOG("receive vbuf=%x", (int)ddr_buffer_addr);

		/* Validate the ddr_buffer_addr and buf_type */
		hmm_buffer_record = sh_css_hmm_buffer_record_validate(
		    ddr_buffer_addr, buf_type);
		if (hmm_buffer_record) {
			/*
			 * valid hmm_buffer_record found. Save the kernel_ptr
			 * for validation after performing hmm_load.  The
			 * vbuf handle and buffer_record can be released.
			 */
			kernel_ptr = hmm_buffer_record->kernel_ptr;
			ia_css_rmgr_rel_vbuf(hmm_buffer_pool, &hmm_buffer_record->h_vbuf);
			sh_css_hmm_buffer_record_reset(hmm_buffer_record);
		} else {
			IA_CSS_ERROR("hmm_buffer_record not found (0x%x) buf_type(%d)",
				     ddr_buffer_addr, buf_type);
			IA_CSS_LEAVE_ERR(-EINVAL);
			return -EINVAL;
		}

		hmm_load(ddr_buffer_addr,
			 &ddr_buffer,
			 sizeof(struct sh_css_hmm_buffer));

		/*
		 * if the kernel_ptr is 0 or an invalid, return an error.
		 * do not access the buffer via the kernal_ptr.
		 */
		if ((ddr_buffer.kernel_ptr == 0) ||
		    (kernel_ptr != HOST_ADDRESS(ddr_buffer.kernel_ptr))) {
			IA_CSS_ERROR("kernel_ptr invalid");
			IA_CSS_ERROR("expected: (0x%llx)", (u64)kernel_ptr);
			IA_CSS_ERROR("actual: (0x%llx)", (u64)HOST_ADDRESS(ddr_buffer.kernel_ptr));
			IA_CSS_ERROR("buf_type: %d\n", buf_type);
			IA_CSS_LEAVE_ERR(-EINVAL);
			return -EINVAL;
		}

		if (ddr_buffer.kernel_ptr != 0) {
			/*
			 * buffer->exp_id : all instances to be removed later
			 * once the driver change is completed. See patch #5758
			 * for reference
			 */
			buffer->exp_id = 0;
			buffer->driver_cookie = ddr_buffer.cookie_ptr;
			buffer->timing_data = ddr_buffer.timing_data;

			if (buf_type == IA_CSS_BUFFER_TYPE_OUTPUT_FRAME ||
			    buf_type == IA_CSS_BUFFER_TYPE_VF_OUTPUT_FRAME) {
				buffer->isys_eof_clock_tick.ticks = ddr_buffer.isys_eof_clock_tick;
			}

			switch (buf_type) {
			case IA_CSS_BUFFER_TYPE_INPUT_FRAME:
			case IA_CSS_BUFFER_TYPE_OUTPUT_FRAME:
			case IA_CSS_BUFFER_TYPE_SEC_OUTPUT_FRAME:
				if (pipe && pipe->stop_requested) {
					if (!IS_ISP2401) {
						/*
						 * free mipi frames only for old input
						 * system for 2401 it is done in
						 * ia_css_stream_destroy call
						 */
						return_err = free_mipi_frames(pipe);
						if (return_err) {
							IA_CSS_LOG("free_mipi_frames() failed");
							IA_CSS_LEAVE_ERR(return_err);
							return return_err;
						}
					}
					pipe->stop_requested = false;
				}
				fallthrough;
			case IA_CSS_BUFFER_TYPE_VF_OUTPUT_FRAME:
			case IA_CSS_BUFFER_TYPE_SEC_VF_OUTPUT_FRAME:
				frame = (struct ia_css_frame *)HOST_ADDRESS(ddr_buffer.kernel_ptr);
				buffer->data.frame = frame;
				buffer->exp_id = ddr_buffer.payload.frame.exp_id;
				frame->exp_id = ddr_buffer.payload.frame.exp_id;
				frame->isp_config_id = ddr_buffer.payload.frame.isp_parameters_id;
				frame->valid = pipe->num_invalid_frames == 0;
				if (!frame->valid)
					pipe->num_invalid_frames--;

				if (frame->frame_info.format == IA_CSS_FRAME_FORMAT_BINARY_8) {
					if (IS_ISP2401)
						frame->planes.binary.size = frame->data_bytes;
					else
						frame->planes.binary.size =
						    sh_css_sp_get_binary_copy_size();
				}
				if (buf_type == IA_CSS_BUFFER_TYPE_OUTPUT_FRAME) {
					IA_CSS_LOG("pfp: dequeued OF %d with config id %d thread %d",
						   frame->data, frame->isp_config_id, thread_id);
				}

				ia_css_debug_dtrace(IA_CSS_DEBUG_TRACE,
						    "ia_css_pipe_dequeue_buffer() buf_type=%d, data(DDR address)=0x%x\n",
						    buf_type, buffer->data.frame->data);

				break;
			case IA_CSS_BUFFER_TYPE_3A_STATISTICS:
				buffer->data.stats_3a =
				    (struct ia_css_isp_3a_statistics *)HOST_ADDRESS(ddr_buffer.kernel_ptr);
				buffer->exp_id = ddr_buffer.payload.s3a.exp_id;
				buffer->data.stats_3a->exp_id = ddr_buffer.payload.s3a.exp_id;
				buffer->data.stats_3a->isp_config_id = ddr_buffer.payload.s3a.isp_config_id;
				break;
			case IA_CSS_BUFFER_TYPE_DIS_STATISTICS:
				buffer->data.stats_dvs =
				    (struct ia_css_isp_dvs_statistics *)
				    HOST_ADDRESS(ddr_buffer.kernel_ptr);
				buffer->exp_id = ddr_buffer.payload.dis.exp_id;
				buffer->data.stats_dvs->exp_id = ddr_buffer.payload.dis.exp_id;
				break;
			case IA_CSS_BUFFER_TYPE_LACE_STATISTICS:
				break;
			case IA_CSS_BUFFER_TYPE_METADATA:
				buffer->data.metadata =
				    (struct ia_css_metadata *)HOST_ADDRESS(ddr_buffer.kernel_ptr);
				buffer->exp_id = ddr_buffer.payload.metadata.exp_id;
				buffer->data.metadata->exp_id = ddr_buffer.payload.metadata.exp_id;
				break;
			default:
				return_err = -EINVAL;
				break;
			}
		}
	}

	/*
	 * Tell the SP which queues are not full,
	 * by sending the software event.
	 */
	if (!return_err) {
		if (!sh_css_sp_is_running()) {
			IA_CSS_LOG("SP is not running!");
			IA_CSS_LEAVE_ERR(-EBUSY);
			/* SP is not running. The queues are not valid */
			return -EBUSY;
		}
		ia_css_bufq_enqueue_psys_event(
		    IA_CSS_PSYS_SW_EVENT_BUFFER_DEQUEUED,
		    0,
		    queue_id,
		    0);
	}
	IA_CSS_LEAVE("buffer=%p", buffer);

	return return_err;
}

/*
 * Cannot Move this to event module as it is of ia_css_event_type which is declared in ia_css.h
 * TODO: modify and move it if possible.
 *
 * !!!IMPORTANT!!! KEEP THE FOLLOWING IN SYNC:
 * 1) "enum ia_css_event_type"					(ia_css_event_public.h)
 * 2) "enum sh_css_sp_event_type"				(sh_css_internal.h)
 * 3) "enum ia_css_event_type event_id_2_event_mask"		(event_handler.sp.c)
 * 4) "enum ia_css_event_type convert_event_sp_to_host_domain"	(sh_css.c)
 */
static enum ia_css_event_type convert_event_sp_to_host_domain[] = {
	IA_CSS_EVENT_TYPE_OUTPUT_FRAME_DONE,	/* Output frame ready. */
	IA_CSS_EVENT_TYPE_SECOND_OUTPUT_FRAME_DONE,	/* Second output frame ready. */
	IA_CSS_EVENT_TYPE_VF_OUTPUT_FRAME_DONE,	/* Viewfinder Output frame ready. */
	IA_CSS_EVENT_TYPE_SECOND_VF_OUTPUT_FRAME_DONE,	/* Second viewfinder Output frame ready. */
	IA_CSS_EVENT_TYPE_3A_STATISTICS_DONE,	/* Indication that 3A statistics are available. */
	IA_CSS_EVENT_TYPE_DIS_STATISTICS_DONE,	/* Indication that DIS statistics are available. */
	IA_CSS_EVENT_TYPE_PIPELINE_DONE,	/* Pipeline Done event, sent after last pipeline stage. */
	IA_CSS_EVENT_TYPE_FRAME_TAGGED,		/* Frame tagged. */
	IA_CSS_EVENT_TYPE_INPUT_FRAME_DONE,	/* Input frame ready. */
	IA_CSS_EVENT_TYPE_METADATA_DONE,	/* Metadata ready. */
	IA_CSS_EVENT_TYPE_LACE_STATISTICS_DONE,	/* Indication that LACE statistics are available. */
	IA_CSS_EVENT_TYPE_ACC_STAGE_COMPLETE,	/* Extension stage executed. */
	IA_CSS_EVENT_TYPE_TIMER,		/* Timing measurement data. */
	IA_CSS_EVENT_TYPE_PORT_EOF,		/* End Of Frame event, sent when in buffered sensor mode. */
	IA_CSS_EVENT_TYPE_FW_WARNING,		/* Performance warning encountered by FW */
	IA_CSS_EVENT_TYPE_FW_ASSERT,		/* Assertion hit by FW */
	0,					/* error if sp passes  SH_CSS_SP_EVENT_NR_OF_TYPES as a valid event. */
};

int
ia_css_dequeue_psys_event(struct ia_css_event *event)
{
	enum ia_css_pipe_id pipe_id = 0;
	u8 payload[4] = {0, 0, 0, 0};
	int ret_err;

	/*
	 * TODO:
	 * a) use generic decoding function , same as the one used by sp.
	 * b) group decode and dequeue into eventQueue module
	 *
	 * We skip the IA_CSS_ENTER logging call
	 * to avoid flooding the logs when the host application
	 * uses polling.
	 */
	if (!event)
		return -EINVAL;

	/* SP is not running. The queues are not valid */
	if (!sh_css_sp_is_running())
		return -EBUSY;

	/* dequeue the event (if any) from the psys event queue */
	ret_err = ia_css_bufq_dequeue_psys_event(payload);
	if (ret_err)
		return ret_err;

	IA_CSS_LOG("event dequeued from psys event queue");

	/* Tell the SP that we dequeued an event from the event queue. */
	ia_css_bufq_enqueue_psys_event(
	    IA_CSS_PSYS_SW_EVENT_EVENT_DEQUEUED, 0, 0, 0);

	/*
	 * Events are decoded into 4 bytes of payload, the first byte
	 * contains the sp event type. This is converted to a host enum.
	 * TODO: can this enum conversion be eliminated
	 */
	event->type = convert_event_sp_to_host_domain[payload[0]];
	/* Some sane default values since not all events use all fields. */
	event->pipe = NULL;
	event->port = MIPI_PORT0_ID;
	event->exp_id = 0;
	event->fw_warning = IA_CSS_FW_WARNING_NONE;
	event->fw_handle = 0;
	event->timer_data = 0;
	event->timer_code = 0;
	event->timer_subcode = 0;

	if (event->type == IA_CSS_EVENT_TYPE_TIMER) {
		/*
		 * timer event ??? get the 2nd event and decode the data
		 * into the event struct
		 */
		u32 tmp_data;
		/* 1st event: LSB 16-bit timer data and code */
		event->timer_data = ((payload[1] & 0xFF) | ((payload[3] & 0xFF) << 8));
		event->timer_code = payload[2];
		payload[0] = payload[1] = payload[2] = payload[3] = 0;
		ret_err = ia_css_bufq_dequeue_psys_event(payload);
		if (ret_err) {
			/* no 2nd event ??? an error */
			/*
			 * Putting IA_CSS_ERROR is resulting in failures in
			 * Merrifield smoke testing
			 */
			IA_CSS_WARNING("Timer: Error de-queuing the 2nd TIMER event!!!\n");
			return ret_err;
		}
		ia_css_bufq_enqueue_psys_event(
		    IA_CSS_PSYS_SW_EVENT_EVENT_DEQUEUED, 0, 0, 0);
		event->type = convert_event_sp_to_host_domain[payload[0]];
		/* It's a timer */
		if (event->type == IA_CSS_EVENT_TYPE_TIMER) {
			/* 2nd event data: MSB 16-bit timer and subcode */
			tmp_data = ((payload[1] & 0xFF) | ((payload[3] & 0xFF) << 8));
			event->timer_data |= (tmp_data << 16);
			event->timer_subcode = payload[2];
		} else {
			/*
			 * It's a non timer event. So clear first half of the
			 * timer event data.
			 * If the second part of the TIMER event is not
			 * received, we discard the first half of the timer
			 * data and process the non timer event without
			 * affecting the flow. So the non timer event falls
			 * through the code.
			 */
			event->timer_data = 0;
			event->timer_code = 0;
			event->timer_subcode = 0;
			IA_CSS_ERROR("Missing 2nd timer event. Timer event discarded");
		}
	}
	if (event->type == IA_CSS_EVENT_TYPE_PORT_EOF) {
		event->port = (enum mipi_port_id)payload[1];
		event->exp_id = payload[3];
	} else if (event->type == IA_CSS_EVENT_TYPE_FW_WARNING) {
		event->fw_warning = (enum ia_css_fw_warning)payload[1];
		/* exp_id is only available in these warning types */
		if (event->fw_warning == IA_CSS_FW_WARNING_EXP_ID_LOCKED ||
		    event->fw_warning == IA_CSS_FW_WARNING_TAG_EXP_ID_FAILED)
			event->exp_id = payload[3];
	} else if (event->type == IA_CSS_EVENT_TYPE_FW_ASSERT) {
		event->fw_assert_module_id = payload[1]; /* module */
		event->fw_assert_line_no = (payload[2] << 8) + payload[3];
		/* payload[2] is line_no>>8, payload[3] is line_no&0xff */
	} else if (event->type != IA_CSS_EVENT_TYPE_TIMER) {
		/*
		 * pipe related events.
		 * payload[1] contains the pipe_num,
		 * payload[2] contains the pipe_id. These are different.
		 */
		event->pipe = find_pipe_by_num(payload[1]);
		pipe_id = (enum ia_css_pipe_id)payload[2];
		/* Check to see if pipe still exists */
		if (!event->pipe)
			return -EBUSY;

		if (event->type == IA_CSS_EVENT_TYPE_FRAME_TAGGED) {
			/* find the capture pipe that goes with this */
			int i, n;

			n = event->pipe->stream->num_pipes;
			for (i = 0; i < n; i++) {
				struct ia_css_pipe *p =
					    event->pipe->stream->pipes[i];
				if (p->config.mode == IA_CSS_PIPE_MODE_CAPTURE) {
					event->pipe = p;
					break;
				}
			}
			event->exp_id = payload[3];
		}
		if (event->type == IA_CSS_EVENT_TYPE_ACC_STAGE_COMPLETE) {
			/* payload[3] contains the acc fw handle. */
			u32 stage_num = (uint32_t)payload[3];

			ret_err = ia_css_pipeline_get_fw_from_stage(
				      &event->pipe->pipeline,
				      stage_num,
				      &event->fw_handle);
			if (ret_err) {
				IA_CSS_ERROR("Invalid stage num received for ACC event. stage_num:%u",
					     stage_num);
				return ret_err;
			}
		}
	}

	if (event->pipe)
		IA_CSS_LEAVE("event_id=%d, pipe_id=%d", event->type, pipe_id);
	else
		IA_CSS_LEAVE("event_id=%d", event->type);

	return 0;
}

int
ia_css_dequeue_isys_event(struct ia_css_event *event)
{
	u8 payload[4] = {0, 0, 0, 0};
	int err = 0;

	/*
	 * We skip the IA_CSS_ENTER logging call
	 * to avoid flooding the logs when the host application
	 * uses polling.
	 */
	if (!event)
		return -EINVAL;

	/* SP is not running. The queues are not valid */
	if (!sh_css_sp_is_running())
		return -EBUSY;

	err = ia_css_bufq_dequeue_isys_event(payload);
	if (err)
		return err;

	IA_CSS_LOG("event dequeued from isys event queue");

	/* Update SP state to indicate that element was dequeued. */
	ia_css_bufq_enqueue_isys_event(IA_CSS_ISYS_SW_EVENT_EVENT_DEQUEUED);

	/* Fill return struct with appropriate info */
	event->type = IA_CSS_EVENT_TYPE_PORT_EOF;
	/* EOF events are associated with a CSI port, not with a pipe */
	event->pipe = NULL;
	event->port = payload[1];
	event->exp_id = payload[3];

	IA_CSS_LEAVE_ERR(err);
	return err;
}

static int
sh_css_pipe_start(struct ia_css_stream *stream)
{
	int err = 0;

	struct ia_css_pipe *pipe;
	enum ia_css_pipe_id pipe_id;
	unsigned int thread_id;

	IA_CSS_ENTER_PRIVATE("stream = %p", stream);

	if (!stream) {
		IA_CSS_LEAVE_ERR(-EINVAL);
		return -EINVAL;
	}
	pipe = stream->last_pipe;
	if (!pipe) {
		IA_CSS_LEAVE_ERR(-EINVAL);
		return -EINVAL;
	}

	pipe_id = pipe->mode;

	if (stream->started) {
		IA_CSS_WARNING("Cannot start stream that is already started");
		IA_CSS_LEAVE_ERR(err);
		return err;
	}

	pipe->stop_requested = false;

	switch (pipe_id) {
	case IA_CSS_PIPE_ID_PREVIEW:
		err = preview_start(pipe);
		break;
	case IA_CSS_PIPE_ID_VIDEO:
		err = video_start(pipe);
		break;
	case IA_CSS_PIPE_ID_CAPTURE:
		err = capture_start(pipe);
		break;
	case IA_CSS_PIPE_ID_YUVPP:
		err = yuvpp_start(pipe);
		break;
	default:
		err = -EINVAL;
	}
	/* DH regular multi pipe - not continuous mode: start the next pipes too */
	if (!stream->config.continuous) {
		int i;

		for (i = 1; i < stream->num_pipes && 0 == err ; i++) {
			switch (stream->pipes[i]->mode) {
			case IA_CSS_PIPE_ID_PREVIEW:
				stream->pipes[i]->stop_requested = false;
				err = preview_start(stream->pipes[i]);
				break;
			case IA_CSS_PIPE_ID_VIDEO:
				stream->pipes[i]->stop_requested = false;
				err = video_start(stream->pipes[i]);
				break;
			case IA_CSS_PIPE_ID_CAPTURE:
				stream->pipes[i]->stop_requested = false;
				err = capture_start(stream->pipes[i]);
				break;
			case IA_CSS_PIPE_ID_YUVPP:
				stream->pipes[i]->stop_requested = false;
				err = yuvpp_start(stream->pipes[i]);
				break;
			default:
				err = -EINVAL;
			}
		}
	}
	if (err) {
		IA_CSS_LEAVE_ERR_PRIVATE(err);
		return err;
	}

	/*
	 * Force ISP parameter calculation after a mode change
	 * Acceleration API examples pass NULL for stream but they
	 * don't use ISP parameters anyway. So this should be okay.
	 * The SP binary (jpeg) copy does not use any parameters.
	 */
	if (!copy_on_sp(pipe)) {
		sh_css_invalidate_params(stream);
		err = sh_css_param_update_isp_params(pipe,
						     stream->isp_params_configs, true, NULL);
		if (err) {
			IA_CSS_LEAVE_ERR_PRIVATE(err);
			return err;
		}
	}

	ia_css_debug_pipe_graph_dump_epilogue();

	ia_css_pipeline_get_sp_thread_id(ia_css_pipe_get_pipe_num(pipe), &thread_id);

	if (!sh_css_sp_is_running()) {
		IA_CSS_LEAVE_ERR_PRIVATE(-EBUSY);
		/* SP is not running. The queues are not valid */
		return -EBUSY;
	}
	ia_css_bufq_enqueue_psys_event(IA_CSS_PSYS_SW_EVENT_START_STREAM,
				       (uint8_t)thread_id, 0, 0);

	/* DH regular multi pipe - not continuous mode: enqueue event to the next pipes too */
	if (!stream->config.continuous) {
		int i;

		for (i = 1; i < stream->num_pipes; i++) {
			ia_css_pipeline_get_sp_thread_id(
			    ia_css_pipe_get_pipe_num(stream->pipes[i]),
			    &thread_id);
			ia_css_bufq_enqueue_psys_event(
			    IA_CSS_PSYS_SW_EVENT_START_STREAM,
			    (uint8_t)thread_id, 0, 0);
		}
	}

	/* in case of continuous capture mode, we also start capture thread and copy thread*/
	if (pipe->stream->config.continuous) {
		struct ia_css_pipe *copy_pipe = NULL;

		if (pipe_id == IA_CSS_PIPE_ID_PREVIEW)
			copy_pipe = pipe->pipe_settings.preview.copy_pipe;
		else if (pipe_id == IA_CSS_PIPE_ID_VIDEO)
			copy_pipe = pipe->pipe_settings.video.copy_pipe;

		if (!copy_pipe) {
			IA_CSS_LEAVE_ERR_PRIVATE(-EINVAL);
			return -EINVAL;
		}
		ia_css_pipeline_get_sp_thread_id(ia_css_pipe_get_pipe_num(copy_pipe),
						 &thread_id);
		/* by the time we reach here q is initialized and handle is available.*/
		ia_css_bufq_enqueue_psys_event(
		    IA_CSS_PSYS_SW_EVENT_START_STREAM,
		    (uint8_t)thread_id, 0,  0);
	}
	if (pipe->stream->cont_capt) {
		struct ia_css_pipe *capture_pipe = NULL;

		if (pipe_id == IA_CSS_PIPE_ID_PREVIEW)
			capture_pipe = pipe->pipe_settings.preview.capture_pipe;
		else if (pipe_id == IA_CSS_PIPE_ID_VIDEO)
			capture_pipe = pipe->pipe_settings.video.capture_pipe;

		if (!capture_pipe) {
			IA_CSS_LEAVE_ERR_PRIVATE(-EINVAL);
			return -EINVAL;
		}
		ia_css_pipeline_get_sp_thread_id(ia_css_pipe_get_pipe_num(capture_pipe),
						 &thread_id);
		/* by the time we reach here q is initialized and handle is available.*/
		ia_css_bufq_enqueue_psys_event(
		    IA_CSS_PSYS_SW_EVENT_START_STREAM,
		    (uint8_t)thread_id, 0,  0);
	}

	stream->started = true;

	IA_CSS_LEAVE_ERR_PRIVATE(err);
	return err;
}

/* ISP2400 */
void
sh_css_enable_cont_capt(bool enable, bool stop_copy_preview)
{
	ia_css_debug_dtrace(IA_CSS_DEBUG_TRACE,
			    "sh_css_enable_cont_capt() enter: enable=%d\n", enable);
//my_css.cont_capt = enable;
	my_css.stop_copy_preview = stop_copy_preview;
}

bool
sh_css_continuous_is_enabled(uint8_t pipe_num)
{
	struct ia_css_pipe *pipe;
	bool continuous;

	ia_css_debug_dtrace(IA_CSS_DEBUG_TRACE,
			    "sh_css_continuous_is_enabled() enter: pipe_num=%d\n", pipe_num);

	pipe = find_pipe_by_num(pipe_num);
	continuous = pipe && pipe->stream->config.continuous;
	ia_css_debug_dtrace(IA_CSS_DEBUG_TRACE,
			    "sh_css_continuous_is_enabled() leave: enable=%d\n",
			    continuous);
	return continuous;
}

/* ISP2400 */
int
ia_css_stream_get_max_buffer_depth(struct ia_css_stream *stream,
				   int *buffer_depth)
{
	if (!buffer_depth)
		return -EINVAL;
	ia_css_debug_dtrace(IA_CSS_DEBUG_TRACE, "ia_css_stream_get_max_buffer_depth() enter: void\n");
	(void)stream;
	*buffer_depth = NUM_CONTINUOUS_FRAMES;
	return 0;
}

int
ia_css_stream_set_buffer_depth(struct ia_css_stream *stream, int buffer_depth)
{
	ia_css_debug_dtrace(IA_CSS_DEBUG_TRACE, "ia_css_stream_set_buffer_depth() enter: num_frames=%d\n", buffer_depth);
	(void)stream;
	if (buffer_depth > NUM_CONTINUOUS_FRAMES || buffer_depth < 1)
		return -EINVAL;
	/* ok, value allowed */
	stream->config.target_num_cont_raw_buf = buffer_depth;
	/* TODO: check what to regarding initialization */
	return 0;
}

/* ISP2401 */
int
ia_css_stream_get_buffer_depth(struct ia_css_stream *stream,
			       int *buffer_depth)
{
	if (!buffer_depth)
		return -EINVAL;
	ia_css_debug_dtrace(IA_CSS_DEBUG_TRACE, "ia_css_stream_get_buffer_depth() enter: void\n");
	(void)stream;
	*buffer_depth = stream->config.target_num_cont_raw_buf;
	return 0;
}

unsigned int
sh_css_get_mipi_sizes_for_check(const unsigned int port, const unsigned int idx)
{
	OP___assert(port < N_CSI_PORTS);
	OP___assert(idx  < IA_CSS_MIPI_SIZE_CHECK_MAX_NOF_ENTRIES_PER_PORT);
	ia_css_debug_dtrace(IA_CSS_DEBUG_TRACE_PRIVATE,
			    "sh_css_get_mipi_sizes_for_check(port %d, idx %d): %d\n",
			    port, idx, my_css.mipi_sizes_for_check[port][idx]);
	return my_css.mipi_sizes_for_check[port][idx];
}

static int sh_css_pipe_configure_output(
    struct ia_css_pipe *pipe,
    unsigned int width,
    unsigned int height,
    unsigned int padded_width,
    enum ia_css_frame_format format,
    unsigned int idx)
{
	int err = 0;

	IA_CSS_ENTER_PRIVATE("pipe = %p, width = %d, height = %d, padded width = %d, format = %d, idx = %d",
			     pipe, width, height, padded_width, format, idx);
	if (!pipe) {
		IA_CSS_LEAVE_ERR_PRIVATE(-EINVAL);
		return -EINVAL;
	}

	err = ia_css_util_check_res(width, height);
	if (err) {
		IA_CSS_LEAVE_ERR_PRIVATE(err);
		return err;
	}
	if (pipe->output_info[idx].res.width != width ||
	    pipe->output_info[idx].res.height != height ||
	    pipe->output_info[idx].format != format) {
		ia_css_frame_info_init(
		    &pipe->output_info[idx],
		    width,
		    height,
		    format,
		    padded_width);
	}
	IA_CSS_LEAVE_ERR_PRIVATE(0);
	return 0;
}

static int
sh_css_pipe_get_shading_info(struct ia_css_pipe *pipe,
			     struct ia_css_shading_info *shading_info,
			     struct ia_css_pipe_config *pipe_config)
{
	int err = 0;
	struct ia_css_binary *binary = NULL;

	ia_css_debug_dtrace(IA_CSS_DEBUG_TRACE_PRIVATE,
			    "sh_css_pipe_get_shading_info() enter:\n");

	binary = ia_css_pipe_get_shading_correction_binary(pipe);

	if (binary) {
		err = ia_css_binary_get_shading_info(binary,
						     IA_CSS_SHADING_CORRECTION_TYPE_1,
						     pipe->required_bds_factor,
						     (const struct ia_css_stream_config *)&pipe->stream->config,
						     shading_info, pipe_config);

		/*
		 * Other function calls can be added here when other shading
		 * correction types will be added in the future.
		 */
	} else {
		/*
		 * When the pipe does not have a binary which has the shading
		 * correction, this function does not need to fill the shading
		 * information. It is not a error case, and then
		 * this function should return 0.
		 */
		memset(shading_info, 0, sizeof(*shading_info));
	}
	return err;
}

static int
sh_css_pipe_get_grid_info(struct ia_css_pipe *pipe,
			  struct ia_css_grid_info *info)
{
	int err = 0;
	struct ia_css_binary *binary = NULL;

	assert(pipe);
	assert(info);

	IA_CSS_ENTER_PRIVATE("");

	binary = ia_css_pipe_get_s3a_binary(pipe);

	if (binary) {
		err = ia_css_binary_3a_grid_info(binary, info, pipe);
		if (err)
			goto err;
	} else {
		memset(&info->s3a_grid, 0, sizeof(info->s3a_grid));
	}

	binary = ia_css_pipe_get_sdis_binary(pipe);

	if (binary) {
		ia_css_binary_dvs_grid_info(binary, info, pipe);
		ia_css_binary_dvs_stat_grid_info(binary, info, pipe);
	} else {
		memset(&info->dvs_grid, 0, sizeof(info->dvs_grid));
		memset(&info->dvs_grid.dvs_stat_grid_info, 0,
			   sizeof(info->dvs_grid.dvs_stat_grid_info));
	}

	if (binary) {
		/* copy pipe does not have ISP binary*/
		info->isp_in_width = binary->internal_frame_info.res.width;
		info->isp_in_height = binary->internal_frame_info.res.height;
	}

	info->vamem_type = IA_CSS_VAMEM_TYPE_2;

err:
	IA_CSS_LEAVE_ERR_PRIVATE(err);
	return err;
}

/* ISP2401 */
/*
 * @brief Check if a format is supported by the pipe.
 *
 */
static int
ia_css_pipe_check_format(struct ia_css_pipe *pipe,
			 enum ia_css_frame_format format)
{
	const enum ia_css_frame_format *supported_formats;
	int number_of_formats;
	int found = 0;
	int i;

	IA_CSS_ENTER_PRIVATE("");

	if (NULL == pipe || NULL == pipe->pipe_settings.video.video_binary.info) {
		IA_CSS_ERROR("Pipe or binary info is not set");
		IA_CSS_LEAVE_ERR_PRIVATE(-EINVAL);
		return -EINVAL;
	}

	supported_formats = pipe->pipe_settings.video.video_binary.info->output_formats;
	number_of_formats = sizeof(pipe->pipe_settings.video.video_binary.info->output_formats) / sizeof(enum ia_css_frame_format);

	for (i = 0; i < number_of_formats && !found; i++) {
		if (supported_formats[i] == format) {
			found = 1;
			break;
		}
	}
	if (!found) {
		IA_CSS_ERROR("Requested format is not supported by binary");
		IA_CSS_LEAVE_ERR_PRIVATE(-EINVAL);
		return -EINVAL;
	}
	IA_CSS_LEAVE_ERR_PRIVATE(0);
	return 0;
}

static int load_video_binaries(struct ia_css_pipe *pipe)
{
	struct ia_css_frame_info video_in_info, tnr_info,
		       *video_vf_info, video_bds_out_info, *pipe_out_info, *pipe_vf_out_info;
	bool online;
	int err = 0;
	bool continuous = pipe->stream->config.continuous;
	unsigned int i;
	unsigned int num_output_pins;
	struct ia_css_frame_info video_bin_out_info;
	bool need_scaler = false;
	bool vf_res_different_than_output = false;
	bool need_vf_pp = false;
	int vf_ds_log2;
	struct ia_css_video_settings *mycs  = &pipe->pipe_settings.video;

	IA_CSS_ENTER_PRIVATE("");
	assert(pipe);
	assert(pipe->mode == IA_CSS_PIPE_ID_VIDEO);
	/*
	 * we only test the video_binary because offline video doesn't need a
	 * vf_pp binary and online does not (always use) the copy_binary.
	 * All are always reset at the same time anyway.
	 */
	if (mycs->video_binary.info)
		return 0;

	online = pipe->stream->config.online;
	pipe_out_info = &pipe->output_info[0];
	pipe_vf_out_info = &pipe->vf_output_info[0];

	assert(pipe_out_info);

	/*
	 * There is no explicit input format requirement for raw or yuv
	 * What matters is that there is a binary that supports the stream format.
	 * This is checked in the binary_find(), so no need to check it here
	 */
	err = ia_css_util_check_input(&pipe->stream->config, false, false);
	if (err)
		return err;
	/* cannot have online video and input_mode memory */
	if (online && pipe->stream->config.mode == IA_CSS_INPUT_MODE_MEMORY)
		return -EINVAL;
	if (pipe->enable_viewfinder[IA_CSS_PIPE_OUTPUT_STAGE_0]) {
		err = ia_css_util_check_vf_out_info(pipe_out_info,
						    pipe_vf_out_info);
		if (err)
			return err;
	} else {
		err = ia_css_frame_check_info(pipe_out_info);
		if (err)
			return err;
	}

	if (pipe->out_yuv_ds_input_info.res.width)
		video_bin_out_info = pipe->out_yuv_ds_input_info;
	else
		video_bin_out_info = *pipe_out_info;

	/* Video */
	if (pipe->enable_viewfinder[IA_CSS_PIPE_OUTPUT_STAGE_0]) {
		video_vf_info = pipe_vf_out_info;
		vf_res_different_than_output = (video_vf_info->res.width !=
						video_bin_out_info.res.width) ||
					       (video_vf_info->res.height != video_bin_out_info.res.height);
	} else {
		video_vf_info = NULL;
	}

	need_scaler = need_downscaling(video_bin_out_info.res, pipe_out_info->res);

	/* we build up the pipeline starting at the end */
	/* YUV post-processing if needed */
	if (need_scaler) {
		struct ia_css_cas_binary_descr cas_scaler_descr = { };

		/* NV12 is the common format that is supported by both */
		/* yuv_scaler and the video_xx_isp2_min binaries. */
		video_bin_out_info.format = IA_CSS_FRAME_FORMAT_NV12;

		err = ia_css_pipe_create_cas_scaler_desc_single_output(
			  &video_bin_out_info,
			  pipe_out_info,
			  NULL,
			  &cas_scaler_descr);
		if (err)
			return err;
		mycs->num_yuv_scaler = cas_scaler_descr.num_stage;
		mycs->yuv_scaler_binary = kcalloc(cas_scaler_descr.num_stage,
						  sizeof(struct ia_css_binary),
						  GFP_KERNEL);
		if (!mycs->yuv_scaler_binary) {
			mycs->num_yuv_scaler = 0;
			err = -ENOMEM;
			return err;
		}
		mycs->is_output_stage = kcalloc(cas_scaler_descr.num_stage,
						sizeof(bool), GFP_KERNEL);
		if (!mycs->is_output_stage) {
			err = -ENOMEM;
			return err;
		}
		for (i = 0; i < cas_scaler_descr.num_stage; i++) {
			struct ia_css_binary_descr yuv_scaler_descr;

			mycs->is_output_stage[i] = cas_scaler_descr.is_output_stage[i];
			ia_css_pipe_get_yuvscaler_binarydesc(pipe,
							     &yuv_scaler_descr, &cas_scaler_descr.in_info[i],
							     &cas_scaler_descr.out_info[i],
							     &cas_scaler_descr.internal_out_info[i],
							     &cas_scaler_descr.vf_info[i]);
			err = ia_css_binary_find(&yuv_scaler_descr,
						 &mycs->yuv_scaler_binary[i]);
			if (err) {
				kfree(mycs->is_output_stage);
				mycs->is_output_stage = NULL;
				return err;
			}
		}
		ia_css_pipe_destroy_cas_scaler_desc(&cas_scaler_descr);
	}

	{
		struct ia_css_binary_descr video_descr;
		enum ia_css_frame_format vf_info_format;

		err = ia_css_pipe_get_video_binarydesc(pipe,
						       &video_descr, &video_in_info, &video_bds_out_info, &video_bin_out_info,
						       video_vf_info,
						       pipe->stream->config.left_padding);
		if (err)
			return err;

		/*
		 * In the case where video_vf_info is not NULL, this allows
		 * us to find a potential video library with desired vf format.
		 * If success, no vf_pp binary is needed.
		 * If failed, we will look up video binary with YUV_LINE vf format
		 */
		err = ia_css_binary_find(&video_descr,
					 &mycs->video_binary);

		if (err) {
			/* This will do another video binary lookup later for YUV_LINE format*/
			if (video_vf_info)
				need_vf_pp = true;
			else
				return err;
		} else if (video_vf_info) {
			/*
			 * The first video binary lookup is successful, but we
			 * may still need vf_pp binary based on additional check
			 */
			num_output_pins = mycs->video_binary.info->num_output_pins;
			vf_ds_log2 = mycs->video_binary.vf_downscale_log2;

			/*
			 * If the binary has dual output pins, we need vf_pp
			 * if the resolution is different.
			 */
			need_vf_pp |= ((num_output_pins == 2) && vf_res_different_than_output);

			/*
			 * If the binary has single output pin, we need vf_pp
			 * if additional scaling is needed for vf
			 */
			need_vf_pp |= ((num_output_pins == 1) &&
				       ((video_vf_info->res.width << vf_ds_log2 != pipe_out_info->res.width) ||
					(video_vf_info->res.height << vf_ds_log2 != pipe_out_info->res.height)));
		}

		if (need_vf_pp) {
			/* save the current vf_info format for restoration later */
			ia_css_debug_dtrace(IA_CSS_DEBUG_TRACE,
					    "load_video_binaries() need_vf_pp; find video binary with YUV_LINE again\n");

			vf_info_format = video_vf_info->format;

			if (!pipe->config.enable_vfpp_bci)
				ia_css_frame_info_set_format(video_vf_info,
							     IA_CSS_FRAME_FORMAT_YUV_LINE);

			ia_css_binary_destroy_isp_parameters(&mycs->video_binary);

			err = ia_css_binary_find(&video_descr,
						 &mycs->video_binary);

			/* restore original vf_info format */
			ia_css_frame_info_set_format(video_vf_info,
						     vf_info_format);
			if (err)
				return err;
		}
	}

	/*
	 * If a video binary does not use a ref_frame, we set the frame delay
	 * to 0. This is the case for the 1-stage low-power video binary.
	 */
	if (!mycs->video_binary.info->sp.enable.ref_frame)
		pipe->dvs_frame_delay = 0;

	/*
	 * The delay latency determines the number of invalid frames after
	 * a stream is started.
	 */
	pipe->num_invalid_frames = pipe->dvs_frame_delay;
	pipe->info.num_invalid_frames = pipe->num_invalid_frames;

	/*
	 * Viewfinder frames also decrement num_invalid_frames. If the pipe
	 * outputs a viewfinder output, then we need double the number of
	 * invalid frames
	 */
	if (video_vf_info)
		pipe->num_invalid_frames *= 2;

	ia_css_debug_dtrace(IA_CSS_DEBUG_TRACE,
			    "load_video_binaries() num_invalid_frames=%d dvs_frame_delay=%d\n",
			    pipe->num_invalid_frames, pipe->dvs_frame_delay);

	/* pqiao TODO: temp hack for PO, should be removed after offline YUVPP is enabled */
	if (!IS_ISP2401) {
		/* Copy */
		if (!online && !continuous) {
			/*
			 * TODO: what exactly needs doing, prepend the copy binary to
			 *	 video base this only on !online?
			 */
			err = load_copy_binary(pipe,
					       &mycs->copy_binary,
					       &mycs->video_binary);
			if (err)
				return err;
		}
	}

	if (pipe->enable_viewfinder[IA_CSS_PIPE_OUTPUT_STAGE_0] && need_vf_pp) {
		struct ia_css_binary_descr vf_pp_descr;

		if (mycs->video_binary.vf_frame_info.format
		    == IA_CSS_FRAME_FORMAT_YUV_LINE) {
			ia_css_pipe_get_vfpp_binarydesc(pipe, &vf_pp_descr,
							&mycs->video_binary.vf_frame_info,
							pipe_vf_out_info);
		} else {
			/*
			 * output from main binary is not yuv line. currently
			 * this is possible only when bci is enabled on vfpp
			 * output
			 */
			assert(pipe->config.enable_vfpp_bci);
			ia_css_pipe_get_yuvscaler_binarydesc(pipe, &vf_pp_descr,
							     &mycs->video_binary.vf_frame_info,
							     pipe_vf_out_info, NULL, NULL);
		}

		err = ia_css_binary_find(&vf_pp_descr,
					 &mycs->vf_pp_binary);
		if (err)
			return err;
	}

	err = allocate_delay_frames(pipe);

	if (err)
		return err;

	if (mycs->video_binary.info->sp.enable.block_output) {
		tnr_info = mycs->video_binary.out_frame_info[0];

		/* Make tnr reference buffers output block height align */
		tnr_info.res.height = CEIL_MUL(tnr_info.res.height,
					       mycs->video_binary.info->sp.block.output_block_height);
	} else {
		tnr_info = mycs->video_binary.internal_frame_info;
	}
	tnr_info.format = IA_CSS_FRAME_FORMAT_YUV_LINE;
	tnr_info.raw_bit_depth = SH_CSS_TNR_BIT_DEPTH;

	for (i = 0; i < NUM_VIDEO_TNR_FRAMES; i++) {
		if (mycs->tnr_frames[i]) {
			ia_css_frame_free(mycs->tnr_frames[i]);
			mycs->tnr_frames[i] = NULL;
		}
		err = ia_css_frame_allocate_from_info(
			  &mycs->tnr_frames[i],
			  &tnr_info);
		if (err)
			return err;
	}
	IA_CSS_LEAVE_PRIVATE("");
	return 0;
}

static int
unload_video_binaries(struct ia_css_pipe *pipe)
{
	unsigned int i;

	IA_CSS_ENTER_PRIVATE("pipe = %p", pipe);

	if ((!pipe) || (pipe->mode != IA_CSS_PIPE_ID_VIDEO)) {
		IA_CSS_LEAVE_ERR_PRIVATE(-EINVAL);
		return -EINVAL;
	}
	ia_css_binary_unload(&pipe->pipe_settings.video.copy_binary);
	ia_css_binary_unload(&pipe->pipe_settings.video.video_binary);
	ia_css_binary_unload(&pipe->pipe_settings.video.vf_pp_binary);

	for (i = 0; i < pipe->pipe_settings.video.num_yuv_scaler; i++)
		ia_css_binary_unload(&pipe->pipe_settings.video.yuv_scaler_binary[i]);

	kfree(pipe->pipe_settings.video.is_output_stage);
	pipe->pipe_settings.video.is_output_stage = NULL;
	kfree(pipe->pipe_settings.video.yuv_scaler_binary);
	pipe->pipe_settings.video.yuv_scaler_binary = NULL;

	IA_CSS_LEAVE_ERR_PRIVATE(0);
	return 0;
}

static int video_start(struct ia_css_pipe *pipe)
{
	int err = 0;
	struct ia_css_pipe *copy_pipe, *capture_pipe;
	enum sh_css_pipe_config_override copy_ovrd;
	enum ia_css_input_mode video_pipe_input_mode;
	unsigned int thread_id;

	IA_CSS_ENTER_PRIVATE("pipe = %p", pipe);
	if ((!pipe) || (pipe->mode != IA_CSS_PIPE_ID_VIDEO)) {
		IA_CSS_LEAVE_ERR_PRIVATE(-EINVAL);
		return -EINVAL;
	}

	video_pipe_input_mode = pipe->stream->config.mode;

	copy_pipe    = pipe->pipe_settings.video.copy_pipe;
	capture_pipe = pipe->pipe_settings.video.capture_pipe;

	sh_css_metrics_start_frame();

	/* multi stream video needs mipi buffers */

	err = send_mipi_frames(pipe);
	if (err)
		return err;

	send_raw_frames(pipe);

	ia_css_pipeline_get_sp_thread_id(ia_css_pipe_get_pipe_num(pipe), &thread_id);
	copy_ovrd = 1 << thread_id;

	if (pipe->stream->cont_capt) {
		ia_css_pipeline_get_sp_thread_id(ia_css_pipe_get_pipe_num(capture_pipe),
						    &thread_id);
		copy_ovrd |= 1 << thread_id;
	}

	/* Construct and load the copy pipe */
	if (pipe->stream->config.continuous) {
		sh_css_sp_init_pipeline(&copy_pipe->pipeline,
					IA_CSS_PIPE_ID_COPY,
					(uint8_t)ia_css_pipe_get_pipe_num(copy_pipe),
					false,
					pipe->stream->config.pixels_per_clock == 2, false,
					false, pipe->required_bds_factor,
					copy_ovrd,
					pipe->stream->config.mode,
					&pipe->stream->config.metadata_config,
					&pipe->stream->info.metadata_info,
					pipe->stream->config.source.port.port);

		/*
		 * make the video pipe start with mem mode input, copy handles
		 * the actual mode
		 */
		video_pipe_input_mode = IA_CSS_INPUT_MODE_MEMORY;
	}

	/* Construct and load the capture pipe */
	if (pipe->stream->cont_capt) {
		sh_css_sp_init_pipeline(&capture_pipe->pipeline,
					IA_CSS_PIPE_ID_CAPTURE,
					(uint8_t)ia_css_pipe_get_pipe_num(capture_pipe),
					capture_pipe->config.default_capture_config.enable_xnr != 0,
					capture_pipe->stream->config.pixels_per_clock == 2,
					true, /* continuous */
					false, /* offline */
					capture_pipe->required_bds_factor,
					0,
					IA_CSS_INPUT_MODE_MEMORY,
					&pipe->stream->config.metadata_config,
					&pipe->stream->info.metadata_info,
					(enum mipi_port_id)0);
	}

	start_pipe(pipe, copy_ovrd, video_pipe_input_mode);

	IA_CSS_LEAVE_ERR_PRIVATE(err);
	return err;
}

static
int sh_css_pipe_get_viewfinder_frame_info(
    struct ia_css_pipe *pipe,
    struct ia_css_frame_info *info,
    unsigned int idx)
{
	assert(pipe);
	assert(info);

	/* We could print the pointer as input arg, and the values as output */
	ia_css_debug_dtrace(IA_CSS_DEBUG_TRACE_PRIVATE,
			    "sh_css_pipe_get_viewfinder_frame_info() enter: void\n");

	if (pipe->mode == IA_CSS_PIPE_ID_CAPTURE &&
	    (pipe->config.default_capture_config.mode == IA_CSS_CAPTURE_MODE_RAW ||
	     pipe->config.default_capture_config.mode == IA_CSS_CAPTURE_MODE_BAYER))
		return -EINVAL;
	/* offline video does not generate viewfinder output */
	*info = pipe->vf_output_info[idx];

	ia_css_debug_dtrace(IA_CSS_DEBUG_TRACE_PRIVATE,
			    "sh_css_pipe_get_viewfinder_frame_info() leave: \
		info.res.width=%d, info.res.height=%d, \
		info.padded_width=%d, info.format=%d, \
		info.raw_bit_depth=%d, info.raw_bayer_order=%d\n",
			    info->res.width, info->res.height,
			    info->padded_width, info->format,
			    info->raw_bit_depth, info->raw_bayer_order);

	return 0;
}

static int
sh_css_pipe_configure_viewfinder(struct ia_css_pipe *pipe, unsigned int width,
				 unsigned int height, unsigned int min_width,
				 enum ia_css_frame_format format,
				 unsigned int idx)
{
	int err = 0;

	IA_CSS_ENTER_PRIVATE("pipe = %p, width = %d, height = %d, min_width = %d, format = %d, idx = %d\n",
			     pipe, width, height, min_width, format, idx);

	if (!pipe) {
		IA_CSS_LEAVE_ERR_PRIVATE(-EINVAL);
		return -EINVAL;
	}

	err = ia_css_util_check_res(width, height);
	if (err) {
		IA_CSS_LEAVE_ERR_PRIVATE(err);
		return err;
	}
	if (pipe->vf_output_info[idx].res.width != width ||
	    pipe->vf_output_info[idx].res.height != height ||
	    pipe->vf_output_info[idx].format != format)
		ia_css_frame_info_init(&pipe->vf_output_info[idx], width, height,
				       format, min_width);

	IA_CSS_LEAVE_ERR_PRIVATE(0);
	return 0;
}

static int load_copy_binaries(struct ia_css_pipe *pipe)
{
	int err = 0;

	assert(pipe);
	IA_CSS_ENTER_PRIVATE("");

	assert(pipe->mode == IA_CSS_PIPE_ID_CAPTURE ||
	       pipe->mode == IA_CSS_PIPE_ID_COPY);
	if (pipe->pipe_settings.capture.copy_binary.info)
		return 0;

	err = ia_css_frame_check_info(&pipe->output_info[0]);
	if (err)
		goto ERR;

	err = verify_copy_out_frame_format(pipe);
	if (err)
		goto ERR;

	err = load_copy_binary(pipe,
			       &pipe->pipe_settings.capture.copy_binary,
			       NULL);

ERR:
	IA_CSS_LEAVE_ERR_PRIVATE(err);
	return err;
}

static bool need_capture_pp(
    const struct ia_css_pipe *pipe)
{
	const struct ia_css_frame_info *out_info = &pipe->output_info[0];

	IA_CSS_ENTER_LEAVE_PRIVATE("");
	assert(pipe);
	assert(pipe->mode == IA_CSS_PIPE_ID_CAPTURE);

	/* determine whether we need to use the capture_pp binary.
	 * This is needed for:
	 *   1. XNR or
	 *   2. Digital Zoom or
	 *   3. YUV downscaling
	 */
	if (pipe->out_yuv_ds_input_info.res.width &&
	    ((pipe->out_yuv_ds_input_info.res.width != out_info->res.width) ||
	     (pipe->out_yuv_ds_input_info.res.height != out_info->res.height)))
		return true;

	if (pipe->config.default_capture_config.enable_xnr != 0)
		return true;

	if ((pipe->stream->isp_params_configs->dz_config.dx < HRT_GDC_N) ||
	    (pipe->stream->isp_params_configs->dz_config.dy < HRT_GDC_N) ||
	    pipe->config.enable_dz)
		return true;

	return false;
}

static bool need_capt_ldc(
    const struct ia_css_pipe *pipe)
{
	IA_CSS_ENTER_LEAVE_PRIVATE("");
	assert(pipe);
	assert(pipe->mode == IA_CSS_PIPE_ID_CAPTURE);
	return (pipe->extra_config.enable_dvs_6axis) ? true : false;
}

static int set_num_primary_stages(unsigned int *num,
				  enum ia_css_pipe_version version)
{
	int err = 0;

	if (!num)
		return -EINVAL;

	switch (version) {
	case IA_CSS_PIPE_VERSION_2_6_1:
		*num = NUM_PRIMARY_HQ_STAGES;
		break;
	case IA_CSS_PIPE_VERSION_2_2:
	case IA_CSS_PIPE_VERSION_1:
		*num = NUM_PRIMARY_STAGES;
		break;
	default:
		err = -EINVAL;
		break;
	}

	return err;
}

static int load_primary_binaries(
    struct ia_css_pipe *pipe)
{
	bool online = false;
	bool need_pp = false;
	bool need_isp_copy_binary = false;
	bool need_ldc = false;
	bool sensor = false;
	bool memory, continuous;
	struct ia_css_frame_info prim_in_info,
		       prim_out_info,
		       capt_pp_out_info, vf_info,
		       *vf_pp_in_info, *pipe_out_info,
		       *pipe_vf_out_info, *capt_pp_in_info,
		       capt_ldc_out_info;
	int err = 0;
	struct ia_css_capture_settings *mycs;
	unsigned int i;
	bool need_extra_yuv_scaler = false;
	struct ia_css_binary_descr prim_descr[MAX_NUM_PRIMARY_STAGES];

	IA_CSS_ENTER_PRIVATE("");
	assert(pipe);
	assert(pipe->stream);
	assert(pipe->mode == IA_CSS_PIPE_ID_CAPTURE ||
	       pipe->mode == IA_CSS_PIPE_ID_COPY);

	online = pipe->stream->config.online;
	sensor = (pipe->stream->config.mode == IA_CSS_INPUT_MODE_SENSOR);
	memory = pipe->stream->config.mode == IA_CSS_INPUT_MODE_MEMORY;
	continuous = pipe->stream->config.continuous;

	mycs = &pipe->pipe_settings.capture;
	pipe_out_info = &pipe->output_info[0];
	pipe_vf_out_info = &pipe->vf_output_info[0];

	if (mycs->primary_binary[0].info)
		return 0;

	err = set_num_primary_stages(&mycs->num_primary_stage,
				     pipe->config.isp_pipe_version);
	if (err) {
		IA_CSS_LEAVE_ERR_PRIVATE(err);
		return err;
	}

	if (pipe->enable_viewfinder[IA_CSS_PIPE_OUTPUT_STAGE_0]) {
		err = ia_css_util_check_vf_out_info(pipe_out_info, pipe_vf_out_info);
		if (err) {
			IA_CSS_LEAVE_ERR_PRIVATE(err);
			return err;
		}
	} else {
		err = ia_css_frame_check_info(pipe_out_info);
		if (err) {
			IA_CSS_LEAVE_ERR_PRIVATE(err);
			return err;
		}
	}
	need_pp = need_capture_pp(pipe);

	/*
	 * we use the vf output info to get the primary/capture_pp binary
	 * configured for vf_veceven. It will select the closest downscaling
	 * factor.
	 */
	vf_info = *pipe_vf_out_info;

	/*
	 * WARNING: The #if def flag has been added below as a
	 * temporary solution to solve the problem of enabling the
	 * view finder in a single binary in a capture flow. The
	 * vf-pp stage has been removed for Skycam in the solution
	 * provided. The vf-pp stage should be re-introduced when
	 * required. This should not be considered as a clean solution.
	 * Proper investigation should be done to come up with the clean
	 * solution.
	 */
	ia_css_frame_info_set_format(&vf_info, IA_CSS_FRAME_FORMAT_YUV_LINE);

	/*
	 * TODO: All this yuv_scaler and capturepp calculation logic
	 * can be shared later. Capture_pp is also a yuv_scale binary
	 * with extra XNR funcionality. Therefore, it can be made as the
	 * first step of the cascade.
	 */
	capt_pp_out_info = pipe->out_yuv_ds_input_info;
	capt_pp_out_info.format = IA_CSS_FRAME_FORMAT_YUV420;
	capt_pp_out_info.res.width  /= MAX_PREFERRED_YUV_DS_PER_STEP;
	capt_pp_out_info.res.height /= MAX_PREFERRED_YUV_DS_PER_STEP;
	ia_css_frame_info_set_width(&capt_pp_out_info, capt_pp_out_info.res.width, 0);

	need_extra_yuv_scaler = need_downscaling(capt_pp_out_info.res,
						 pipe_out_info->res);

	if (need_extra_yuv_scaler) {
		struct ia_css_cas_binary_descr cas_scaler_descr = { };

		err = ia_css_pipe_create_cas_scaler_desc_single_output(
			  &capt_pp_out_info,
			  pipe_out_info,
			  NULL,
			  &cas_scaler_descr);
		if (err) {
			IA_CSS_LEAVE_ERR_PRIVATE(err);
			return err;
		}
		mycs->num_yuv_scaler = cas_scaler_descr.num_stage;
		mycs->yuv_scaler_binary = kcalloc(cas_scaler_descr.num_stage,
						  sizeof(struct ia_css_binary),
						  GFP_KERNEL);
		if (!mycs->yuv_scaler_binary) {
			err = -ENOMEM;
			IA_CSS_LEAVE_ERR_PRIVATE(err);
			return err;
		}
		mycs->is_output_stage = kcalloc(cas_scaler_descr.num_stage,
						sizeof(bool), GFP_KERNEL);
		if (!mycs->is_output_stage) {
			err = -ENOMEM;
			IA_CSS_LEAVE_ERR_PRIVATE(err);
			return err;
		}
		for (i = 0; i < cas_scaler_descr.num_stage; i++) {
			struct ia_css_binary_descr yuv_scaler_descr;

			mycs->is_output_stage[i] = cas_scaler_descr.is_output_stage[i];
			ia_css_pipe_get_yuvscaler_binarydesc(pipe,
							     &yuv_scaler_descr, &cas_scaler_descr.in_info[i],
							     &cas_scaler_descr.out_info[i],
							     &cas_scaler_descr.internal_out_info[i],
							     &cas_scaler_descr.vf_info[i]);
			err = ia_css_binary_find(&yuv_scaler_descr,
						 &mycs->yuv_scaler_binary[i]);
			if (err) {
				IA_CSS_LEAVE_ERR_PRIVATE(err);
				return err;
			}
		}
		ia_css_pipe_destroy_cas_scaler_desc(&cas_scaler_descr);

	} else {
		capt_pp_out_info = pipe->output_info[0];
	}

	/* TODO Do we disable ldc for skycam */
	need_ldc = need_capt_ldc(pipe);

	/* we build up the pipeline starting at the end */
	/* Capture post-processing */
	if (need_pp) {
		struct ia_css_binary_descr capture_pp_descr;

		capt_pp_in_info = need_ldc ? &capt_ldc_out_info : &prim_out_info;

		ia_css_pipe_get_capturepp_binarydesc(pipe,
						     &capture_pp_descr,
						     capt_pp_in_info,
						     &capt_pp_out_info,
						     &vf_info);

		err = ia_css_binary_find(&capture_pp_descr,
					 &mycs->capture_pp_binary);
		if (err) {
			IA_CSS_LEAVE_ERR_PRIVATE(err);
			return err;
		}

		if (need_ldc) {
			struct ia_css_binary_descr capt_ldc_descr;

			ia_css_pipe_get_ldc_binarydesc(pipe,
						       &capt_ldc_descr,
						       &prim_out_info,
						       &capt_ldc_out_info);

			err = ia_css_binary_find(&capt_ldc_descr,
						 &mycs->capture_ldc_binary);
			if (err) {
				IA_CSS_LEAVE_ERR_PRIVATE(err);
				return err;
			}
		}
	} else {
		prim_out_info = *pipe_out_info;
	}

	/* Primary */
	for (i = 0; i < mycs->num_primary_stage; i++) {
		struct ia_css_frame_info *local_vf_info = NULL;

		if (pipe->enable_viewfinder[IA_CSS_PIPE_OUTPUT_STAGE_0] &&
		    (i == mycs->num_primary_stage - 1))
			local_vf_info = &vf_info;
		ia_css_pipe_get_primary_binarydesc(pipe, &prim_descr[i],
						   &prim_in_info, &prim_out_info,
						   local_vf_info, i);
		err = ia_css_binary_find(&prim_descr[i], &mycs->primary_binary[i]);
		if (err) {
			IA_CSS_LEAVE_ERR_PRIVATE(err);
			return err;
		}
	}

	/* Viewfinder post-processing */
	if (need_pp)
		vf_pp_in_info = &mycs->capture_pp_binary.vf_frame_info;
	else
		vf_pp_in_info = &mycs->primary_binary[mycs->num_primary_stage - 1].vf_frame_info;

	/*
	 * WARNING: The #if def flag has been added below as a
	 * temporary solution to solve the problem of enabling the
	 * view finder in a single binary in a capture flow. The
	 * vf-pp stage has been removed for Skycam in the solution
	 * provided. The vf-pp stage should be re-introduced when
	 * required. Thisshould not be considered as a clean solution.
	 * Proper  * investigation should be done to come up with the clean
	 * solution.
	 */
	if (pipe->enable_viewfinder[IA_CSS_PIPE_OUTPUT_STAGE_0]) {
		struct ia_css_binary_descr vf_pp_descr;

		ia_css_pipe_get_vfpp_binarydesc(pipe,
						&vf_pp_descr, vf_pp_in_info, pipe_vf_out_info);
		err = ia_css_binary_find(&vf_pp_descr, &mycs->vf_pp_binary);
		if (err) {
			IA_CSS_LEAVE_ERR_PRIVATE(err);
			return err;
		}
	}
	err = allocate_delay_frames(pipe);

	if (err)
		return err;

	if (IS_ISP2401)
		/*
		 * When the input system is 2401, only the Direct Sensor Mode
		 * Offline Capture uses the ISP copy binary.
		 */
		need_isp_copy_binary = !online && sensor;
	else
		need_isp_copy_binary = !online && !continuous && !memory;

	/* ISP Copy */
	if (need_isp_copy_binary) {
		err = load_copy_binary(pipe,
				       &mycs->copy_binary,
				       &mycs->primary_binary[0]);
		if (err) {
			IA_CSS_LEAVE_ERR_PRIVATE(err);
			return err;
		}
	}

	return 0;
}

static int
allocate_delay_frames(struct ia_css_pipe *pipe)
{
	unsigned int num_delay_frames = 0, i = 0;
	unsigned int dvs_frame_delay = 0;
	struct ia_css_frame_info ref_info;
	int err = 0;
	enum ia_css_pipe_id mode = IA_CSS_PIPE_ID_VIDEO;
	struct ia_css_frame **delay_frames = NULL;

	IA_CSS_ENTER_PRIVATE("");

	if (!pipe) {
		IA_CSS_ERROR("Invalid args - pipe %p", pipe);
		return -EINVAL;
	}

	mode = pipe->mode;
	dvs_frame_delay = pipe->dvs_frame_delay;

	if (dvs_frame_delay > 0)
		num_delay_frames = dvs_frame_delay + 1;

	switch (mode) {
	case IA_CSS_PIPE_ID_CAPTURE: {
		struct ia_css_capture_settings *mycs_capture = &pipe->pipe_settings.capture;
		(void)mycs_capture;
		return err;
	}
	break;
	case IA_CSS_PIPE_ID_VIDEO: {
		struct ia_css_video_settings *mycs_video = &pipe->pipe_settings.video;

		ref_info = mycs_video->video_binary.internal_frame_info;

		/*
		 * The ref frame expects
		 * 1. Y plane
		 * 2. UV plane with line interleaving, like below
		 *	UUUUUU(width/2 times) VVVVVVVV..(width/2 times)
		 *
		 * This format is not YUV420(which has Y, U and V planes).
		 * Its closer to NV12, except that the UV plane has UV
		 * interleaving, like UVUVUVUVUVUVUVUVU...
		 *
		 * TODO: make this ref_frame format as a separate frame format
		 */
		ref_info.format        = IA_CSS_FRAME_FORMAT_NV12;
		delay_frames = mycs_video->delay_frames;
	}
	break;
	case IA_CSS_PIPE_ID_PREVIEW: {
		struct ia_css_preview_settings *mycs_preview = &pipe->pipe_settings.preview;

		ref_info = mycs_preview->preview_binary.internal_frame_info;

		/*
		 * The ref frame expects
		 * 1. Y plane
		 * 2. UV plane with line interleaving, like below
		 *	UUUUUU(width/2 times) VVVVVVVV..(width/2 times)
		 *
		 * This format is not YUV420(which has Y, U and V planes).
		 * Its closer to NV12, except that the UV plane has UV
		 * interleaving, like UVUVUVUVUVUVUVUVU...
		 *
		 * TODO: make this ref_frame format as a separate frame format
		 */
		ref_info.format        = IA_CSS_FRAME_FORMAT_NV12;
		delay_frames = mycs_preview->delay_frames;
	}
	break;
	default:
		return -EINVAL;
	}

	ref_info.raw_bit_depth = SH_CSS_REF_BIT_DEPTH;

	assert(num_delay_frames <= MAX_NUM_VIDEO_DELAY_FRAMES);
	for (i = 0; i < num_delay_frames; i++) {
		err = ia_css_frame_allocate_from_info(&delay_frames[i],	&ref_info);
		if (err)
			return err;
	}
	IA_CSS_LEAVE_PRIVATE("");
	return 0;
}

static int load_advanced_binaries(struct ia_css_pipe *pipe)
{
	struct ia_css_frame_info pre_in_info, gdc_in_info,
			post_in_info, post_out_info,
			vf_info, *vf_pp_in_info, *pipe_out_info,
			*pipe_vf_out_info;
	bool need_pp;
	bool need_isp_copy = true;
	int err = 0;

	IA_CSS_ENTER_PRIVATE("");

	assert(pipe);
	assert(pipe->mode == IA_CSS_PIPE_ID_CAPTURE ||
	       pipe->mode == IA_CSS_PIPE_ID_COPY);
	if (pipe->pipe_settings.capture.pre_isp_binary.info)
		return 0;
	pipe_out_info = &pipe->output_info[0];
	pipe_vf_out_info = &pipe->vf_output_info[0];

	vf_info = *pipe_vf_out_info;
	err = ia_css_util_check_vf_out_info(pipe_out_info, &vf_info);
	if (err)
		return err;
	need_pp = need_capture_pp(pipe);

	ia_css_frame_info_set_format(&vf_info,
				     IA_CSS_FRAME_FORMAT_YUV_LINE);

	/* we build up the pipeline starting at the end */
	/* Capture post-processing */
	if (need_pp) {
		struct ia_css_binary_descr capture_pp_descr;

		ia_css_pipe_get_capturepp_binarydesc(pipe, &capture_pp_descr,
						     &post_out_info,
						     pipe_out_info, &vf_info);
		err = ia_css_binary_find(&capture_pp_descr,
					 &pipe->pipe_settings.capture.capture_pp_binary);
		if (err)
			return err;
	} else {
		post_out_info = *pipe_out_info;
	}

	/* Post-gdc */
	{
		struct ia_css_binary_descr post_gdc_descr;

		ia_css_pipe_get_post_gdc_binarydesc(pipe, &post_gdc_descr,
						    &post_in_info,
						    &post_out_info, &vf_info);
		err = ia_css_binary_find(&post_gdc_descr,
					 &pipe->pipe_settings.capture.post_isp_binary);
		if (err)
			return err;
	}

	/* Gdc */
	{
		struct ia_css_binary_descr gdc_descr;

		ia_css_pipe_get_gdc_binarydesc(pipe, &gdc_descr, &gdc_in_info,
					       &pipe->pipe_settings.capture.post_isp_binary.in_frame_info);
		err = ia_css_binary_find(&gdc_descr,
					 &pipe->pipe_settings.capture.anr_gdc_binary);
		if (err)
			return err;
	}
	pipe->pipe_settings.capture.anr_gdc_binary.left_padding =
	    pipe->pipe_settings.capture.post_isp_binary.left_padding;

	/* Pre-gdc */
	{
		struct ia_css_binary_descr pre_gdc_descr;

		ia_css_pipe_get_pre_gdc_binarydesc(pipe, &pre_gdc_descr, &pre_in_info,
						   &pipe->pipe_settings.capture.anr_gdc_binary.in_frame_info);
		err = ia_css_binary_find(&pre_gdc_descr,
					 &pipe->pipe_settings.capture.pre_isp_binary);
		if (err)
			return err;
	}
	pipe->pipe_settings.capture.pre_isp_binary.left_padding =
	    pipe->pipe_settings.capture.anr_gdc_binary.left_padding;

	/* Viewfinder post-processing */
	if (need_pp) {
		vf_pp_in_info =
		    &pipe->pipe_settings.capture.capture_pp_binary.vf_frame_info;
	} else {
		vf_pp_in_info =
		    &pipe->pipe_settings.capture.post_isp_binary.vf_frame_info;
	}

	{
		struct ia_css_binary_descr vf_pp_descr;

		ia_css_pipe_get_vfpp_binarydesc(pipe,
						&vf_pp_descr, vf_pp_in_info, pipe_vf_out_info);
		err = ia_css_binary_find(&vf_pp_descr,
					 &pipe->pipe_settings.capture.vf_pp_binary);
		if (err)
			return err;
	}

	/* Copy */
	if (IS_ISP2401)
		/* For CSI2+, only the direct sensor mode/online requires ISP copy */
		need_isp_copy = pipe->stream->config.mode == IA_CSS_INPUT_MODE_SENSOR;

	if (need_isp_copy)
		load_copy_binary(pipe,
				 &pipe->pipe_settings.capture.copy_binary,
				 &pipe->pipe_settings.capture.pre_isp_binary);

	return err;
}

static int load_bayer_isp_binaries(struct ia_css_pipe *pipe)
{
	struct ia_css_frame_info pre_isp_in_info, *pipe_out_info;
	int err = 0;
	struct ia_css_binary_descr pre_de_descr;

	IA_CSS_ENTER_PRIVATE("");
	assert(pipe);
	assert(pipe->mode == IA_CSS_PIPE_ID_CAPTURE ||
	       pipe->mode == IA_CSS_PIPE_ID_COPY);
	pipe_out_info = &pipe->output_info[0];

	if (pipe->pipe_settings.capture.pre_isp_binary.info)
		return 0;

	err = ia_css_frame_check_info(pipe_out_info);
	if (err)
		return err;

	ia_css_pipe_get_pre_de_binarydesc(pipe, &pre_de_descr,
					  &pre_isp_in_info,
					  pipe_out_info);

	err = ia_css_binary_find(&pre_de_descr,
				 &pipe->pipe_settings.capture.pre_isp_binary);

	return err;
}

static int load_low_light_binaries(struct ia_css_pipe *pipe)
{
	struct ia_css_frame_info pre_in_info, anr_in_info,
			post_in_info, post_out_info,
			vf_info, *pipe_vf_out_info, *pipe_out_info,
			*vf_pp_in_info;
	bool need_pp;
	bool need_isp_copy = true;
	int err = 0;

	IA_CSS_ENTER_PRIVATE("");
	assert(pipe);
	assert(pipe->mode == IA_CSS_PIPE_ID_CAPTURE ||
	       pipe->mode == IA_CSS_PIPE_ID_COPY);

	if (pipe->pipe_settings.capture.pre_isp_binary.info)
		return 0;
	pipe_vf_out_info = &pipe->vf_output_info[0];
	pipe_out_info = &pipe->output_info[0];

	vf_info = *pipe_vf_out_info;
	err = ia_css_util_check_vf_out_info(pipe_out_info,
					    &vf_info);
	if (err)
		return err;
	need_pp = need_capture_pp(pipe);

	ia_css_frame_info_set_format(&vf_info,
				     IA_CSS_FRAME_FORMAT_YUV_LINE);

	/* we build up the pipeline starting at the end */
	/* Capture post-processing */
	if (need_pp) {
		struct ia_css_binary_descr capture_pp_descr;

		ia_css_pipe_get_capturepp_binarydesc(pipe, &capture_pp_descr,
						     &post_out_info,
						     pipe_out_info, &vf_info);
		err = ia_css_binary_find(&capture_pp_descr,
					 &pipe->pipe_settings.capture.capture_pp_binary);
		if (err)
			return err;
	} else {
		post_out_info = *pipe_out_info;
	}

	/* Post-anr */
	{
		struct ia_css_binary_descr post_anr_descr;

		ia_css_pipe_get_post_anr_binarydesc(pipe,
						    &post_anr_descr, &post_in_info, &post_out_info, &vf_info);
		err = ia_css_binary_find(&post_anr_descr,
					 &pipe->pipe_settings.capture.post_isp_binary);
		if (err)
			return err;
	}

	/* Anr */
	{
		struct ia_css_binary_descr anr_descr;

		ia_css_pipe_get_anr_binarydesc(pipe, &anr_descr, &anr_in_info,
					       &pipe->pipe_settings.capture.post_isp_binary.in_frame_info);
		err = ia_css_binary_find(&anr_descr,
					 &pipe->pipe_settings.capture.anr_gdc_binary);
		if (err)
			return err;
	}
	pipe->pipe_settings.capture.anr_gdc_binary.left_padding =
	    pipe->pipe_settings.capture.post_isp_binary.left_padding;

	/* Pre-anr */
	{
		struct ia_css_binary_descr pre_anr_descr;

		ia_css_pipe_get_pre_anr_binarydesc(pipe, &pre_anr_descr, &pre_in_info,
						   &pipe->pipe_settings.capture.anr_gdc_binary.in_frame_info);
		err = ia_css_binary_find(&pre_anr_descr,
					 &pipe->pipe_settings.capture.pre_isp_binary);
		if (err)
			return err;
	}
	pipe->pipe_settings.capture.pre_isp_binary.left_padding =
	    pipe->pipe_settings.capture.anr_gdc_binary.left_padding;

	/* Viewfinder post-processing */
	if (need_pp) {
		vf_pp_in_info =
		    &pipe->pipe_settings.capture.capture_pp_binary.vf_frame_info;
	} else {
		vf_pp_in_info =
		    &pipe->pipe_settings.capture.post_isp_binary.vf_frame_info;
	}

	{
		struct ia_css_binary_descr vf_pp_descr;

		ia_css_pipe_get_vfpp_binarydesc(pipe, &vf_pp_descr,
						vf_pp_in_info, pipe_vf_out_info);
		err = ia_css_binary_find(&vf_pp_descr,
					 &pipe->pipe_settings.capture.vf_pp_binary);
		if (err)
			return err;
	}

	/* Copy */
	if (IS_ISP2401)
		/* For CSI2+, only the direct sensor mode/online requires ISP copy */
		need_isp_copy = pipe->stream->config.mode == IA_CSS_INPUT_MODE_SENSOR;

	if (need_isp_copy)
		err = load_copy_binary(pipe,
				       &pipe->pipe_settings.capture.copy_binary,
				       &pipe->pipe_settings.capture.pre_isp_binary);

	return err;
}

static bool copy_on_sp(struct ia_css_pipe *pipe)
{
	bool rval;

	assert(pipe);
	ia_css_debug_dtrace(IA_CSS_DEBUG_TRACE_PRIVATE, "copy_on_sp() enter:\n");

	rval = true;

	rval &=	(pipe->mode == IA_CSS_PIPE_ID_CAPTURE);

	rval &= (pipe->config.default_capture_config.mode == IA_CSS_CAPTURE_MODE_RAW);

	rval &= ((pipe->stream->config.input_config.format ==
		    ATOMISP_INPUT_FORMAT_BINARY_8) ||
		    (pipe->config.mode == IA_CSS_PIPE_MODE_COPY));

	return rval;
}

static int load_capture_binaries(struct ia_css_pipe *pipe)
{
	int err = 0;
	bool must_be_raw;

	IA_CSS_ENTER_PRIVATE("");
	assert(pipe);
	assert(pipe->mode == IA_CSS_PIPE_ID_CAPTURE ||
	       pipe->mode == IA_CSS_PIPE_ID_COPY);

	if (pipe->pipe_settings.capture.primary_binary[0].info) {
		IA_CSS_LEAVE_ERR_PRIVATE(0);
		return 0;
	}

	/* in primary, advanced,low light or bayer,
						the input format must be raw */
	must_be_raw =
	    pipe->config.default_capture_config.mode == IA_CSS_CAPTURE_MODE_ADVANCED ||
	    pipe->config.default_capture_config.mode == IA_CSS_CAPTURE_MODE_BAYER ||
	    pipe->config.default_capture_config.mode == IA_CSS_CAPTURE_MODE_LOW_LIGHT;
	err = ia_css_util_check_input(&pipe->stream->config, must_be_raw, false);
	if (err) {
		IA_CSS_LEAVE_ERR_PRIVATE(err);
		return err;
	}
	if (copy_on_sp(pipe) &&
	    pipe->stream->config.input_config.format == ATOMISP_INPUT_FORMAT_BINARY_8) {
		ia_css_frame_info_init(
		    &pipe->output_info[0],
		    JPEG_BYTES,
		    1,
		    IA_CSS_FRAME_FORMAT_BINARY_8,
		    0);
		IA_CSS_LEAVE_ERR_PRIVATE(0);
		return 0;
	}

	switch (pipe->config.default_capture_config.mode) {
	case IA_CSS_CAPTURE_MODE_RAW:
		err = load_copy_binaries(pipe);
		if (!err && IS_ISP2401)
			pipe->pipe_settings.capture.copy_binary.online = pipe->stream->config.online;

		break;
	case IA_CSS_CAPTURE_MODE_BAYER:
		err = load_bayer_isp_binaries(pipe);
		break;
	case IA_CSS_CAPTURE_MODE_PRIMARY:
		err = load_primary_binaries(pipe);
		break;
	case IA_CSS_CAPTURE_MODE_ADVANCED:
		err = load_advanced_binaries(pipe);
		break;
	case IA_CSS_CAPTURE_MODE_LOW_LIGHT:
		err = load_low_light_binaries(pipe);
		break;
	}
	if (err) {
		IA_CSS_LEAVE_ERR_PRIVATE(err);
		return err;
	}

	IA_CSS_LEAVE_ERR_PRIVATE(err);
	return err;
}

static int
unload_capture_binaries(struct ia_css_pipe *pipe)
{
	unsigned int i;

	IA_CSS_ENTER_PRIVATE("pipe = %p", pipe);

	if (!pipe || (pipe->mode != IA_CSS_PIPE_ID_CAPTURE &&
		      pipe->mode != IA_CSS_PIPE_ID_COPY)) {
		IA_CSS_LEAVE_ERR_PRIVATE(-EINVAL);
		return -EINVAL;
	}
	ia_css_binary_unload(&pipe->pipe_settings.capture.copy_binary);
	for (i = 0; i < MAX_NUM_PRIMARY_STAGES; i++)
		ia_css_binary_unload(&pipe->pipe_settings.capture.primary_binary[i]);
	ia_css_binary_unload(&pipe->pipe_settings.capture.pre_isp_binary);
	ia_css_binary_unload(&pipe->pipe_settings.capture.anr_gdc_binary);
	ia_css_binary_unload(&pipe->pipe_settings.capture.post_isp_binary);
	ia_css_binary_unload(&pipe->pipe_settings.capture.capture_pp_binary);
	ia_css_binary_unload(&pipe->pipe_settings.capture.capture_ldc_binary);
	ia_css_binary_unload(&pipe->pipe_settings.capture.vf_pp_binary);

	for (i = 0; i < pipe->pipe_settings.capture.num_yuv_scaler; i++)
		ia_css_binary_unload(&pipe->pipe_settings.capture.yuv_scaler_binary[i]);

	kfree(pipe->pipe_settings.capture.is_output_stage);
	pipe->pipe_settings.capture.is_output_stage = NULL;
	kfree(pipe->pipe_settings.capture.yuv_scaler_binary);
	pipe->pipe_settings.capture.yuv_scaler_binary = NULL;

	IA_CSS_LEAVE_ERR_PRIVATE(0);
	return 0;
}

static bool
need_downscaling(const struct ia_css_resolution in_res,
		 const struct ia_css_resolution out_res)
{
	if (in_res.width > out_res.width || in_res.height > out_res.height)
		return true;

	return false;
}

static bool
need_yuv_scaler_stage(const struct ia_css_pipe *pipe)
{
	unsigned int i;
	struct ia_css_resolution in_res, out_res;

	bool need_format_conversion = false;

	IA_CSS_ENTER_PRIVATE("");
	assert(pipe);
	assert(pipe->mode == IA_CSS_PIPE_ID_YUVPP);

	/* TODO: make generic function */
	need_format_conversion =
	    ((pipe->stream->config.input_config.format ==
		ATOMISP_INPUT_FORMAT_YUV420_8_LEGACY) &&
		(pipe->output_info[0].format != IA_CSS_FRAME_FORMAT_CSI_MIPI_LEGACY_YUV420_8));

	in_res = pipe->config.input_effective_res;

	if (pipe->config.enable_dz)
		return true;

	if ((pipe->output_info[0].res.width != 0) && need_format_conversion)
		return true;

	for (i = 0; i < IA_CSS_PIPE_MAX_OUTPUT_STAGE; i++) {
		out_res = pipe->output_info[i].res;

		/* A non-zero width means it is a valid output port */
		if ((out_res.width != 0) && need_downscaling(in_res, out_res))
			return true;
	}

	return false;
}

/*
 * TODO: it is temporarily created from ia_css_pipe_create_cas_scaler_desc
 * which has some hard-coded knowledge which prevents reuse of the function.
 * Later, merge this with ia_css_pipe_create_cas_scaler_desc
 */
static int ia_css_pipe_create_cas_scaler_desc_single_output(
	    struct ia_css_frame_info *cas_scaler_in_info,
	    struct ia_css_frame_info *cas_scaler_out_info,
	    struct ia_css_frame_info *cas_scaler_vf_info,
	    struct ia_css_cas_binary_descr *descr)
{
	unsigned int i;
	unsigned int hor_ds_factor = 0, ver_ds_factor = 0;
	int err = 0;
	struct ia_css_frame_info tmp_in_info;

	unsigned int max_scale_factor_per_stage = MAX_PREFERRED_YUV_DS_PER_STEP;

	assert(cas_scaler_in_info);
	assert(cas_scaler_out_info);

	ia_css_debug_dtrace(IA_CSS_DEBUG_TRACE_PRIVATE,
			    "ia_css_pipe_create_cas_scaler_desc() enter:\n");

	/* We assume that this function is used only for single output port case. */
	descr->num_output_stage = 1;

	hor_ds_factor = CEIL_DIV(cas_scaler_in_info->res.width,
				 cas_scaler_out_info->res.width);
	ver_ds_factor = CEIL_DIV(cas_scaler_in_info->res.height,
				 cas_scaler_out_info->res.height);
	/* use the same horizontal and vertical downscaling factor for simplicity */
	assert(hor_ds_factor == ver_ds_factor);

	i = 1;
	while (i < hor_ds_factor) {
		descr->num_stage++;
		i *= max_scale_factor_per_stage;
	}

	descr->in_info = kmalloc(descr->num_stage *
				 sizeof(struct ia_css_frame_info),
				 GFP_KERNEL);
	if (!descr->in_info) {
		err = -ENOMEM;
		goto ERR;
	}
	descr->internal_out_info = kmalloc(descr->num_stage *
					   sizeof(struct ia_css_frame_info),
					   GFP_KERNEL);
	if (!descr->internal_out_info) {
		err = -ENOMEM;
		goto ERR;
	}
	descr->out_info = kmalloc(descr->num_stage *
				  sizeof(struct ia_css_frame_info),
				  GFP_KERNEL);
	if (!descr->out_info) {
		err = -ENOMEM;
		goto ERR;
	}
	descr->vf_info = kmalloc(descr->num_stage *
				 sizeof(struct ia_css_frame_info),
				 GFP_KERNEL);
	if (!descr->vf_info) {
		err = -ENOMEM;
		goto ERR;
	}
	descr->is_output_stage = kmalloc(descr->num_stage * sizeof(bool),
					 GFP_KERNEL);
	if (!descr->is_output_stage) {
		err = -ENOMEM;
		goto ERR;
	}

	tmp_in_info = *cas_scaler_in_info;
	for (i = 0; i < descr->num_stage; i++) {
		descr->in_info[i] = tmp_in_info;
		if ((tmp_in_info.res.width / max_scale_factor_per_stage) <=
		    cas_scaler_out_info->res.width) {
			descr->is_output_stage[i] = true;
			if ((descr->num_output_stage > 1) && (i != (descr->num_stage - 1))) {
				descr->internal_out_info[i].res.width = cas_scaler_out_info->res.width;
				descr->internal_out_info[i].res.height = cas_scaler_out_info->res.height;
				descr->internal_out_info[i].padded_width = cas_scaler_out_info->padded_width;
				descr->internal_out_info[i].format = IA_CSS_FRAME_FORMAT_YUV420;
			} else {
				assert(i == (descr->num_stage - 1));
				descr->internal_out_info[i].res.width = 0;
				descr->internal_out_info[i].res.height = 0;
			}
			descr->out_info[i].res.width = cas_scaler_out_info->res.width;
			descr->out_info[i].res.height = cas_scaler_out_info->res.height;
			descr->out_info[i].padded_width = cas_scaler_out_info->padded_width;
			descr->out_info[i].format = cas_scaler_out_info->format;
			if (cas_scaler_vf_info) {
				descr->vf_info[i].res.width = cas_scaler_vf_info->res.width;
				descr->vf_info[i].res.height = cas_scaler_vf_info->res.height;
				descr->vf_info[i].padded_width = cas_scaler_vf_info->padded_width;
				ia_css_frame_info_set_format(&descr->vf_info[i], IA_CSS_FRAME_FORMAT_YUV_LINE);
			} else {
				descr->vf_info[i].res.width = 0;
				descr->vf_info[i].res.height = 0;
				descr->vf_info[i].padded_width = 0;
			}
		} else {
			descr->is_output_stage[i] = false;
			descr->internal_out_info[i].res.width = tmp_in_info.res.width /
								max_scale_factor_per_stage;
			descr->internal_out_info[i].res.height = tmp_in_info.res.height /
				max_scale_factor_per_stage;
			descr->internal_out_info[i].format = IA_CSS_FRAME_FORMAT_YUV420;
			ia_css_frame_info_init(&descr->internal_out_info[i],
					       tmp_in_info.res.width / max_scale_factor_per_stage,
					       tmp_in_info.res.height / max_scale_factor_per_stage,
					       IA_CSS_FRAME_FORMAT_YUV420, 0);
			descr->out_info[i].res.width = 0;
			descr->out_info[i].res.height = 0;
			descr->vf_info[i].res.width = 0;
			descr->vf_info[i].res.height = 0;
		}
		tmp_in_info = descr->internal_out_info[i];
	}
ERR:
	ia_css_debug_dtrace(IA_CSS_DEBUG_TRACE_PRIVATE,
			    "ia_css_pipe_create_cas_scaler_desc() leave, err=%d\n",
			    err);
	return err;
}

/* FIXME: merge most of this and single output version */
static int
ia_css_pipe_create_cas_scaler_desc(struct ia_css_pipe *pipe,
				   struct ia_css_cas_binary_descr *descr)
{
	struct ia_css_frame_info in_info = IA_CSS_BINARY_DEFAULT_FRAME_INFO;
	struct ia_css_frame_info *out_info[IA_CSS_PIPE_MAX_OUTPUT_STAGE];
	struct ia_css_frame_info *vf_out_info[IA_CSS_PIPE_MAX_OUTPUT_STAGE];
	struct ia_css_frame_info tmp_in_info = IA_CSS_BINARY_DEFAULT_FRAME_INFO;
	unsigned int i, j;
	unsigned int hor_scale_factor[IA_CSS_PIPE_MAX_OUTPUT_STAGE],
		    ver_scale_factor[IA_CSS_PIPE_MAX_OUTPUT_STAGE],
		    scale_factor = 0;
	unsigned int num_stages = 0;
	int err = 0;

	unsigned int max_scale_factor_per_stage = MAX_PREFERRED_YUV_DS_PER_STEP;

	ia_css_debug_dtrace(IA_CSS_DEBUG_TRACE_PRIVATE,
			    "ia_css_pipe_create_cas_scaler_desc() enter:\n");

	for (i = 0; i < IA_CSS_PIPE_MAX_OUTPUT_STAGE; i++) {
		out_info[i] = NULL;
		vf_out_info[i] = NULL;
		hor_scale_factor[i] = 0;
		ver_scale_factor[i] = 0;
	}

	in_info.res = pipe->config.input_effective_res;
	in_info.padded_width = in_info.res.width;
	descr->num_output_stage = 0;
	/* Find out how much scaling we need for each output */
	for (i = 0; i < IA_CSS_PIPE_MAX_OUTPUT_STAGE; i++) {
		if (pipe->output_info[i].res.width != 0) {
			out_info[i] = &pipe->output_info[i];
			if (pipe->vf_output_info[i].res.width != 0)
				vf_out_info[i] = &pipe->vf_output_info[i];
			descr->num_output_stage += 1;
		}

		if (out_info[i]) {
			hor_scale_factor[i] = CEIL_DIV(in_info.res.width, out_info[i]->res.width);
			ver_scale_factor[i] = CEIL_DIV(in_info.res.height, out_info[i]->res.height);
			/* use the same horizontal and vertical scaling factor for simplicity */
			assert(hor_scale_factor[i] == ver_scale_factor[i]);
			scale_factor = 1;
			do {
				num_stages++;
				scale_factor *= max_scale_factor_per_stage;
			} while (scale_factor < hor_scale_factor[i]);

			in_info.res = out_info[i]->res;
		}
	}

	if (need_yuv_scaler_stage(pipe) && (num_stages == 0))
		num_stages = 1;

	descr->num_stage = num_stages;

	descr->in_info = kmalloc_array(descr->num_stage,
				       sizeof(struct ia_css_frame_info),
				       GFP_KERNEL);
	if (!descr->in_info) {
		err = -ENOMEM;
		goto ERR;
	}
	descr->internal_out_info = kmalloc(descr->num_stage *
					   sizeof(struct ia_css_frame_info),
					   GFP_KERNEL);
	if (!descr->internal_out_info) {
		err = -ENOMEM;
		goto ERR;
	}
	descr->out_info = kmalloc(descr->num_stage *
				  sizeof(struct ia_css_frame_info),
				  GFP_KERNEL);
	if (!descr->out_info) {
		err = -ENOMEM;
		goto ERR;
	}
	descr->vf_info = kmalloc(descr->num_stage *
				 sizeof(struct ia_css_frame_info),
				 GFP_KERNEL);
	if (!descr->vf_info) {
		err = -ENOMEM;
		goto ERR;
	}
	descr->is_output_stage = kmalloc(descr->num_stage * sizeof(bool),
					 GFP_KERNEL);
	if (!descr->is_output_stage) {
		err = -ENOMEM;
		goto ERR;
	}

	for (i = 0; i < IA_CSS_PIPE_MAX_OUTPUT_STAGE; i++) {
		if (out_info[i]) {
			if (i > 0) {
				assert((out_info[i - 1]->res.width >= out_info[i]->res.width) &&
				       (out_info[i - 1]->res.height >= out_info[i]->res.height));
			}
		}
	}

	tmp_in_info.res = pipe->config.input_effective_res;
	tmp_in_info.format = IA_CSS_FRAME_FORMAT_YUV420;
	for (i = 0, j = 0; i < descr->num_stage; i++) {
		assert(j < 2);
		assert(out_info[j]);

		descr->in_info[i] = tmp_in_info;
		if ((tmp_in_info.res.width / max_scale_factor_per_stage) <=
		    out_info[j]->res.width) {
			descr->is_output_stage[i] = true;
			if ((descr->num_output_stage > 1) && (i != (descr->num_stage - 1))) {
				descr->internal_out_info[i].res.width = out_info[j]->res.width;
				descr->internal_out_info[i].res.height = out_info[j]->res.height;
				descr->internal_out_info[i].padded_width = out_info[j]->padded_width;
				descr->internal_out_info[i].format = IA_CSS_FRAME_FORMAT_YUV420;
			} else {
				assert(i == (descr->num_stage - 1));
				descr->internal_out_info[i].res.width = 0;
				descr->internal_out_info[i].res.height = 0;
			}
			descr->out_info[i].res.width = out_info[j]->res.width;
			descr->out_info[i].res.height = out_info[j]->res.height;
			descr->out_info[i].padded_width = out_info[j]->padded_width;
			descr->out_info[i].format = out_info[j]->format;
			if (vf_out_info[j]) {
				descr->vf_info[i].res.width = vf_out_info[j]->res.width;
				descr->vf_info[i].res.height = vf_out_info[j]->res.height;
				descr->vf_info[i].padded_width = vf_out_info[j]->padded_width;
				ia_css_frame_info_set_format(&descr->vf_info[i], IA_CSS_FRAME_FORMAT_YUV_LINE);
			} else {
				descr->vf_info[i].res.width = 0;
				descr->vf_info[i].res.height = 0;
				descr->vf_info[i].padded_width = 0;
			}
			j++;
		} else {
			descr->is_output_stage[i] = false;
			descr->internal_out_info[i].res.width = tmp_in_info.res.width /
								max_scale_factor_per_stage;
			descr->internal_out_info[i].res.height = tmp_in_info.res.height /
				max_scale_factor_per_stage;
			descr->internal_out_info[i].format = IA_CSS_FRAME_FORMAT_YUV420;
			ia_css_frame_info_init(&descr->internal_out_info[i],
					       tmp_in_info.res.width / max_scale_factor_per_stage,
					       tmp_in_info.res.height / max_scale_factor_per_stage,
					       IA_CSS_FRAME_FORMAT_YUV420, 0);
			descr->out_info[i].res.width = 0;
			descr->out_info[i].res.height = 0;
			descr->vf_info[i].res.width = 0;
			descr->vf_info[i].res.height = 0;
		}
		tmp_in_info = descr->internal_out_info[i];
	}
ERR:
	ia_css_debug_dtrace(IA_CSS_DEBUG_TRACE_PRIVATE,
			    "ia_css_pipe_create_cas_scaler_desc() leave, err=%d\n",
			    err);
	return err;
}

static void ia_css_pipe_destroy_cas_scaler_desc(struct ia_css_cas_binary_descr
	*descr)
{
	ia_css_debug_dtrace(IA_CSS_DEBUG_TRACE_PRIVATE,
			    "ia_css_pipe_destroy_cas_scaler_desc() enter:\n");
	kfree(descr->in_info);
	descr->in_info = NULL;
	kfree(descr->internal_out_info);
	descr->internal_out_info = NULL;
	kfree(descr->out_info);
	descr->out_info = NULL;
	kfree(descr->vf_info);
	descr->vf_info = NULL;
	kfree(descr->is_output_stage);
	descr->is_output_stage = NULL;
	ia_css_debug_dtrace(IA_CSS_DEBUG_TRACE_PRIVATE,
			    "ia_css_pipe_destroy_cas_scaler_desc() leave\n");
}

static int
load_yuvpp_binaries(struct ia_css_pipe *pipe)
{
	int err = 0;
	bool need_scaler = false;
	struct ia_css_frame_info *vf_pp_in_info[IA_CSS_PIPE_MAX_OUTPUT_STAGE];
	struct ia_css_yuvpp_settings *mycs;
	struct ia_css_binary *next_binary;
	struct ia_css_cas_binary_descr cas_scaler_descr = { };
	unsigned int i, j;
	bool need_isp_copy_binary = false;

	IA_CSS_ENTER_PRIVATE("");
	assert(pipe);
	assert(pipe->stream);
	assert(pipe->mode == IA_CSS_PIPE_ID_YUVPP);

	if (pipe->pipe_settings.yuvpp.copy_binary.info)
		goto ERR;

	/* Set both must_be_raw and must_be_yuv to false then yuvpp can take rgb inputs */
	err = ia_css_util_check_input(&pipe->stream->config, false, false);
	if (err)
		goto ERR;

	mycs = &pipe->pipe_settings.yuvpp;

	for (i = 0; i < IA_CSS_PIPE_MAX_OUTPUT_STAGE; i++) {
		if (pipe->vf_output_info[i].res.width != 0) {
			err = ia_css_util_check_vf_out_info(&pipe->output_info[i],
							    &pipe->vf_output_info[i]);
			if (err)
				goto ERR;
		}
		vf_pp_in_info[i] = NULL;
	}

	need_scaler = need_yuv_scaler_stage(pipe);

	/* we build up the pipeline starting at the end */
	/* Capture post-processing */
	if (need_scaler) {
		struct ia_css_binary_descr yuv_scaler_descr;

		err = ia_css_pipe_create_cas_scaler_desc(pipe,
							 &cas_scaler_descr);
		if (err)
			goto ERR;
		mycs->num_output = cas_scaler_descr.num_output_stage;
		mycs->num_yuv_scaler = cas_scaler_descr.num_stage;
		mycs->yuv_scaler_binary = kcalloc(cas_scaler_descr.num_stage,
						  sizeof(struct ia_css_binary),
						  GFP_KERNEL);
		if (!mycs->yuv_scaler_binary) {
			err = -ENOMEM;
			goto ERR;
		}
		mycs->is_output_stage = kcalloc(cas_scaler_descr.num_stage,
						sizeof(bool), GFP_KERNEL);
		if (!mycs->is_output_stage) {
			err = -ENOMEM;
			goto ERR;
		}
		for (i = 0; i < cas_scaler_descr.num_stage; i++) {
			mycs->is_output_stage[i] = cas_scaler_descr.is_output_stage[i];
			ia_css_pipe_get_yuvscaler_binarydesc(pipe,
							     &yuv_scaler_descr,
							     &cas_scaler_descr.in_info[i],
							     &cas_scaler_descr.out_info[i],
							     &cas_scaler_descr.internal_out_info[i],
							     &cas_scaler_descr.vf_info[i]);
			err = ia_css_binary_find(&yuv_scaler_descr,
						 &mycs->yuv_scaler_binary[i]);
			if (err)
				goto ERR;
		}
		ia_css_pipe_destroy_cas_scaler_desc(&cas_scaler_descr);
	} else {
		mycs->num_output = 1;
	}

	if (need_scaler)
		next_binary = &mycs->yuv_scaler_binary[0];
	else
		next_binary = NULL;

	/*
	 * NOTES
	 * - Why does the "yuvpp" pipe needs "isp_copy_binary" (i.e. ISP Copy) when
	 *   its input is "ATOMISP_INPUT_FORMAT_YUV422_8"?
	 *
	 *   In most use cases, the first stage in the "yuvpp" pipe is the "yuv_scale_
	 *   binary". However, the "yuv_scale_binary" does NOT support the input-frame
	 *   format as "IA_CSS_STREAM _FORMAT_YUV422_8".
	 *
	 *   Hence, the "isp_copy_binary" is required to be present in front of the "yuv
	 *   _scale_binary". It would translate the input-frame to the frame formats that
	 *   are supported by the "yuv_scale_binary".
	 *
	 *   Please refer to "FrameWork/css/isp/pipes/capture_pp/capture_pp_1.0/capture_
	 *   pp_defs.h" for the list of input-frame formats that are supported by the
	 *   "yuv_scale_binary".
	 */
	if (IS_ISP2401)
		need_isp_copy_binary =
		    (pipe->stream->config.input_config.format == ATOMISP_INPUT_FORMAT_YUV422_8);
	else
		need_isp_copy_binary = true;

	if (need_isp_copy_binary) {
		err = load_copy_binary(pipe,
				       &mycs->copy_binary,
				       next_binary);

		if (err)
			goto ERR;

		/*
		 * NOTES
		 * - Why is "pipe->pipe_settings.capture.copy_binary.online" specified?
		 *
		 *   In some use cases, the first stage in the "yuvpp" pipe is the
		 *   "isp_copy_binary". The "isp_copy_binary" is designed to process
		 *   the input from either the system DDR or from the IPU internal VMEM.
		 *   So it provides the flag "online" to specify where its input is from,
		 *   i.e.:
		 *
		 *      (1) "online <= true", the input is from the IPU internal VMEM.
		 *      (2) "online <= false", the input is from the system DDR.
		 *
		 *   In other use cases, the first stage in the "yuvpp" pipe is the
		 *   "yuv_scale_binary". "The "yuv_scale_binary" is designed to process the
		 *   input ONLY from the system DDR. So it does not provide the flag "online"
		 *   to specify where its input is from.
		 */
		pipe->pipe_settings.capture.copy_binary.online = pipe->stream->config.online;
	}

	/* Viewfinder post-processing */
	if (need_scaler) {
		for (i = 0, j = 0; i < mycs->num_yuv_scaler; i++) {
			if (mycs->is_output_stage[i]) {
				assert(j < 2);
				vf_pp_in_info[j] =
				    &mycs->yuv_scaler_binary[i].vf_frame_info;
				j++;
			}
		}
		mycs->num_vf_pp = j;
	} else {
		vf_pp_in_info[0] =
		    &mycs->copy_binary.vf_frame_info;
		for (i = 1; i < IA_CSS_PIPE_MAX_OUTPUT_STAGE; i++)
			vf_pp_in_info[i] = NULL;

		mycs->num_vf_pp = 1;
	}
	mycs->vf_pp_binary = kcalloc(mycs->num_vf_pp,
				     sizeof(struct ia_css_binary),
				     GFP_KERNEL);
	if (!mycs->vf_pp_binary) {
		err = -ENOMEM;
		goto ERR;
	}

	{
		struct ia_css_binary_descr vf_pp_descr;

		for (i = 0; i < mycs->num_vf_pp; i++) {
			if (pipe->vf_output_info[i].res.width != 0) {
				ia_css_pipe_get_vfpp_binarydesc(pipe,
								&vf_pp_descr, vf_pp_in_info[i], &pipe->vf_output_info[i]);
				err = ia_css_binary_find(&vf_pp_descr, &mycs->vf_pp_binary[i]);
				if (err)
					goto ERR;
			}
		}
	}

	if (err)
		goto ERR;

ERR:
	if (need_scaler)
		ia_css_pipe_destroy_cas_scaler_desc(&cas_scaler_descr);

	ia_css_debug_dtrace(IA_CSS_DEBUG_TRACE_PRIVATE, "load_yuvpp_binaries() leave, err=%d\n",
			    err);
	return err;
}

static int
unload_yuvpp_binaries(struct ia_css_pipe *pipe)
{
	unsigned int i;

	IA_CSS_ENTER_PRIVATE("pipe = %p", pipe);

	if ((!pipe) || (pipe->mode != IA_CSS_PIPE_ID_YUVPP)) {
		IA_CSS_LEAVE_ERR_PRIVATE(-EINVAL);
		return -EINVAL;
	}
	ia_css_binary_unload(&pipe->pipe_settings.yuvpp.copy_binary);
	for (i = 0; i < pipe->pipe_settings.yuvpp.num_yuv_scaler; i++)
		ia_css_binary_unload(&pipe->pipe_settings.yuvpp.yuv_scaler_binary[i]);

	for (i = 0; i < pipe->pipe_settings.yuvpp.num_vf_pp; i++)
		ia_css_binary_unload(&pipe->pipe_settings.yuvpp.vf_pp_binary[i]);

	kfree(pipe->pipe_settings.yuvpp.is_output_stage);
	pipe->pipe_settings.yuvpp.is_output_stage = NULL;
	kfree(pipe->pipe_settings.yuvpp.yuv_scaler_binary);
	pipe->pipe_settings.yuvpp.yuv_scaler_binary = NULL;
	kfree(pipe->pipe_settings.yuvpp.vf_pp_binary);
	pipe->pipe_settings.yuvpp.vf_pp_binary = NULL;

	IA_CSS_LEAVE_ERR_PRIVATE(0);
	return 0;
}

static int yuvpp_start(struct ia_css_pipe *pipe)
{
	int err = 0;
	enum sh_css_pipe_config_override copy_ovrd;
	enum ia_css_input_mode yuvpp_pipe_input_mode;
	unsigned int thread_id;

	IA_CSS_ENTER_PRIVATE("pipe = %p", pipe);
	if ((!pipe) || (pipe->mode != IA_CSS_PIPE_ID_YUVPP)) {
		IA_CSS_LEAVE_ERR_PRIVATE(-EINVAL);
		return -EINVAL;
	}

	yuvpp_pipe_input_mode = pipe->stream->config.mode;

	sh_css_metrics_start_frame();

	/* multi stream video needs mipi buffers */

	err = send_mipi_frames(pipe);
	if (err) {
		IA_CSS_LEAVE_ERR_PRIVATE(err);
		return err;
	}

	ia_css_pipeline_get_sp_thread_id(ia_css_pipe_get_pipe_num(pipe), &thread_id);
	copy_ovrd = 1 << thread_id;

	start_pipe(pipe, copy_ovrd, yuvpp_pipe_input_mode);

	IA_CSS_LEAVE_ERR_PRIVATE(err);
	return err;
}

static int
sh_css_pipe_unload_binaries(struct ia_css_pipe *pipe)
{
	int err = 0;

	IA_CSS_ENTER_PRIVATE("pipe = %p", pipe);

	if (!pipe) {
		IA_CSS_LEAVE_ERR_PRIVATE(-EINVAL);
		return -EINVAL;
	}
	/* PIPE_MODE_COPY has no binaries, but has output frames to outside*/
	if (pipe->config.mode == IA_CSS_PIPE_MODE_COPY) {
		IA_CSS_LEAVE_ERR_PRIVATE(0);
		return 0;
	}

	switch (pipe->mode) {
	case IA_CSS_PIPE_ID_PREVIEW:
		err = unload_preview_binaries(pipe);
		break;
	case IA_CSS_PIPE_ID_VIDEO:
		err = unload_video_binaries(pipe);
		break;
	case IA_CSS_PIPE_ID_CAPTURE:
		err = unload_capture_binaries(pipe);
		break;
	case IA_CSS_PIPE_ID_YUVPP:
		err = unload_yuvpp_binaries(pipe);
		break;
	default:
		break;
	}
	IA_CSS_LEAVE_ERR_PRIVATE(err);
	return err;
}

static int
sh_css_pipe_load_binaries(struct ia_css_pipe *pipe)
{
	int err = 0;

	assert(pipe);
	ia_css_debug_dtrace(IA_CSS_DEBUG_TRACE_PRIVATE, "sh_css_pipe_load_binaries() enter:\n");

	/* PIPE_MODE_COPY has no binaries, but has output frames to outside*/
	if (pipe->config.mode == IA_CSS_PIPE_MODE_COPY)
		return err;

	switch (pipe->mode) {
	case IA_CSS_PIPE_ID_PREVIEW:
		err = load_preview_binaries(pipe);
		break;
	case IA_CSS_PIPE_ID_VIDEO:
		err = load_video_binaries(pipe);
		break;
	case IA_CSS_PIPE_ID_CAPTURE:
		err = load_capture_binaries(pipe);
		break;
	case IA_CSS_PIPE_ID_YUVPP:
		err = load_yuvpp_binaries(pipe);
		break;
	default:
		err = -EINVAL;
		break;
	}
	if (err) {
		if (sh_css_pipe_unload_binaries(pipe)) {
			/*
			 * currently css does not support multiple error
			 * returns in a single function, using -EINVAL in
			 * this case
			 */
			err = -EINVAL;
		}
	}
	return err;
}

static int
create_host_yuvpp_pipeline(struct ia_css_pipe *pipe)
{
	struct ia_css_pipeline *me;
	int err = 0;
	struct ia_css_pipeline_stage *vf_pp_stage = NULL,
		*copy_stage = NULL,
		*yuv_scaler_stage = NULL;
	struct ia_css_binary *copy_binary,
		*vf_pp_binary,
		*yuv_scaler_binary;
	bool need_scaler = false;
	unsigned int num_stage, num_output_stage;
	unsigned int i, j;

	struct ia_css_frame *in_frame = NULL;
	struct ia_css_frame *out_frame[IA_CSS_PIPE_MAX_OUTPUT_STAGE];
	struct ia_css_frame *bin_out_frame[IA_CSS_BINARY_MAX_OUTPUT_PORTS];
	struct ia_css_frame *vf_frame[IA_CSS_PIPE_MAX_OUTPUT_STAGE];
	struct ia_css_pipeline_stage_desc stage_desc;
	bool need_in_frameinfo_memory = false;
	bool sensor = false;
	bool buffered_sensor = false;
	bool online = false;
	bool continuous = false;

	IA_CSS_ENTER_PRIVATE("pipe = %p", pipe);
	if ((!pipe) || (!pipe->stream) || (pipe->mode != IA_CSS_PIPE_ID_YUVPP)) {
		IA_CSS_LEAVE_ERR_PRIVATE(-EINVAL);
		return -EINVAL;
	}
	me = &pipe->pipeline;
	ia_css_pipeline_clean(me);
	for (i = 0; i < IA_CSS_PIPE_MAX_OUTPUT_STAGE; i++) {
		out_frame[i] = NULL;
		vf_frame[i] = NULL;
	}
	ia_css_pipe_util_create_output_frames(bin_out_frame);
	num_stage  = pipe->pipe_settings.yuvpp.num_yuv_scaler;
	num_output_stage   = pipe->pipe_settings.yuvpp.num_output;

	if (IS_ISP2401) {
		/*
		 * When the input system is 2401, always enable 'in_frameinfo_memory'
		 * except for the following:
		 * - Direct Sensor Mode Online Capture
		 * - Direct Sensor Mode Continuous Capture
		 * - Buffered Sensor Mode Continuous Capture
		 */
		sensor = pipe->stream->config.mode == IA_CSS_INPUT_MODE_SENSOR;
		buffered_sensor = pipe->stream->config.mode == IA_CSS_INPUT_MODE_BUFFERED_SENSOR;
		online = pipe->stream->config.online;
		continuous = pipe->stream->config.continuous;
		need_in_frameinfo_memory =
		!((sensor && (online || continuous)) || (buffered_sensor && continuous));
	} else {
		/* Construct in_frame info (only in case we have dynamic input */
		need_in_frameinfo_memory = pipe->stream->config.mode == IA_CSS_INPUT_MODE_MEMORY;
	}
	/*
	 * the input frame can come from:
	 *
	 *  a) memory: connect yuvscaler to me->in_frame
	 *  b) sensor, via copy binary: connect yuvscaler to copy binary later
	 *     on
	 */
	if (need_in_frameinfo_memory) {
		/* TODO: improve for different input formats. */

		/*
		 * "pipe->stream->config.input_config.format" represents the sensor output
		 * frame format, e.g. YUV422 8-bit.
		 *
		 * "in_frame_format" represents the imaging pipe's input frame format, e.g.
		 * Bayer-Quad RAW.
		 */
		int in_frame_format;

		if (pipe->stream->config.input_config.format ==
		    ATOMISP_INPUT_FORMAT_YUV420_8_LEGACY) {
			in_frame_format = IA_CSS_FRAME_FORMAT_CSI_MIPI_LEGACY_YUV420_8;
		} else if (pipe->stream->config.input_config.format ==
			    ATOMISP_INPUT_FORMAT_YUV422_8) {
			/*
			 * When the sensor output frame format is "ATOMISP_INPUT_FORMAT_YUV422_8",
			 * the "isp_copy_var" binary is selected as the first stage in the yuvpp
			 * pipe.
			 *
			 * For the "isp_copy_var" binary, it reads the YUV422-8 pixels from
			 * the frame buffer (at DDR) to the frame-line buffer (at VMEM).
			 *
			 * By now, the "isp_copy_var" binary does NOT provide a separated
			 * frame-line buffer to store the YUV422-8 pixels. Instead, it stores
			 * the YUV422-8 pixels in the frame-line buffer which is designed to
			 * store the Bayer-Quad RAW pixels.
			 *
			 * To direct the "isp_copy_var" binary reading from the RAW frame-line
			 * buffer, its input frame format must be specified as "IA_CSS_FRAME_
			 * FORMAT_RAW".
			 */
			in_frame_format = IA_CSS_FRAME_FORMAT_RAW;
		} else {
			in_frame_format = IA_CSS_FRAME_FORMAT_NV12;
		}

		err = init_in_frameinfo_memory_defaults(pipe,
							&me->in_frame,
							in_frame_format);

		if (err) {
			IA_CSS_LEAVE_ERR_PRIVATE(err);
			return err;
		}

		in_frame = &me->in_frame;
	} else {
		in_frame = NULL;
	}

	for (i = 0; i < num_output_stage; i++) {
		assert(i < IA_CSS_PIPE_MAX_OUTPUT_STAGE);
		if (pipe->output_info[i].res.width != 0) {
			err = init_out_frameinfo_defaults(pipe, &me->out_frame[i], i);
			if (err) {
				IA_CSS_LEAVE_ERR_PRIVATE(err);
				return err;
			}
			out_frame[i] = &me->out_frame[i];
		}

		/* Construct vf_frame info (only in case we have VF) */
		if (pipe->vf_output_info[i].res.width != 0) {
			err = init_vf_frameinfo_defaults(pipe, &me->vf_frame[i], i);
			if (err) {
				IA_CSS_LEAVE_ERR_PRIVATE(err);
				return err;
			}
			vf_frame[i] = &me->vf_frame[i];
		}
	}

	copy_binary       = &pipe->pipe_settings.yuvpp.copy_binary;
	vf_pp_binary      = pipe->pipe_settings.yuvpp.vf_pp_binary;
	yuv_scaler_binary = pipe->pipe_settings.yuvpp.yuv_scaler_binary;
	need_scaler = need_yuv_scaler_stage(pipe);

	if (pipe->pipe_settings.yuvpp.copy_binary.info) {
		struct ia_css_frame *in_frame_local = NULL;

		if (IS_ISP2401 && !online) {
			/* After isp copy is enabled in_frame needs to be passed. */
			in_frame_local = in_frame;
		}

		if (need_scaler) {
			ia_css_pipe_util_set_output_frames(bin_out_frame,
							   0, NULL);
			ia_css_pipe_get_generic_stage_desc(&stage_desc,
							   copy_binary,
							   bin_out_frame,
							   in_frame_local,
							   NULL);
		} else {
			ia_css_pipe_util_set_output_frames(bin_out_frame,
							   0, out_frame[0]);
			ia_css_pipe_get_generic_stage_desc(&stage_desc,
							   copy_binary,
							   bin_out_frame,
							   in_frame_local,
							   NULL);
		}

		err = ia_css_pipeline_create_and_add_stage(me,
							   &stage_desc,
							   &copy_stage);

		if (err) {
			IA_CSS_LEAVE_ERR_PRIVATE(err);
			return err;
		}

		if (copy_stage) {
			/* if we use yuv scaler binary, vf output should be from there */
			copy_stage->args.copy_vf = !need_scaler;
			/* for yuvpp pipe, it should always be enabled */
			copy_stage->args.copy_output = true;
			/* connect output of copy binary to input of yuv scaler */
			in_frame = copy_stage->args.out_frame[0];
		}
	}

	if (need_scaler) {
		struct ia_css_frame *tmp_out_frame = NULL;
		struct ia_css_frame *tmp_vf_frame = NULL;
		struct ia_css_frame *tmp_in_frame = in_frame;

		for (i = 0, j = 0; i < num_stage; i++) {
			assert(j < num_output_stage);
			if (pipe->pipe_settings.yuvpp.is_output_stage[i]) {
				tmp_out_frame = out_frame[j];
				tmp_vf_frame = vf_frame[j];
			} else {
				tmp_out_frame = NULL;
				tmp_vf_frame = NULL;
			}

			err = add_yuv_scaler_stage(pipe, me, tmp_in_frame,
						   tmp_out_frame,
						   NULL,
						   &yuv_scaler_binary[i],
						   &yuv_scaler_stage);

			if (err) {
				IA_CSS_LEAVE_ERR_PRIVATE(err);
				return err;
			}
			/* we use output port 1 as internal output port */
			tmp_in_frame = yuv_scaler_stage->args.out_frame[1];
			if (pipe->pipe_settings.yuvpp.is_output_stage[i]) {
				if (tmp_vf_frame && (tmp_vf_frame->frame_info.res.width != 0)) {
					in_frame = yuv_scaler_stage->args.out_vf_frame;
					err = add_vf_pp_stage(pipe, in_frame,
							      tmp_vf_frame,
							      &vf_pp_binary[j],
							      &vf_pp_stage);

					if (err) {
						IA_CSS_LEAVE_ERR_PRIVATE(err);
						return err;
					}
				}
				j++;
			}
		}
	} else if (copy_stage) {
		if (vf_frame[0] && vf_frame[0]->frame_info.res.width != 0) {
			in_frame = copy_stage->args.out_vf_frame;
			err = add_vf_pp_stage(pipe, in_frame, vf_frame[0],
					      &vf_pp_binary[0], &vf_pp_stage);
		}
		if (err) {
			IA_CSS_LEAVE_ERR_PRIVATE(err);
			return err;
		}
	}

	ia_css_pipeline_finalize_stages(&pipe->pipeline,
					pipe->stream->config.continuous);

	IA_CSS_LEAVE_ERR_PRIVATE(0);

	return 0;
}

static int
create_host_copy_pipeline(struct ia_css_pipe *pipe,
			  unsigned int max_input_width,
			  struct ia_css_frame *out_frame)
{
	struct ia_css_pipeline *me;
	int err = 0;
	struct ia_css_pipeline_stage_desc stage_desc;

	ia_css_debug_dtrace(IA_CSS_DEBUG_TRACE_PRIVATE,
			    "create_host_copy_pipeline() enter:\n");

	/* pipeline already created as part of create_host_pipeline_structure */
	me = &pipe->pipeline;
	ia_css_pipeline_clean(me);

	/* Construct out_frame info */
	if (copy_on_sp(pipe) &&
	    pipe->stream->config.input_config.format == ATOMISP_INPUT_FORMAT_BINARY_8) {
		ia_css_frame_info_init(&out_frame->frame_info, JPEG_BYTES, 1,
				       IA_CSS_FRAME_FORMAT_BINARY_8, 0);
	} else if (out_frame->frame_info.format == IA_CSS_FRAME_FORMAT_RAW) {
		out_frame->frame_info.raw_bit_depth =
		ia_css_pipe_util_pipe_input_format_bpp(pipe);
	}

	me->num_stages = 1;
	me->pipe_id = IA_CSS_PIPE_ID_COPY;
	pipe->mode  = IA_CSS_PIPE_ID_COPY;

	ia_css_pipe_get_sp_func_stage_desc(&stage_desc, out_frame,
					   IA_CSS_PIPELINE_RAW_COPY,
					   max_input_width);
	err = ia_css_pipeline_create_and_add_stage(me, &stage_desc, NULL);

	ia_css_pipeline_finalize_stages(&pipe->pipeline,
					pipe->stream->config.continuous);

	ia_css_debug_dtrace(IA_CSS_DEBUG_TRACE_PRIVATE,
			    "create_host_copy_pipeline() leave:\n");

	return err;
}

static int
create_host_isyscopy_capture_pipeline(struct ia_css_pipe *pipe)
{
	struct ia_css_pipeline *me = &pipe->pipeline;
	int err = 0;
	struct ia_css_pipeline_stage_desc stage_desc;
	struct ia_css_frame *out_frame = &me->out_frame[0];
	struct ia_css_pipeline_stage *out_stage = NULL;
	unsigned int thread_id;
	enum sh_css_queue_id queue_id;
	unsigned int max_input_width = MAX_VECTORS_PER_INPUT_LINE_CONT * ISP_VEC_NELEMS;

	ia_css_debug_dtrace(IA_CSS_DEBUG_TRACE_PRIVATE,
			    "create_host_isyscopy_capture_pipeline() enter:\n");
	ia_css_pipeline_clean(me);

	/* Construct out_frame info */
	err = sh_css_pipe_get_output_frame_info(pipe, &out_frame->frame_info, 0);
	if (err)
		return err;
	ia_css_pipeline_get_sp_thread_id(ia_css_pipe_get_pipe_num(pipe), &thread_id);
	ia_css_query_internal_queue_id(IA_CSS_BUFFER_TYPE_OUTPUT_FRAME, thread_id, &queue_id);
	out_frame->dynamic_queue_id = queue_id;
	out_frame->buf_type = IA_CSS_BUFFER_TYPE_OUTPUT_FRAME;

	me->num_stages = 1;
	me->pipe_id = IA_CSS_PIPE_ID_CAPTURE;
	pipe->mode  = IA_CSS_PIPE_ID_CAPTURE;
	ia_css_pipe_get_sp_func_stage_desc(&stage_desc, out_frame,
					   IA_CSS_PIPELINE_ISYS_COPY,
					   max_input_width);
	err = ia_css_pipeline_create_and_add_stage(me,
						   &stage_desc, &out_stage);
	if (err)
		return err;

	ia_css_pipeline_finalize_stages(me, pipe->stream->config.continuous);

	ia_css_debug_dtrace(IA_CSS_DEBUG_TRACE_PRIVATE,
			    "create_host_isyscopy_capture_pipeline() leave:\n");

	return err;
}

static int
create_host_regular_capture_pipeline(struct ia_css_pipe *pipe)
{
	struct ia_css_pipeline *me;
	int err = 0;
	enum ia_css_capture_mode mode;
	struct ia_css_pipeline_stage *current_stage = NULL;
	struct ia_css_pipeline_stage *yuv_scaler_stage = NULL;
	struct ia_css_binary *copy_binary,
		*primary_binary[MAX_NUM_PRIMARY_STAGES],
		*vf_pp_binary,
		*pre_isp_binary,
		*anr_gdc_binary,
		*post_isp_binary,
		*yuv_scaler_binary,
		*capture_pp_binary,
		*capture_ldc_binary;
	bool need_pp = false;
	bool raw;

	struct ia_css_frame *in_frame;
	struct ia_css_frame *out_frame;
	struct ia_css_frame *out_frames[IA_CSS_BINARY_MAX_OUTPUT_PORTS];
	struct ia_css_frame *vf_frame;
	struct ia_css_pipeline_stage_desc stage_desc;
	bool need_in_frameinfo_memory = false;
	bool sensor = false;
	bool buffered_sensor = false;
	bool online = false;
	bool continuous = false;
	unsigned int i, num_yuv_scaler, num_primary_stage;
	bool need_yuv_pp = false;
	bool *is_output_stage = NULL;
	bool need_ldc = false;

	IA_CSS_ENTER_PRIVATE("");
	assert(pipe);
	assert(pipe->stream);
	assert(pipe->mode == IA_CSS_PIPE_ID_CAPTURE ||
	       pipe->mode == IA_CSS_PIPE_ID_COPY);

	me = &pipe->pipeline;
	mode = pipe->config.default_capture_config.mode;
	raw = (mode == IA_CSS_CAPTURE_MODE_RAW);
	ia_css_pipeline_clean(me);
	ia_css_pipe_util_create_output_frames(out_frames);

	if (IS_ISP2401) {
		/*
		 * When the input system is 2401, always enable 'in_frameinfo_memory'
		 * except for the following:
		 * - Direct Sensor Mode Online Capture
		 * - Direct Sensor Mode Online Capture
		 * - Direct Sensor Mode Continuous Capture
		 * - Buffered Sensor Mode Continuous Capture
		 */
		sensor = (pipe->stream->config.mode == IA_CSS_INPUT_MODE_SENSOR);
		buffered_sensor = (pipe->stream->config.mode == IA_CSS_INPUT_MODE_BUFFERED_SENSOR);
		online = pipe->stream->config.online;
		continuous = pipe->stream->config.continuous;
		need_in_frameinfo_memory =
		!((sensor && (online || continuous)) || (buffered_sensor &&
							(online || continuous)));
	} else {
		/* Construct in_frame info (only in case we have dynamic input */
		need_in_frameinfo_memory = pipe->stream->config.mode == IA_CSS_INPUT_MODE_MEMORY;
	}

	if (need_in_frameinfo_memory) {
		err = init_in_frameinfo_memory_defaults(pipe, &me->in_frame,
							IA_CSS_FRAME_FORMAT_RAW);
		if (err) {
			IA_CSS_LEAVE_ERR_PRIVATE(err);
			return err;
		}

		in_frame = &me->in_frame;
	} else {
		in_frame = NULL;
	}

	err = init_out_frameinfo_defaults(pipe, &me->out_frame[0], 0);
	if (err) {
		IA_CSS_LEAVE_ERR_PRIVATE(err);
		return err;
	}
	out_frame = &me->out_frame[0];

	/* Construct vf_frame info (only in case we have VF) */
	if (pipe->enable_viewfinder[IA_CSS_PIPE_OUTPUT_STAGE_0]) {
		if (mode == IA_CSS_CAPTURE_MODE_RAW || mode == IA_CSS_CAPTURE_MODE_BAYER) {
			/* These modes don't support viewfinder output */
			vf_frame = NULL;
		} else {
			init_vf_frameinfo_defaults(pipe, &me->vf_frame[0], 0);
			vf_frame = &me->vf_frame[0];
		}
	} else {
		vf_frame = NULL;
	}

	copy_binary       = &pipe->pipe_settings.capture.copy_binary;
	num_primary_stage = pipe->pipe_settings.capture.num_primary_stage;
	if ((num_primary_stage == 0) && (mode == IA_CSS_CAPTURE_MODE_PRIMARY)) {
		IA_CSS_LEAVE_ERR_PRIVATE(-EINVAL);
		return -EINVAL;
	}

	for (i = 0; i < num_primary_stage; i++)
		primary_binary[i] = &pipe->pipe_settings.capture.primary_binary[i];

	vf_pp_binary      = &pipe->pipe_settings.capture.vf_pp_binary;
	pre_isp_binary    = &pipe->pipe_settings.capture.pre_isp_binary;
	anr_gdc_binary    = &pipe->pipe_settings.capture.anr_gdc_binary;
	post_isp_binary   = &pipe->pipe_settings.capture.post_isp_binary;
	capture_pp_binary = &pipe->pipe_settings.capture.capture_pp_binary;
	yuv_scaler_binary = pipe->pipe_settings.capture.yuv_scaler_binary;
	num_yuv_scaler	  = pipe->pipe_settings.capture.num_yuv_scaler;
	is_output_stage   = pipe->pipe_settings.capture.is_output_stage;
	capture_ldc_binary = &pipe->pipe_settings.capture.capture_ldc_binary;

	need_pp = (need_capture_pp(pipe) || pipe->output_stage) &&
		    mode != IA_CSS_CAPTURE_MODE_RAW &&
		    mode != IA_CSS_CAPTURE_MODE_BAYER;
	need_yuv_pp = (yuv_scaler_binary && yuv_scaler_binary->info);
	need_ldc = (capture_ldc_binary && capture_ldc_binary->info);

	if (pipe->pipe_settings.capture.copy_binary.info) {
		if (raw) {
			ia_css_pipe_util_set_output_frames(out_frames, 0, out_frame);
			if (IS_ISP2401) {
				if (!continuous) {
					ia_css_pipe_get_generic_stage_desc(&stage_desc,
									   copy_binary,
									   out_frames,
									   in_frame,
									   NULL);
				} else {
					in_frame = pipe->stream->last_pipe->continuous_frames[0];
					ia_css_pipe_get_generic_stage_desc(&stage_desc,
									   copy_binary,
									   out_frames,
									   in_frame,
									   NULL);
				}
			} else {
				ia_css_pipe_get_generic_stage_desc(&stage_desc,
								   copy_binary,
								   out_frames,
								   NULL, NULL);
			}
		} else {
			ia_css_pipe_util_set_output_frames(out_frames, 0,
							   in_frame);
			ia_css_pipe_get_generic_stage_desc(&stage_desc,
							   copy_binary,
							   out_frames,
							   NULL, NULL);
		}

		err = ia_css_pipeline_create_and_add_stage(me,
							   &stage_desc,
							   &current_stage);
		if (err) {
			IA_CSS_LEAVE_ERR_PRIVATE(err);
			return err;
		}
	} else if (pipe->stream->config.continuous) {
		in_frame = pipe->stream->last_pipe->continuous_frames[0];
	}

	if (mode == IA_CSS_CAPTURE_MODE_PRIMARY) {
		struct ia_css_frame *local_in_frame = NULL;
		struct ia_css_frame *local_out_frame = NULL;

		for (i = 0; i < num_primary_stage; i++) {
			if (i == 0)
				local_in_frame = in_frame;
			else
				local_in_frame = NULL;
			if (!need_pp && (i == num_primary_stage - 1) && (!IS_ISP2401 || !need_ldc))
				local_out_frame = out_frame;
			else
				local_out_frame = NULL;
			ia_css_pipe_util_set_output_frames(out_frames, 0, local_out_frame);
			/*
			 * WARNING: The #if def flag has been added below as a
			 * temporary solution to solve the problem of enabling the
			 * view finder in a single binary in a capture flow. The
			 * vf-pp stage has been removed from Skycam in the solution
			 * provided. The vf-pp stage should be re-introduced when
			 * required. This  * should not be considered as a clean solution.
			 * Proper investigation should be done to come up with the clean
			 * solution.
			 */
			ia_css_pipe_get_generic_stage_desc(&stage_desc,
							   primary_binary[i],
							   out_frames,
							   local_in_frame,
							   NULL);
			err = ia_css_pipeline_create_and_add_stage(me,
								   &stage_desc,
								   &current_stage);
			if (err) {
				IA_CSS_LEAVE_ERR_PRIVATE(err);
				return err;
			}
		}
		/* If we use copy iso primary, the input must be yuv iso raw */
		current_stage->args.copy_vf =
		    primary_binary[0]->info->sp.pipeline.mode ==
		    IA_CSS_BINARY_MODE_COPY;
		current_stage->args.copy_output = current_stage->args.copy_vf;
	} else if (mode == IA_CSS_CAPTURE_MODE_ADVANCED ||
		    mode == IA_CSS_CAPTURE_MODE_LOW_LIGHT) {
		ia_css_pipe_util_set_output_frames(out_frames, 0, NULL);
		ia_css_pipe_get_generic_stage_desc(&stage_desc, pre_isp_binary,
						   out_frames, in_frame, NULL);
		err = ia_css_pipeline_create_and_add_stage(me, &stage_desc,
							   NULL);
		if (err) {
			IA_CSS_LEAVE_ERR_PRIVATE(err);
			return err;
		}
		ia_css_pipe_util_set_output_frames(out_frames, 0, NULL);
		ia_css_pipe_get_generic_stage_desc(&stage_desc, anr_gdc_binary,
						   out_frames, NULL, NULL);
		err = ia_css_pipeline_create_and_add_stage(me, &stage_desc,
							   NULL);
		if (err) {
			IA_CSS_LEAVE_ERR_PRIVATE(err);
			return err;
		}

		if (need_pp) {
			ia_css_pipe_util_set_output_frames(out_frames, 0, NULL);
			ia_css_pipe_get_generic_stage_desc(&stage_desc,
							   post_isp_binary,
							   out_frames,
							   NULL, NULL);
		} else {
			ia_css_pipe_util_set_output_frames(out_frames, 0,
							   out_frame);
			ia_css_pipe_get_generic_stage_desc(&stage_desc,
							   post_isp_binary,
							   out_frames,
							   NULL, NULL);
		}

		err = ia_css_pipeline_create_and_add_stage(me, &stage_desc,
							   &current_stage);
		if (err) {
			IA_CSS_LEAVE_ERR_PRIVATE(err);
			return err;
		}
	} else if (mode == IA_CSS_CAPTURE_MODE_BAYER) {
		ia_css_pipe_util_set_output_frames(out_frames, 0, out_frame);
		ia_css_pipe_get_generic_stage_desc(&stage_desc, pre_isp_binary,
						   out_frames, in_frame, NULL);
		err = ia_css_pipeline_create_and_add_stage(me, &stage_desc,
							   NULL);
		if (err) {
			IA_CSS_LEAVE_ERR_PRIVATE(err);
			return err;
		}
	}

	if (need_pp && current_stage) {
		struct ia_css_frame *local_in_frame = NULL;

		local_in_frame = current_stage->args.out_frame[0];

		if (need_ldc) {
			ia_css_pipe_util_set_output_frames(out_frames, 0, NULL);
			ia_css_pipe_get_generic_stage_desc(&stage_desc,
							   capture_ldc_binary,
							   out_frames,
							   local_in_frame,
							   NULL);
			err = ia_css_pipeline_create_and_add_stage(me,
								   &stage_desc,
								   &current_stage);
			local_in_frame = current_stage->args.out_frame[0];
		}
		err = add_capture_pp_stage(pipe, me, local_in_frame,
					   need_yuv_pp ? NULL : out_frame,
					   capture_pp_binary,
					   &current_stage);
		if (err) {
			IA_CSS_LEAVE_ERR_PRIVATE(err);
			return err;
		}
	}

	if (need_yuv_pp && current_stage) {
		struct ia_css_frame *tmp_in_frame = current_stage->args.out_frame[0];
		struct ia_css_frame *tmp_out_frame = NULL;

		for (i = 0; i < num_yuv_scaler; i++) {
			if (is_output_stage[i])
				tmp_out_frame = out_frame;
			else
				tmp_out_frame = NULL;

			err = add_yuv_scaler_stage(pipe, me, tmp_in_frame,
						   tmp_out_frame, NULL,
						   &yuv_scaler_binary[i],
						   &yuv_scaler_stage);
			if (err) {
				IA_CSS_LEAVE_ERR_PRIVATE(err);
				return err;
			}
			/* we use output port 1 as internal output port */
			tmp_in_frame = yuv_scaler_stage->args.out_frame[1];
		}
	}

	/*
	 * WARNING: The #if def flag has been added below as a
	 * temporary solution to solve the problem of enabling the
	 * view finder in a single binary in a capture flow. The vf-pp
	 * stage has been removed from Skycam in the solution provided.
	 * The vf-pp stage should be re-introduced when required. This
	 * should not be considered as a clean solution. Proper
	 * investigation should be done to come up with the clean solution.
	 */
	if (mode != IA_CSS_CAPTURE_MODE_RAW &&
	    mode != IA_CSS_CAPTURE_MODE_BAYER &&
	    current_stage && vf_frame) {
		in_frame = current_stage->args.out_vf_frame;
		err = add_vf_pp_stage(pipe, in_frame, vf_frame, vf_pp_binary,
				      &current_stage);
		if (err) {
			IA_CSS_LEAVE_ERR_PRIVATE(err);
			return err;
		}
	}
	ia_css_pipeline_finalize_stages(&pipe->pipeline, pipe->stream->config.continuous);

	ia_css_debug_dtrace(IA_CSS_DEBUG_TRACE_PRIVATE,
			    "create_host_regular_capture_pipeline() leave:\n");

	return 0;
}

static int
create_host_capture_pipeline(struct ia_css_pipe *pipe)
{
	int err = 0;

	IA_CSS_ENTER_PRIVATE("pipe = %p", pipe);

	if (pipe->config.mode == IA_CSS_PIPE_MODE_COPY)
		err = create_host_isyscopy_capture_pipeline(pipe);
	else
		err = create_host_regular_capture_pipeline(pipe);
	if (err) {
		IA_CSS_LEAVE_ERR_PRIVATE(err);
		return err;
	}

	IA_CSS_LEAVE_ERR_PRIVATE(err);

	return err;
}

static int capture_start(struct ia_css_pipe *pipe)
{
	struct ia_css_pipeline *me;
	unsigned int thread_id;

	int err = 0;
	enum sh_css_pipe_config_override copy_ovrd;

	IA_CSS_ENTER_PRIVATE("pipe = %p", pipe);
	if (!pipe) {
		IA_CSS_LEAVE_ERR_PRIVATE(-EINVAL);
		return -EINVAL;
	}

	me = &pipe->pipeline;

	if ((pipe->config.default_capture_config.mode == IA_CSS_CAPTURE_MODE_RAW   ||
	     pipe->config.default_capture_config.mode == IA_CSS_CAPTURE_MODE_BAYER) &&
	    (pipe->config.mode != IA_CSS_PIPE_MODE_COPY)) {
		if (copy_on_sp(pipe)) {
			err = start_copy_on_sp(pipe, &me->out_frame[0]);
			IA_CSS_LEAVE_ERR_PRIVATE(err);
			return err;
		}
	}
	/* old isys: need to send_mipi_frames() in all pipe modes */
	if (!IS_ISP2401 || pipe->config.mode != IA_CSS_PIPE_MODE_COPY) {
		err = send_mipi_frames(pipe);
		if (err) {
			IA_CSS_LEAVE_ERR_PRIVATE(err);
			return err;
		}
	}

	ia_css_pipeline_get_sp_thread_id(ia_css_pipe_get_pipe_num(pipe), &thread_id);
	copy_ovrd = 1 << thread_id;

	start_pipe(pipe, copy_ovrd, pipe->stream->config.mode);

	/*
	 * old isys: for IA_CSS_PIPE_MODE_COPY pipe, isys rx has to be configured,
	 * which is currently done in start_binary(); but COPY pipe contains no binary,
	 * and does not call start_binary(); so we need to configure the rx here.
	 */
	if (!IS_ISP2401 &&
	    pipe->config.mode == IA_CSS_PIPE_MODE_COPY &&
	    pipe->stream->reconfigure_css_rx) {
		ia_css_isys_rx_configure(&pipe->stream->csi_rx_config,
					 pipe->stream->config.mode);
		pipe->stream->reconfigure_css_rx = false;
	}

	IA_CSS_LEAVE_ERR_PRIVATE(err);
	return err;
}

static int
sh_css_pipe_get_output_frame_info(struct ia_css_pipe *pipe,
				  struct ia_css_frame_info *info,
				  unsigned int idx)
{
	assert(pipe);
	assert(info);

	ia_css_debug_dtrace(IA_CSS_DEBUG_TRACE_PRIVATE,
			    "sh_css_pipe_get_output_frame_info() enter:\n");

	*info = pipe->output_info[idx];
	if (copy_on_sp(pipe) &&
	    pipe->stream->config.input_config.format == ATOMISP_INPUT_FORMAT_BINARY_8) {
		ia_css_frame_info_init(
		    info,
		    JPEG_BYTES,
		    1,
		    IA_CSS_FRAME_FORMAT_BINARY_8,
		    0);
	} else if (info->format == IA_CSS_FRAME_FORMAT_RAW ||
		   info->format == IA_CSS_FRAME_FORMAT_RAW_PACKED) {
		info->raw_bit_depth =
		ia_css_pipe_util_pipe_input_format_bpp(pipe);
	}

	ia_css_debug_dtrace(IA_CSS_DEBUG_TRACE_PRIVATE,
			    "sh_css_pipe_get_output_frame_info() leave:\n");
	return 0;
}

void
ia_css_stream_send_input_frame(const struct ia_css_stream *stream,
			       const unsigned short *data,
			       unsigned int width,
			       unsigned int height)
{
	assert(stream);

	ia_css_inputfifo_send_input_frame(
	    data, width, height,
	    stream->config.channel_id,
	    stream->config.input_config.format,
	    stream->config.pixels_per_clock == 2);
}

void
ia_css_stream_start_input_frame(const struct ia_css_stream *stream)
{
	assert(stream);

	ia_css_inputfifo_start_frame(
	    stream->config.channel_id,
	    stream->config.input_config.format,
	    stream->config.pixels_per_clock == 2);
}

void
ia_css_stream_send_input_line(const struct ia_css_stream *stream,
			      const unsigned short *data,
			      unsigned int width,
			      const unsigned short *data2,
			      unsigned int width2)
{
	assert(stream);

	ia_css_inputfifo_send_line(stream->config.channel_id,
				   data, width, data2, width2);
}

void
ia_css_stream_send_input_embedded_line(const struct ia_css_stream *stream,
				       enum atomisp_input_format format,
				       const unsigned short *data,
				       unsigned int width)
{
	assert(stream);
	if (!data || width == 0)
		return;
	ia_css_inputfifo_send_embedded_line(stream->config.channel_id,
					    format, data, width);
}

void
ia_css_stream_end_input_frame(const struct ia_css_stream *stream)
{
	assert(stream);

	ia_css_inputfifo_end_frame(stream->config.channel_id);
}

bool
ia_css_pipeline_uses_params(struct ia_css_pipeline *me)
{
	struct ia_css_pipeline_stage *stage;

	assert(me);

	ia_css_debug_dtrace(IA_CSS_DEBUG_TRACE,
			    "ia_css_pipeline_uses_params() enter: me=%p\n", me);

	for (stage = me->stages; stage; stage = stage->next)
		if (stage->binary_info && stage->binary_info->enable.params) {
			ia_css_debug_dtrace(IA_CSS_DEBUG_TRACE,
					    "ia_css_pipeline_uses_params() leave: return_bool=true\n");
			return true;
		}
	ia_css_debug_dtrace(IA_CSS_DEBUG_TRACE,
			    "ia_css_pipeline_uses_params() leave: return_bool=false\n");
	return false;
}

/*
 * @brief Tag a specific frame in continuous capture.
 * Refer to "sh_css_internal.h" for details.
 */
int ia_css_stream_capture_frame(struct ia_css_stream *stream,
				unsigned int exp_id)
{
	struct sh_css_tag_descr tag_descr;
	u32 encoded_tag_descr;
	int err;

	assert(stream);
	IA_CSS_ENTER("exp_id=%d", exp_id);

	/* Only continuous streams have a tagger */
	if (exp_id == 0 || !stream->config.continuous) {
		IA_CSS_LEAVE_ERR(-EINVAL);
		return -EINVAL;
	}

	if (!sh_css_sp_is_running()) {
		/* SP is not running. The queues are not valid */
		IA_CSS_LEAVE_ERR(-EBUSY);
		return -EBUSY;
	}

	/* Create the tag descriptor from the parameters */
	sh_css_create_tag_descr(0, 0, 0, exp_id, &tag_descr);
	/* Encode the tag descriptor into a 32-bit value */
	encoded_tag_descr = sh_css_encode_tag_descr(&tag_descr);
	/*
	 * Enqueue the encoded tag to the host2sp queue.
	 * Note: The pipe and stage IDs for tag_cmd queue are hard-coded to 0
	 * on both host and the SP side.
	 * It is mainly because it is enough to have only one tag_cmd queue
	 */
	err = ia_css_bufq_enqueue_tag_cmd(encoded_tag_descr);

	IA_CSS_LEAVE_ERR(err);
	return err;
}

/*
 * @brief Configure the continuous capture.
 * Refer to "sh_css_internal.h" for details.
 */
int ia_css_stream_capture(struct ia_css_stream *stream, int num_captures,
			  unsigned int skip, int offset)
{
	struct sh_css_tag_descr tag_descr;
	unsigned int encoded_tag_descr;
	int return_err;

	if (!stream)
		return -EINVAL;

	ia_css_debug_dtrace(IA_CSS_DEBUG_TRACE,
			    "ia_css_stream_capture() enter: num_captures=%d, skip=%d, offset=%d\n",
			    num_captures, skip, offset);

	/* Check if the tag descriptor is valid */
	if (num_captures < SH_CSS_MINIMUM_TAG_ID) {
		ia_css_debug_dtrace(IA_CSS_DEBUG_TRACE,
				    "ia_css_stream_capture() leave: return_err=%d\n",
				    -EINVAL);
		return -EINVAL;
	}

	/* Create the tag descriptor from the parameters */
	sh_css_create_tag_descr(num_captures, skip, offset, 0, &tag_descr);

	/* Encode the tag descriptor into a 32-bit value */
	encoded_tag_descr = sh_css_encode_tag_descr(&tag_descr);

	if (!sh_css_sp_is_running()) {
		/* SP is not running. The queues are not valid */
		ia_css_debug_dtrace(IA_CSS_DEBUG_TRACE,
				    "ia_css_stream_capture() leaving:queues unavailable\n");
		return -EBUSY;
	}

	/*
	 * Enqueue the encoded tag to the host2sp queue.
	 * Note: The pipe and stage IDs for tag_cmd queue are hard-coded to 0
	 * on both host and the SP side.
	 * It is mainly because it is enough to have only one tag_cmd queue
	 */
	return_err = ia_css_bufq_enqueue_tag_cmd((uint32_t)encoded_tag_descr);

	ia_css_debug_dtrace(IA_CSS_DEBUG_TRACE,
			    "ia_css_stream_capture() leave: return_err=%d\n",
			    return_err);

	return return_err;
}

<<<<<<< HEAD
void ia_css_stream_request_flash(struct ia_css_stream *stream)
{
	(void)stream;

	assert(stream);
	ia_css_debug_dtrace(IA_CSS_DEBUG_TRACE,
			    "ia_css_stream_request_flash() enter: void\n");

	if (!IS_ISP2401 || sh_css_sp_is_running()) {
		if (!sh_css_write_host2sp_command(host2sp_cmd_start_flash) && IS_ISP2401) {
			IA_CSS_ERROR("Call to 'sh-css_write_host2sp_command()' failed");
			ia_css_debug_dump_sp_sw_debug_info();
		}
	} else {
		IA_CSS_LOG("SP is not running!");
	}

	ia_css_debug_dtrace(IA_CSS_DEBUG_TRACE,
			    "ia_css_stream_request_flash() leave: return_void\n");
}

=======
>>>>>>> 0c383648
static void
sh_css_init_host_sp_control_vars(void)
{
	const struct ia_css_fw_info *fw;
	unsigned int HIVE_ADDR_ia_css_ispctrl_sp_isp_started;

	unsigned int HIVE_ADDR_host_sp_queues_initialized;
	unsigned int HIVE_ADDR_sp_sleep_mode;
	unsigned int HIVE_ADDR_ia_css_dmaproxy_sp_invalidate_tlb;
	unsigned int HIVE_ADDR_sp_stop_copy_preview;
	unsigned int HIVE_ADDR_host_sp_com;
	unsigned int o = offsetof(struct host_sp_communication, host2sp_command)
			    / sizeof(int);

	unsigned int i;

	ia_css_debug_dtrace(IA_CSS_DEBUG_TRACE_PRIVATE,
			    "sh_css_init_host_sp_control_vars() enter: void\n");

	fw = &sh_css_sp_fw;
	HIVE_ADDR_ia_css_ispctrl_sp_isp_started = fw->info.sp.isp_started;

	HIVE_ADDR_host_sp_queues_initialized =
	    fw->info.sp.host_sp_queues_initialized;
	HIVE_ADDR_sp_sleep_mode = fw->info.sp.sleep_mode;
	HIVE_ADDR_ia_css_dmaproxy_sp_invalidate_tlb = fw->info.sp.invalidate_tlb;
	HIVE_ADDR_sp_stop_copy_preview = fw->info.sp.stop_copy_preview;
	HIVE_ADDR_host_sp_com = fw->info.sp.host_sp_com;

	sp_dmem_store_uint32(SP0_ID,
			     (unsigned int)sp_address_of(ia_css_ispctrl_sp_isp_started),
			     (uint32_t)(0));

	sp_dmem_store_uint32(SP0_ID,
			     (unsigned int)sp_address_of(host_sp_queues_initialized),
			     (uint32_t)(0));
	sp_dmem_store_uint32(SP0_ID,
			     (unsigned int)sp_address_of(sp_sleep_mode),
			     (uint32_t)(0));
	sp_dmem_store_uint32(SP0_ID,
			     (unsigned int)sp_address_of(ia_css_dmaproxy_sp_invalidate_tlb),
			     (uint32_t)(false));
	sp_dmem_store_uint32(SP0_ID,
			     (unsigned int)sp_address_of(sp_stop_copy_preview),
			     my_css.stop_copy_preview ? (uint32_t)(1) : (uint32_t)(0));
	store_sp_array_uint(host_sp_com, o, host2sp_cmd_ready);

	for (i = 0; i < N_CSI_PORTS; i++) {
		sh_css_update_host2sp_num_mipi_frames
		(my_css.num_mipi_frames[i]);
	}

	ia_css_debug_dtrace(IA_CSS_DEBUG_TRACE_PRIVATE,
			    "sh_css_init_host_sp_control_vars() leave: return_void\n");
}

/*
 * create the internal structures and fill in the configuration data
 */

static const struct
ia_css_pipe_config ia_css_pipe_default_config = DEFAULT_PIPE_CONFIG;

void ia_css_pipe_config_defaults(struct ia_css_pipe_config *pipe_config)
{
	ia_css_debug_dtrace(IA_CSS_DEBUG_TRACE, "ia_css_pipe_config_defaults()\n");
	memcpy(pipe_config, &ia_css_pipe_default_config, sizeof(*pipe_config));
}

void
ia_css_pipe_extra_config_defaults(struct ia_css_pipe_extra_config *extra_config)
{
	if (!extra_config) {
		IA_CSS_ERROR("NULL input parameter");
		return;
	}

	extra_config->enable_raw_binning = false;
	extra_config->enable_yuv_ds = false;
	extra_config->enable_high_speed = false;
	extra_config->enable_dvs_6axis = false;
	extra_config->enable_reduced_pipe = false;
	extra_config->disable_vf_pp = false;
	extra_config->enable_fractional_ds = false;
}

void ia_css_stream_config_defaults(struct ia_css_stream_config *stream_config)
{
	ia_css_debug_dtrace(IA_CSS_DEBUG_TRACE, "ia_css_stream_config_defaults()\n");
	assert(stream_config);
	memset(stream_config, 0, sizeof(*stream_config));
	stream_config->online = true;
	stream_config->left_padding = -1;
	stream_config->pixels_per_clock = 1;
	/*
	 * temporary default value for backwards compatibility.
	 * This field used to be hardcoded within CSS but this has now
	 * been moved to the stream_config struct.
	 */
	stream_config->source.port.rxcount = 0x04040404;
}

int ia_css_pipe_create(const struct ia_css_pipe_config *config,
		       struct ia_css_pipe **pipe)
{
	int err = 0;

	IA_CSS_ENTER_PRIVATE("config = %p, pipe = %p", config, pipe);

	if (!config || !pipe) {
		IA_CSS_LEAVE_ERR_PRIVATE(-EINVAL);
		return -EINVAL;
	}

	err = ia_css_pipe_create_extra(config, NULL, pipe);

	if (err == 0)
		IA_CSS_LOG("pipe created successfully = %p", *pipe);

	IA_CSS_LEAVE_ERR_PRIVATE(err);

	return err;
}

int
ia_css_pipe_create_extra(const struct ia_css_pipe_config *config,
			 const struct ia_css_pipe_extra_config *extra_config,
			 struct ia_css_pipe **pipe)
{
	int err = -EINVAL;
	struct ia_css_pipe *internal_pipe = NULL;
	unsigned int i;

	IA_CSS_ENTER_PRIVATE("config = %p, extra_config = %p and pipe = %p", config, extra_config, pipe);

	/* do not allow to create more than the maximum limit */
	if (my_css.pipe_counter >= IA_CSS_PIPELINE_NUM_MAX) {
		IA_CSS_LEAVE_ERR_PRIVATE(-ENOSPC);
		return -EINVAL;
	}

	if ((!pipe) || (!config)) {
		IA_CSS_LEAVE_ERR_PRIVATE(-EINVAL);
		return -EINVAL;
	}

	ia_css_debug_dump_pipe_config(config);
	ia_css_debug_dump_pipe_extra_config(extra_config);

	err = create_pipe(config->mode, &internal_pipe, false);
	if (err) {
		IA_CSS_LEAVE_ERR_PRIVATE(err);
		return err;
	}

	/* now we have a pipe structure to fill */
	internal_pipe->config = *config;
	if (extra_config)
		internal_pipe->extra_config = *extra_config;
	else
		ia_css_pipe_extra_config_defaults(&internal_pipe->extra_config);

	/*
	 * Use config value when dvs_frame_delay setting equal to 2,
	 * otherwise always 1 by default
	 */
	if (internal_pipe->config.dvs_frame_delay == IA_CSS_FRAME_DELAY_2)
		internal_pipe->dvs_frame_delay = 2;
	else
		internal_pipe->dvs_frame_delay = 1;

	/*
	 * we still keep enable_raw_binning for backward compatibility,
	 * for any new fractional bayer downscaling, we should use
	 * bayer_ds_out_res. if both are specified, bayer_ds_out_res will
	 * take precedence.if none is specified, we set bayer_ds_out_res
	 * equal to IF output resolution(IF may do cropping on sensor output)
	 * or use default decimation factor 1.
	 */

	/* YUV downscaling */
	if ((internal_pipe->config.vf_pp_in_res.width ||
	     internal_pipe->config.capt_pp_in_res.width)) {
		enum ia_css_frame_format format;

		if (internal_pipe->config.vf_pp_in_res.width) {
			format = IA_CSS_FRAME_FORMAT_YUV_LINE;
			ia_css_frame_info_init(
			    &internal_pipe->vf_yuv_ds_input_info,
			    internal_pipe->config.vf_pp_in_res.width,
			    internal_pipe->config.vf_pp_in_res.height,
			    format, 0);
		}
		if (internal_pipe->config.capt_pp_in_res.width) {
			format = IA_CSS_FRAME_FORMAT_YUV420;
			ia_css_frame_info_init(
			    &internal_pipe->out_yuv_ds_input_info,
			    internal_pipe->config.capt_pp_in_res.width,
			    internal_pipe->config.capt_pp_in_res.height,
			    format, 0);
		}
	}
	if (internal_pipe->config.vf_pp_in_res.width &&
	    internal_pipe->config.mode == IA_CSS_PIPE_MODE_PREVIEW) {
		ia_css_frame_info_init(
		    &internal_pipe->vf_yuv_ds_input_info,
		    internal_pipe->config.vf_pp_in_res.width,
		    internal_pipe->config.vf_pp_in_res.height,
		    IA_CSS_FRAME_FORMAT_YUV_LINE, 0);
	}
	/* handle bayer downscaling output info */
	if (internal_pipe->config.bayer_ds_out_res.width) {
		ia_css_frame_info_init(
		    &internal_pipe->bds_output_info,
		    internal_pipe->config.bayer_ds_out_res.width,
		    internal_pipe->config.bayer_ds_out_res.height,
		    IA_CSS_FRAME_FORMAT_RAW, 0);
	}

	/* handle output info, assume always needed */
	for (i = 0; i < IA_CSS_PIPE_MAX_OUTPUT_STAGE; i++) {
		if (internal_pipe->config.output_info[i].res.width) {
			err = sh_css_pipe_configure_output(
				    internal_pipe,
				    internal_pipe->config.output_info[i].res.width,
				    internal_pipe->config.output_info[i].res.height,
				    internal_pipe->config.output_info[i].padded_width,
				    internal_pipe->config.output_info[i].format,
				    i);
			if (err) {
				IA_CSS_LEAVE_ERR_PRIVATE(err);
				kvfree(internal_pipe);
				internal_pipe = NULL;
				return err;
			}
		}

		/* handle vf output info, when configured */
		internal_pipe->enable_viewfinder[i] =
		    (internal_pipe->config.vf_output_info[i].res.width != 0);
		if (internal_pipe->config.vf_output_info[i].res.width) {
			err = sh_css_pipe_configure_viewfinder(
				    internal_pipe,
				    internal_pipe->config.vf_output_info[i].res.width,
				    internal_pipe->config.vf_output_info[i].res.height,
				    internal_pipe->config.vf_output_info[i].padded_width,
				    internal_pipe->config.vf_output_info[i].format,
				    i);
			if (err) {
				IA_CSS_LEAVE_ERR_PRIVATE(err);
				kvfree(internal_pipe);
				internal_pipe = NULL;
				return err;
			}
		}
	}
	/* set all info to zeroes first */
	memset(&internal_pipe->info, 0, sizeof(internal_pipe->info));

	/* all went well, return the pipe */
	*pipe = internal_pipe;
	IA_CSS_LEAVE_ERR_PRIVATE(0);
	return 0;
}

int
ia_css_pipe_get_info(const struct ia_css_pipe *pipe,
		     struct ia_css_pipe_info *pipe_info)
{
	ia_css_debug_dtrace(IA_CSS_DEBUG_TRACE,
			    "ia_css_pipe_get_info()\n");
	if (!pipe_info) {
		ia_css_debug_dtrace(IA_CSS_DEBUG_ERROR,
				    "ia_css_pipe_get_info: pipe_info cannot be NULL\n");
		return -EINVAL;
	}
	if (!pipe || !pipe->stream) {
		ia_css_debug_dtrace(IA_CSS_DEBUG_ERROR,
				    "ia_css_pipe_get_info: ia_css_stream_create needs to be called before ia_css_[stream/pipe]_get_info\n");
		return -EINVAL;
	}
	/* we succeeded return the info */
	*pipe_info = pipe->info;
	ia_css_debug_dtrace(IA_CSS_DEBUG_TRACE, "ia_css_pipe_get_info() leave\n");
	return 0;
}

bool ia_css_pipe_has_dvs_stats(struct ia_css_pipe_info *pipe_info)
{
	unsigned int i;

	if (pipe_info) {
		for (i = 0; i < IA_CSS_DVS_STAT_NUM_OF_LEVELS; i++) {
			if (pipe_info->grid_info.dvs_grid.dvs_stat_grid_info.grd_cfg[i].grd_start.enable)
				return true;
		}
	}

	return false;
}

int
ia_css_pipe_override_frame_format(struct ia_css_pipe *pipe,
				  int pin_index,
				  enum ia_css_frame_format new_format)
{
	int err = 0;

	IA_CSS_ENTER_PRIVATE("pipe = %p, pin_index = %d, new_formats = %d", pipe, pin_index, new_format);

	if (!pipe) {
		IA_CSS_ERROR("pipe is not set");
		err = -EINVAL;
		IA_CSS_LEAVE_ERR_PRIVATE(err);
		return err;
	}
	if (0 != pin_index && 1 != pin_index) {
		IA_CSS_ERROR("pin index is not valid");
		err = -EINVAL;
		IA_CSS_LEAVE_ERR_PRIVATE(err);
		return err;
	}
	if (new_format != IA_CSS_FRAME_FORMAT_NV12_TILEY) {
		IA_CSS_ERROR("new format is not valid");
		err = -EINVAL;
		IA_CSS_LEAVE_ERR_PRIVATE(err);
		return err;
	} else {
		err = ia_css_pipe_check_format(pipe, new_format);
		if (!err) {
			if (pin_index == 0)
				pipe->output_info[0].format = new_format;
			else
				pipe->vf_output_info[0].format = new_format;
		}
	}
	IA_CSS_LEAVE_ERR_PRIVATE(err);
	return err;
}

/* Configuration of INPUT_SYSTEM_VERSION_2401 is done on SP */
static int
ia_css_stream_configure_rx(struct ia_css_stream *stream)
{
	struct ia_css_input_port *config;

	assert(stream);

	config = &stream->config.source.port;
	/* AM: this code is not reliable, especially for 2400 */
	if (config->num_lanes == 1)
		stream->csi_rx_config.mode = MONO_1L_1L_0L;
	else if (config->num_lanes == 2)
		stream->csi_rx_config.mode = MONO_2L_1L_0L;
	else if (config->num_lanes == 3)
		stream->csi_rx_config.mode = MONO_3L_1L_0L;
	else if (config->num_lanes == 4)
		stream->csi_rx_config.mode = MONO_4L_1L_0L;
	else if (config->num_lanes != 0)
		return -EINVAL;

	if (config->port > MIPI_PORT2_ID)
		return -EINVAL;
	stream->csi_rx_config.port =
	ia_css_isys_port_to_mipi_port(config->port);
	stream->csi_rx_config.timeout    = config->timeout;
	stream->csi_rx_config.initcount  = 0;
	stream->csi_rx_config.synccount  = 0x28282828;
	stream->csi_rx_config.rxcount    = config->rxcount;
	if (config->compression.type == IA_CSS_CSI2_COMPRESSION_TYPE_NONE)
		stream->csi_rx_config.comp = MIPI_PREDICTOR_NONE;
	else
		/*
		 * not implemented yet, requires extension of the rx_cfg_t
		 * struct
		 */
		return -EINVAL;

	stream->csi_rx_config.is_two_ppc = (stream->config.pixels_per_clock == 2);
	stream->reconfigure_css_rx = true;
	return 0;
}

static struct ia_css_pipe *
find_pipe(struct ia_css_pipe *pipes[], unsigned int num_pipes,
	  enum ia_css_pipe_mode mode, bool copy_pipe)
{
	unsigned int i;

	assert(pipes);
	for (i = 0; i < num_pipes; i++) {
		assert(pipes[i]);
		if (pipes[i]->config.mode != mode)
			continue;
		if (copy_pipe && pipes[i]->mode != IA_CSS_PIPE_ID_COPY)
			continue;
		return pipes[i];
	}
	return NULL;
}

static int
metadata_info_init(const struct ia_css_metadata_config *mdc,
		   struct ia_css_metadata_info *md)
{
	/* Either both width and height should be set or neither */
	if ((mdc->resolution.height > 0) ^ (mdc->resolution.width > 0))
		return -EINVAL;

	md->resolution = mdc->resolution;
	/*
	 * We round up the stride to a multiple of the width
	 * of the port going to DDR, this is a HW requirements (DMA).
	 */
	md->stride = CEIL_MUL(mdc->resolution.width, HIVE_ISP_DDR_WORD_BYTES);
	md->size = mdc->resolution.height * md->stride;
	return 0;
}

int
ia_css_stream_create(const struct ia_css_stream_config *stream_config,
		     int num_pipes,
		     struct ia_css_pipe *pipes[],
		     struct ia_css_stream **stream)
{
	struct ia_css_pipe *curr_pipe;
	struct ia_css_stream *curr_stream = NULL;
	bool spcopyonly;
	bool sensor_binning_changed;
	int i, j;
	int err = -EINVAL;
	struct ia_css_metadata_info md_info;
	struct ia_css_resolution effective_res;

	IA_CSS_ENTER("num_pipes=%d", num_pipes);
	ia_css_debug_dump_stream_config(stream_config, num_pipes);

	/* some checks */
	if (num_pipes == 0 ||
	    !stream ||
	    !pipes) {
		err = -EINVAL;
		IA_CSS_LEAVE_ERR(err);
		return err;
	}

	if (!IS_ISP2401) {
		/* We don't support metadata for JPEG stream, since they both use str2mem */
		if (stream_config->input_config.format == ATOMISP_INPUT_FORMAT_BINARY_8 &&
		    stream_config->metadata_config.resolution.height > 0) {
			err = -EINVAL;
			IA_CSS_LEAVE_ERR(err);
			return err;
		}
	} else {
		if (stream_config->online && stream_config->pack_raw_pixels) {
			IA_CSS_LOG("online and pack raw is invalid on input system 2401");
			err = -EINVAL;
			IA_CSS_LEAVE_ERR(err);
			return err;
		}
	}

	ia_css_debug_pipe_graph_dump_stream_config(stream_config);

	/* check if mipi size specified */
	if (stream_config->mode == IA_CSS_INPUT_MODE_BUFFERED_SENSOR)
		if (!IS_ISP2401 || !stream_config->online)
		{
			unsigned int port = (unsigned int)stream_config->source.port.port;

			if (port >= N_MIPI_PORT_ID) {
				err = -EINVAL;
				IA_CSS_LEAVE_ERR(err);
				return err;
			}

			if (my_css.size_mem_words != 0) {
				my_css.mipi_frame_size[port] = my_css.size_mem_words;
			} else if (stream_config->mipi_buffer_config.size_mem_words != 0) {
				my_css.mipi_frame_size[port] = stream_config->mipi_buffer_config.size_mem_words;
			} else {
				ia_css_debug_dtrace(IA_CSS_DEBUG_TRACE,
						    "ia_css_stream_create() exit: error, need to set mipi frame size.\n");
				assert(stream_config->mipi_buffer_config.size_mem_words != 0);
				err = -EINVAL;
				IA_CSS_LEAVE_ERR(err);
				return err;
			}

			if (my_css.size_mem_words != 0) {
				my_css.num_mipi_frames[port] =
				    2; /* Temp change: Default for backwards compatibility. */
			} else if (stream_config->mipi_buffer_config.nof_mipi_buffers != 0) {
				my_css.num_mipi_frames[port] =
				    stream_config->mipi_buffer_config.nof_mipi_buffers;
			} else {
				ia_css_debug_dtrace(IA_CSS_DEBUG_TRACE,
						    "ia_css_stream_create() exit: error, need to set number of mipi frames.\n");
				assert(stream_config->mipi_buffer_config.nof_mipi_buffers != 0);
				err = -EINVAL;
				IA_CSS_LEAVE_ERR(err);
				return err;
			}
		}

	/* Currently we only supported metadata up to a certain size. */
	err = metadata_info_init(&stream_config->metadata_config, &md_info);
	if (err) {
		IA_CSS_LEAVE_ERR(err);
		return err;
	}

	/* allocate the stream instance */
	curr_stream = kzalloc(sizeof(struct ia_css_stream), GFP_KERNEL);
	if (!curr_stream) {
		err = -ENOMEM;
		IA_CSS_LEAVE_ERR(err);
		return err;
	}
	/* default all to 0 */
	curr_stream->info.metadata_info = md_info;

	/* allocate pipes */
	curr_stream->num_pipes = num_pipes;
	curr_stream->pipes = kcalloc(num_pipes, sizeof(struct ia_css_pipe *), GFP_KERNEL);
	if (!curr_stream->pipes) {
		curr_stream->num_pipes = 0;
		kfree(curr_stream);
		curr_stream = NULL;
		err = -ENOMEM;
		IA_CSS_LEAVE_ERR(err);
		return err;
	}
	/* store pipes */
	spcopyonly = (num_pipes == 1) && (pipes[0]->config.mode == IA_CSS_PIPE_MODE_COPY);
	for (i = 0; i < num_pipes; i++)
		curr_stream->pipes[i] = pipes[i];
	curr_stream->last_pipe = curr_stream->pipes[0];
	/* take over stream config */
	curr_stream->config = *stream_config;

	if (IS_ISP2401) {
		if (stream_config->mode == IA_CSS_INPUT_MODE_BUFFERED_SENSOR &&
		    stream_config->online)
			curr_stream->config.online = false;

		if (curr_stream->config.online) {
			curr_stream->config.source.port.num_lanes =
			    stream_config->source.port.num_lanes;
			curr_stream->config.mode =  IA_CSS_INPUT_MODE_BUFFERED_SENSOR;
		}
	}
	/* in case driver doesn't configure init number of raw buffers, configure it here */
	if (curr_stream->config.target_num_cont_raw_buf == 0)
		curr_stream->config.target_num_cont_raw_buf = NUM_CONTINUOUS_FRAMES;
	if (curr_stream->config.init_num_cont_raw_buf == 0)
		curr_stream->config.init_num_cont_raw_buf = curr_stream->config.target_num_cont_raw_buf;

	/* Enable locking & unlocking of buffers in RAW buffer pool */
	if (curr_stream->config.ia_css_enable_raw_buffer_locking)
		sh_css_sp_configure_enable_raw_pool_locking(
		    curr_stream->config.lock_all);

	/* copy mode specific stuff */
	switch (curr_stream->config.mode) {
	case IA_CSS_INPUT_MODE_SENSOR:
	case IA_CSS_INPUT_MODE_BUFFERED_SENSOR:
		if (!IS_ISP2401)
			ia_css_stream_configure_rx(curr_stream);
<<<<<<< HEAD
		break;
	case IA_CSS_INPUT_MODE_TPG:
		if (!IS_ISP2401) {
			IA_CSS_LOG("tpg_configuration: x_mask=%d, y_mask=%d, x_delta=%d, y_delta=%d, xy_mask=%d",
				   curr_stream->config.source.tpg.x_mask,
				   curr_stream->config.source.tpg.y_mask,
				   curr_stream->config.source.tpg.x_delta,
				   curr_stream->config.source.tpg.y_delta,
				   curr_stream->config.source.tpg.xy_mask);

			sh_css_sp_configure_tpg(
			    curr_stream->config.source.tpg.x_mask,
			    curr_stream->config.source.tpg.y_mask,
			    curr_stream->config.source.tpg.x_delta,
			    curr_stream->config.source.tpg.y_delta,
			    curr_stream->config.source.tpg.xy_mask);
		}
=======
>>>>>>> 0c383648
		break;
	case IA_CSS_INPUT_MODE_PRBS:
		if (!IS_ISP2401) {
			IA_CSS_LOG("mode prbs");
			sh_css_sp_configure_prbs(curr_stream->config.source.prbs.seed);
		}
		break;
	case IA_CSS_INPUT_MODE_MEMORY:
		IA_CSS_LOG("mode memory");
		curr_stream->reconfigure_css_rx = false;
		break;
	default:
		IA_CSS_LOG("mode sensor/default");
	}

	for (i = 0; i < num_pipes; i++) {
		struct ia_css_resolution effective_res;

		curr_pipe = pipes[i];
		/* set current stream */
		curr_pipe->stream = curr_stream;
		/* take over effective info */

		effective_res = curr_pipe->config.input_effective_res;
		if (effective_res.height == 0 || effective_res.width == 0) {
			effective_res = curr_pipe->stream->config.input_config.effective_res;

			curr_pipe->config.input_effective_res = effective_res;
		}
		IA_CSS_LOG("effective_res=%dx%d",
			   effective_res.width,
			   effective_res.height);
	}

	err = ia_css_stream_isp_parameters_init(curr_stream);
	if (err)
		goto ERR;
	IA_CSS_LOG("isp_params_configs: %p", curr_stream->isp_params_configs);

	/* sensor binning */
	if (!spcopyonly) {
		sensor_binning_changed =
		    sh_css_params_set_binning_factor(curr_stream,
						     curr_stream->config.sensor_binning_factor);
	} else {
		sensor_binning_changed = false;
	}

	IA_CSS_LOG("sensor_binning=%d, changed=%d",
		   curr_stream->config.sensor_binning_factor, sensor_binning_changed);
	/* loop over pipes */
	IA_CSS_LOG("num_pipes=%d", num_pipes);
	curr_stream->cont_capt = false;
	/* Temporary hack: we give the preview pipe a reference to the capture
	    * pipe in continuous capture mode. */
	if (curr_stream->config.continuous) {
		/* Search for the preview pipe and create the copy pipe */
		struct ia_css_pipe *preview_pipe;
		struct ia_css_pipe *video_pipe;
		struct ia_css_pipe *capture_pipe = NULL;
		struct ia_css_pipe *copy_pipe = NULL;

		if (num_pipes >= 2) {
			curr_stream->cont_capt = true;
			curr_stream->disable_cont_vf = curr_stream->config.disable_cont_viewfinder;
			curr_stream->stop_copy_preview = my_css.stop_copy_preview;
		}

		/* Create copy pipe here, since it may not be exposed to the driver */
		preview_pipe = find_pipe(pipes, num_pipes,
					 IA_CSS_PIPE_MODE_PREVIEW, false);
		video_pipe = find_pipe(pipes, num_pipes,
				       IA_CSS_PIPE_MODE_VIDEO, false);

		if (curr_stream->cont_capt) {
			capture_pipe = find_pipe(pipes, num_pipes,
						 IA_CSS_PIPE_MODE_CAPTURE,
						 false);
			if (!capture_pipe) {
				err = -EINVAL;
				goto ERR;
			}
		}
		/* We do not support preview and video pipe at the same time */
		if (preview_pipe && video_pipe) {
			err = -EINVAL;
			goto ERR;
		}

		if (preview_pipe && !preview_pipe->pipe_settings.preview.copy_pipe) {
			err = create_pipe(IA_CSS_PIPE_MODE_CAPTURE, &copy_pipe, true);
			if (err)
				goto ERR;
			ia_css_pipe_config_defaults(&copy_pipe->config);
			preview_pipe->pipe_settings.preview.copy_pipe = copy_pipe;
			copy_pipe->stream = curr_stream;
		}
		if (preview_pipe && curr_stream->cont_capt)
			preview_pipe->pipe_settings.preview.capture_pipe = capture_pipe;

		if (video_pipe && !video_pipe->pipe_settings.video.copy_pipe) {
			err = create_pipe(IA_CSS_PIPE_MODE_CAPTURE, &copy_pipe, true);
			if (err)
				goto ERR;
			ia_css_pipe_config_defaults(&copy_pipe->config);
			video_pipe->pipe_settings.video.copy_pipe = copy_pipe;
			copy_pipe->stream = curr_stream;
		}
		if (video_pipe && curr_stream->cont_capt)
			video_pipe->pipe_settings.video.capture_pipe = capture_pipe;
	}
	for (i = 0; i < num_pipes; i++) {
		curr_pipe = pipes[i];
		/* set current stream */
		curr_pipe->stream = curr_stream;

		/* take over effective info */

		effective_res = curr_pipe->config.input_effective_res;
		err = ia_css_util_check_res(
			effective_res.width,
			effective_res.height);
		if (err)
			goto ERR;

		/* sensor binning per pipe */
		if (sensor_binning_changed)
			sh_css_pipe_free_shading_table(curr_pipe);
	}

	/* now pipes have been configured, info should be available */
	for (i = 0; i < num_pipes; i++) {
		struct ia_css_pipe_info *pipe_info = NULL;

		curr_pipe = pipes[i];

		err = sh_css_pipe_load_binaries(curr_pipe);
		if (err)
			goto ERR;

		/* handle each pipe */
		pipe_info = &curr_pipe->info;
		for (j = 0; j < IA_CSS_PIPE_MAX_OUTPUT_STAGE; j++) {
			err = sh_css_pipe_get_output_frame_info(curr_pipe,
								&pipe_info->output_info[j], j);
			if (err)
				goto ERR;
		}

		if (!spcopyonly) {
			if (!IS_ISP2401)
				err = sh_css_pipe_get_shading_info(curr_pipe,
								   &pipe_info->shading_info,
								   NULL);
			else
				err = sh_css_pipe_get_shading_info(curr_pipe,
								   &pipe_info->shading_info,
								   &curr_pipe->config);

			if (err)
				goto ERR;
			err = sh_css_pipe_get_grid_info(curr_pipe,
							&pipe_info->grid_info);
			if (err)
				goto ERR;
			for (j = 0; j < IA_CSS_PIPE_MAX_OUTPUT_STAGE; j++) {
				sh_css_pipe_get_viewfinder_frame_info(curr_pipe,
								      &pipe_info->vf_output_info[j],
								      j);
				if (err)
					goto ERR;
			}
		}

		my_css.active_pipes[ia_css_pipe_get_pipe_num(curr_pipe)] = curr_pipe;
	}

	curr_stream->started = false;

	/* Map SP threads before doing anything. */
	err = map_sp_threads(curr_stream, true);
	if (err) {
		IA_CSS_LOG("map_sp_threads: return_err=%d", err);
		goto ERR;
	}

	for (i = 0; i < num_pipes; i++) {
		curr_pipe = pipes[i];
		ia_css_pipe_map_queue(curr_pipe, true);
	}

	/* Create host side pipeline objects without stages */
	err = create_host_pipeline_structure(curr_stream);
	if (err) {
		IA_CSS_LOG("create_host_pipeline_structure: return_err=%d", err);
		goto ERR;
	}

	/* assign curr_stream */
	*stream = curr_stream;

ERR:
	if (!err) {
		/* working mode: enter into the seed list */
		if (my_css_save.mode == sh_css_mode_working) {
			for (i = 0; i < MAX_ACTIVE_STREAMS; i++) {
				if (!my_css_save.stream_seeds[i].stream) {
					IA_CSS_LOG("entered stream into loc=%d", i);
					my_css_save.stream_seeds[i].orig_stream = stream;
					my_css_save.stream_seeds[i].stream = curr_stream;
					my_css_save.stream_seeds[i].num_pipes = num_pipes;
					my_css_save.stream_seeds[i].stream_config = *stream_config;
					for (j = 0; j < num_pipes; j++) {
						my_css_save.stream_seeds[i].pipe_config[j] = pipes[j]->config;
						my_css_save.stream_seeds[i].pipes[j] = pipes[j];
						my_css_save.stream_seeds[i].orig_pipes[j] = &pipes[j];
					}
					break;
				}
			}
		} else {
			ia_css_stream_destroy(curr_stream);
		}
	} else {
		ia_css_stream_destroy(curr_stream);
	}
	IA_CSS_LEAVE("return_err=%d mode=%d", err, my_css_save.mode);
	return err;
}

int
ia_css_stream_destroy(struct ia_css_stream *stream)
{
	int i;
	int err = 0;

	IA_CSS_ENTER_PRIVATE("stream = %p", stream);
	if (!stream) {
		err = -EINVAL;
		IA_CSS_LEAVE_ERR_PRIVATE(err);
		return err;
	}

	ia_css_stream_isp_parameters_uninit(stream);

	if ((stream->last_pipe) &&
	    ia_css_pipeline_is_mapped(stream->last_pipe->pipe_num)) {
		if (IS_ISP2401) {
			for (i = 0; i < stream->num_pipes; i++) {
				struct ia_css_pipe *entry = stream->pipes[i];
				unsigned int sp_thread_id;
				struct sh_css_sp_pipeline_terminal *sp_pipeline_input_terminal;

				assert(entry);
				if (entry) {
					/* get the SP thread id */
					if (!ia_css_pipeline_get_sp_thread_id(
							ia_css_pipe_get_pipe_num(entry), &sp_thread_id))
						return -EINVAL;

					/* get the target input terminal */
					sp_pipeline_input_terminal =
						&sh_css_sp_group.pipe_io[sp_thread_id].input;

					for (i = 0; i < IA_CSS_STREAM_MAX_ISYS_STREAM_PER_CH; i++) {
						ia_css_isys_stream_h isys_stream =
							&sp_pipeline_input_terminal->context.virtual_input_system_stream[i];
						if (stream->config.isys_config[i].valid && isys_stream->valid)
							ia_css_isys_stream_destroy(isys_stream);
					}
				}
			}

			if (stream->config.mode == IA_CSS_INPUT_MODE_BUFFERED_SENSOR) {
				for (i = 0; i < stream->num_pipes; i++) {
					struct ia_css_pipe *entry = stream->pipes[i];
					/*
					 * free any mipi frames that are remaining:
					 * some test stream create-destroy cycles do
					 * not generate output frames
					 * and the mipi buffer is not freed in the
					 * deque function
					 */
					if (entry)
						free_mipi_frames(entry);
				}
			}
			stream_unregister_with_csi_rx(stream);
		}

		for (i = 0; i < stream->num_pipes; i++) {
			struct ia_css_pipe *curr_pipe = stream->pipes[i];

			assert(curr_pipe);
			ia_css_pipe_map_queue(curr_pipe, false);
		}

		err = map_sp_threads(stream, false);
		if (err) {
			IA_CSS_LEAVE_ERR_PRIVATE(err);
			return err;
		}
	}

	/* remove references from pipes to stream */
	for (i = 0; i < stream->num_pipes; i++) {
		struct ia_css_pipe *entry = stream->pipes[i];

		assert(entry);
		if (entry) {
			/* clear reference to stream */
			entry->stream = NULL;
			/* check internal copy pipe */
			if (entry->mode == IA_CSS_PIPE_ID_PREVIEW &&
			    entry->pipe_settings.preview.copy_pipe) {
				IA_CSS_LOG("clearing stream on internal preview copy pipe");
				entry->pipe_settings.preview.copy_pipe->stream = NULL;
			}
			if (entry->mode == IA_CSS_PIPE_ID_VIDEO &&
			    entry->pipe_settings.video.copy_pipe) {
				IA_CSS_LOG("clearing stream on internal video copy pipe");
				entry->pipe_settings.video.copy_pipe->stream = NULL;
			}
			err = sh_css_pipe_unload_binaries(entry);
		}
	}
	/* free associated memory of stream struct */
	kfree(stream->pipes);
	stream->pipes = NULL;
	stream->num_pipes = 0;

	/* working mode: take out of the seed list */
	if (my_css_save.mode == sh_css_mode_working) {
		for (i = 0; i < MAX_ACTIVE_STREAMS; i++) {
			if (my_css_save.stream_seeds[i].stream == stream) {
				IA_CSS_LOG("took out stream %d", i);
				my_css_save.stream_seeds[i].stream = NULL;
				break;
			}
		}
	}

	kfree(stream);
	IA_CSS_LEAVE_ERR(err);

	return err;
}

int
ia_css_stream_get_info(const struct ia_css_stream *stream,
		       struct ia_css_stream_info *stream_info)
{
	ia_css_debug_dtrace(IA_CSS_DEBUG_TRACE, "ia_css_stream_get_info: enter/exit\n");
	assert(stream);
	assert(stream_info);

	*stream_info = stream->info;
	return 0;
}

int
ia_css_stream_start(struct ia_css_stream *stream)
{
	int err = 0;

	IA_CSS_ENTER("stream = %p", stream);
	if ((!stream) || (!stream->last_pipe)) {
		IA_CSS_LEAVE_ERR(-EINVAL);
		return -EINVAL;
	}
	IA_CSS_LOG("starting %d", stream->last_pipe->mode);

	sh_css_sp_set_disable_continuous_viewfinder(stream->disable_cont_vf);

	/* Create host side pipeline. */
	err = create_host_pipeline(stream);
	if (err) {
		IA_CSS_LEAVE_ERR(err);
		return err;
	}

	if (IS_ISP2401 &&
	    ((stream->config.mode == IA_CSS_INPUT_MODE_SENSOR) ||
	     (stream->config.mode == IA_CSS_INPUT_MODE_BUFFERED_SENSOR)))
		stream_register_with_csi_rx(stream);

	/* Initialize mipi size checks */
	if (!IS_ISP2401 && stream->config.mode == IA_CSS_INPUT_MODE_BUFFERED_SENSOR) {
		unsigned int idx;
		unsigned int port = (unsigned int)(stream->config.source.port.port);

		for (idx = 0; idx < IA_CSS_MIPI_SIZE_CHECK_MAX_NOF_ENTRIES_PER_PORT; idx++) {
			sh_css_sp_group.config.mipi_sizes_for_check[port][idx] =
			sh_css_get_mipi_sizes_for_check(port, idx);
		}
	}

	if (stream->config.mode != IA_CSS_INPUT_MODE_MEMORY) {
		if (IS_ISP2401)
			err = sh_css_config_input_network_2401(stream);
		else
			err = sh_css_config_input_network_2400(stream);
		if (err)
			return err;
	}

	err = sh_css_pipe_start(stream);
	IA_CSS_LEAVE_ERR(err);
	return err;
}

int
ia_css_stream_stop(struct ia_css_stream *stream)
{
	int err = 0;

	ia_css_debug_dtrace(IA_CSS_DEBUG_TRACE, "ia_css_stream_stop() enter/exit\n");
	assert(stream);
	assert(stream->last_pipe);
	ia_css_debug_dtrace(IA_CSS_DEBUG_TRACE, "ia_css_stream_stop: stopping %d\n",
			    stream->last_pipe->mode);

	/* De-initialize mipi size checks */
	if (!IS_ISP2401 && stream->config.mode == IA_CSS_INPUT_MODE_BUFFERED_SENSOR) {
		unsigned int idx;
		unsigned int port = (unsigned int)(stream->config.source.port.port);

		for (idx = 0; idx < IA_CSS_MIPI_SIZE_CHECK_MAX_NOF_ENTRIES_PER_PORT; idx++)
			sh_css_sp_group.config.mipi_sizes_for_check[port][idx] = 0;
	}

	err = ia_css_pipeline_request_stop(&stream->last_pipe->pipeline);
	if (err)
		return err;

	/*
	 * Ideally, unmapping should happen after pipeline_stop, but current
	 * semantics do not allow that.
	 */
	/* err = map_sp_threads(stream, false); */

	return err;
}

bool
ia_css_stream_has_stopped(struct ia_css_stream *stream)
{
	bool stopped;

	assert(stream);

	stopped = ia_css_pipeline_has_stopped(&stream->last_pipe->pipeline);

	return stopped;
}

/* ISP2400 */
/*
 * Destroy the stream and all the pipes related to it.
 * The stream handle is used to identify the correct entry in the css_save struct
 */
int
ia_css_stream_unload(struct ia_css_stream *stream)
{
	int i;

	assert(stream);
	ia_css_debug_dtrace(IA_CSS_DEBUG_TRACE,	"ia_css_stream_unload() enter,\n");
	/* some checks */
	assert(stream);
	for (i = 0; i < MAX_ACTIVE_STREAMS; i++)
		if (my_css_save.stream_seeds[i].stream == stream) {
			int j;

			ia_css_debug_dtrace(IA_CSS_DEBUG_TRACE,
					    "ia_css_stream_unload(): unloading %d (%p)\n", i,
					    my_css_save.stream_seeds[i].stream);
			ia_css_stream_destroy(stream);
			for (j = 0; j < my_css_save.stream_seeds[i].num_pipes; j++)
				ia_css_pipe_destroy(my_css_save.stream_seeds[i].pipes[j]);
			ia_css_debug_dtrace(IA_CSS_DEBUG_TRACE,
					    "ia_css_stream_unload(): after unloading %d (%p)\n", i,
					    my_css_save.stream_seeds[i].stream);
			break;
		}
	ia_css_debug_dtrace(IA_CSS_DEBUG_TRACE,	"ia_css_stream_unload() exit,\n");
	return 0;
}

int
ia_css_temp_pipe_to_pipe_id(const struct ia_css_pipe *pipe,
			    enum ia_css_pipe_id *pipe_id)
{
	ia_css_debug_dtrace(IA_CSS_DEBUG_TRACE, "ia_css_temp_pipe_to_pipe_id() enter/exit\n");
	if (pipe)
		*pipe_id = pipe->mode;
	else
		*pipe_id = IA_CSS_PIPE_ID_COPY;

	return 0;
}

enum atomisp_input_format
ia_css_stream_get_format(const struct ia_css_stream *stream)
{
	return stream->config.input_config.format;
}

bool
ia_css_stream_get_two_pixels_per_clock(const struct ia_css_stream *stream)
{
	return (stream->config.pixels_per_clock == 2);
}

struct ia_css_binary *
ia_css_stream_get_shading_correction_binary(const struct ia_css_stream
	*stream)
{
	struct ia_css_pipe *pipe;

	assert(stream);

	pipe = stream->pipes[0];

	if (stream->num_pipes == 2) {
		assert(stream->pipes[1]);
		if (stream->pipes[1]->config.mode == IA_CSS_PIPE_MODE_VIDEO ||
		    stream->pipes[1]->config.mode == IA_CSS_PIPE_MODE_PREVIEW)
			pipe = stream->pipes[1];
	}

	return ia_css_pipe_get_shading_correction_binary(pipe);
}

struct ia_css_binary *
ia_css_stream_get_dvs_binary(const struct ia_css_stream *stream)
{
	int i;
	struct ia_css_pipe *video_pipe = NULL;

	/* First we find the video pipe */
	for (i = 0; i < stream->num_pipes; i++) {
		struct ia_css_pipe *pipe = stream->pipes[i];

		if (pipe->config.mode == IA_CSS_PIPE_MODE_VIDEO) {
			video_pipe = pipe;
			break;
		}
	}
	if (video_pipe)
		return &video_pipe->pipe_settings.video.video_binary;
	return NULL;
}

struct ia_css_binary *
ia_css_stream_get_3a_binary(const struct ia_css_stream *stream)
{
	struct ia_css_pipe *pipe;
	struct ia_css_binary *s3a_binary = NULL;

	assert(stream);

	pipe = stream->pipes[0];

	if (stream->num_pipes == 2) {
		assert(stream->pipes[1]);
		if (stream->pipes[1]->config.mode == IA_CSS_PIPE_MODE_VIDEO ||
		    stream->pipes[1]->config.mode == IA_CSS_PIPE_MODE_PREVIEW)
			pipe = stream->pipes[1];
	}

	s3a_binary = ia_css_pipe_get_s3a_binary(pipe);

	return s3a_binary;
}

int
ia_css_stream_set_output_padded_width(struct ia_css_stream *stream,
				      unsigned int output_padded_width)
{
	struct ia_css_pipe *pipe;

	assert(stream);

	pipe = stream->last_pipe;

	assert(pipe);

	/* set the config also just in case (redundant info? why do we save config in pipe?) */
	pipe->config.output_info[IA_CSS_PIPE_OUTPUT_STAGE_0].padded_width = output_padded_width;
	pipe->output_info[IA_CSS_PIPE_OUTPUT_STAGE_0].padded_width = output_padded_width;

	return 0;
}

static struct ia_css_binary *
ia_css_pipe_get_shading_correction_binary(const struct ia_css_pipe *pipe)
{
	struct ia_css_binary *binary = NULL;

	assert(pipe);

	switch (pipe->config.mode) {
	case IA_CSS_PIPE_MODE_PREVIEW:
		binary = (struct ia_css_binary *)&pipe->pipe_settings.preview.preview_binary;
		break;
	case IA_CSS_PIPE_MODE_VIDEO:
		binary = (struct ia_css_binary *)&pipe->pipe_settings.video.video_binary;
		break;
	case IA_CSS_PIPE_MODE_CAPTURE:
		if (pipe->config.default_capture_config.mode == IA_CSS_CAPTURE_MODE_PRIMARY) {
			unsigned int i;

			for (i = 0; i < pipe->pipe_settings.capture.num_primary_stage; i++) {
				if (pipe->pipe_settings.capture.primary_binary[i].info->sp.enable.sc) {
					binary = (struct ia_css_binary *)&pipe->pipe_settings.capture.primary_binary[i];
					break;
				}
			}
		} else if (pipe->config.default_capture_config.mode ==
			    IA_CSS_CAPTURE_MODE_BAYER)
			binary = (struct ia_css_binary *)&pipe->pipe_settings.capture.pre_isp_binary;
		else if (pipe->config.default_capture_config.mode ==
			    IA_CSS_CAPTURE_MODE_ADVANCED ||
			    pipe->config.default_capture_config.mode == IA_CSS_CAPTURE_MODE_LOW_LIGHT) {
			if (pipe->config.isp_pipe_version == IA_CSS_PIPE_VERSION_1)
				binary = (struct ia_css_binary *)&pipe->pipe_settings.capture.pre_isp_binary;
			else if (pipe->config.isp_pipe_version == IA_CSS_PIPE_VERSION_2_2)
				binary = (struct ia_css_binary *)&pipe->pipe_settings.capture.post_isp_binary;
		}
		break;
	default:
		break;
	}

	if (binary && binary->info->sp.enable.sc)
		return binary;

	return NULL;
}

static struct ia_css_binary *
ia_css_pipe_get_s3a_binary(const struct ia_css_pipe *pipe)
{
	struct ia_css_binary *binary = NULL;

	assert(pipe);

	switch (pipe->config.mode) {
	case IA_CSS_PIPE_MODE_PREVIEW:
		binary = (struct ia_css_binary *)&pipe->pipe_settings.preview.preview_binary;
		break;
	case IA_CSS_PIPE_MODE_VIDEO:
		binary = (struct ia_css_binary *)&pipe->pipe_settings.video.video_binary;
		break;
	case IA_CSS_PIPE_MODE_CAPTURE:
		if (pipe->config.default_capture_config.mode == IA_CSS_CAPTURE_MODE_PRIMARY) {
			unsigned int i;

			for (i = 0; i < pipe->pipe_settings.capture.num_primary_stage; i++) {
				if (pipe->pipe_settings.capture.primary_binary[i].info->sp.enable.s3a) {
					binary = (struct ia_css_binary *)&pipe->pipe_settings.capture.primary_binary[i];
					break;
				}
			}
		} else if (pipe->config.default_capture_config.mode ==
			    IA_CSS_CAPTURE_MODE_BAYER) {
			binary = (struct ia_css_binary *)&pipe->pipe_settings.capture.pre_isp_binary;
		} else if (pipe->config.default_capture_config.mode ==
			    IA_CSS_CAPTURE_MODE_ADVANCED ||
			    pipe->config.default_capture_config.mode == IA_CSS_CAPTURE_MODE_LOW_LIGHT) {
			if (pipe->config.isp_pipe_version == IA_CSS_PIPE_VERSION_1)
				binary = (struct ia_css_binary *)&pipe->pipe_settings.capture.pre_isp_binary;
			else if (pipe->config.isp_pipe_version == IA_CSS_PIPE_VERSION_2_2)
				binary = (struct ia_css_binary *)&pipe->pipe_settings.capture.post_isp_binary;
			else
				assert(0);
		}
		break;
	default:
		break;
	}

	if (binary && !binary->info->sp.enable.s3a)
		binary = NULL;

	return binary;
}

static struct ia_css_binary *
ia_css_pipe_get_sdis_binary(const struct ia_css_pipe *pipe)
{
	struct ia_css_binary *binary = NULL;

	assert(pipe);

	switch (pipe->config.mode) {
	case IA_CSS_PIPE_MODE_VIDEO:
		binary = (struct ia_css_binary *)&pipe->pipe_settings.video.video_binary;
		break;
	default:
		break;
	}

	if (binary && !binary->info->sp.enable.dis)
		binary = NULL;

	return binary;
}

struct ia_css_pipeline *
ia_css_pipe_get_pipeline(const struct ia_css_pipe *pipe)
{
	assert(pipe);

	return (struct ia_css_pipeline *)&pipe->pipeline;
}

unsigned int
ia_css_pipe_get_pipe_num(const struct ia_css_pipe *pipe)
{
	assert(pipe);

	/*
	 * KW was not sure this function was not returning a value
	 * that was out of range; so added an assert, and, for the
	 * case when asserts are not enabled, clip to the largest
	 * value; pipe_num is unsigned so the value cannot be too small
	 */
	assert(pipe->pipe_num < IA_CSS_PIPELINE_NUM_MAX);

	if (pipe->pipe_num >= IA_CSS_PIPELINE_NUM_MAX)
		return (IA_CSS_PIPELINE_NUM_MAX - 1);

	return pipe->pipe_num;
}

unsigned int
ia_css_pipe_get_isp_pipe_version(const struct ia_css_pipe *pipe)
{
	assert(pipe);

	return (unsigned int)pipe->config.isp_pipe_version;
}

#define SP_START_TIMEOUT_US 30000000

int
ia_css_start_sp(void)
{
	unsigned long timeout;
	int err = 0;

	IA_CSS_ENTER("");
	sh_css_sp_start_isp();

	/* waiting for the SP is completely started */
	timeout = SP_START_TIMEOUT_US;
	while ((ia_css_spctrl_get_state(SP0_ID) != IA_CSS_SP_SW_INITIALIZED) && timeout) {
		timeout--;
		udelay(1);
	}
	if (timeout == 0) {
		IA_CSS_ERROR("timeout during SP initialization");
		return -EINVAL;
	}

	/* Workaround, in order to run two streams in parallel. See TASK 4271*/
	/* TODO: Fix this. */

	sh_css_init_host_sp_control_vars();

	/* buffers should be initialized only when sp is started */
	/* AM: At the moment it will be done only when there is no stream active. */

	sh_css_setup_queues();
	ia_css_bufq_dump_queue_info();

	IA_CSS_LEAVE_ERR(err);
	return err;
}

/*
 * Time to wait SP for termincate. Only condition when this can happen
 * is a fatal hw failure, but we must be able to detect this and emit
 * a proper error trace.
 */
#define SP_SHUTDOWN_TIMEOUT_US 200000

int
ia_css_stop_sp(void)
{
	unsigned long timeout;
	int err = 0;

	IA_CSS_ENTER("void");

	if (!sh_css_sp_is_running()) {
		err = -EINVAL;
		IA_CSS_LEAVE("SP already stopped : return_err=%d", err);

		/* Return an error - stop SP should not have been called by driver */
		return err;
	}

	/* For now, stop whole SP */
	if (!sh_css_write_host2sp_command(host2sp_cmd_terminate)) {
		IA_CSS_ERROR("Call to 'sh-css_write_host2sp_command()' failed");
		ia_css_debug_dump_sp_sw_debug_info();
	}

	sh_css_sp_set_sp_running(false);

	timeout = SP_SHUTDOWN_TIMEOUT_US;
	while (!ia_css_spctrl_is_idle(SP0_ID) && timeout) {
		timeout--;
		udelay(1);
	}
	if (ia_css_spctrl_get_state(SP0_ID) != IA_CSS_SP_SW_TERMINATED)
		IA_CSS_WARNING("SP has not terminated (SW)");

	if (timeout == 0) {
		IA_CSS_WARNING("SP is not idle");
		ia_css_debug_dump_sp_sw_debug_info();
	}
	timeout = SP_SHUTDOWN_TIMEOUT_US;
	while (!isp_ctrl_getbit(ISP0_ID, ISP_SC_REG, ISP_IDLE_BIT) && timeout) {
		timeout--;
		udelay(1);
	}
	if (timeout == 0) {
		IA_CSS_WARNING("ISP is not idle");
		ia_css_debug_dump_sp_sw_debug_info();
	}

	sh_css_hmm_buffer_record_uninit();

	/* clear pending param sets from refcount */
	sh_css_param_clear_param_sets();

	IA_CSS_LEAVE_ERR(err);
	return err;
}

int
ia_css_update_continuous_frames(struct ia_css_stream *stream)
{
	struct ia_css_pipe *pipe;
	unsigned int i;

	ia_css_debug_dtrace(
	    IA_CSS_DEBUG_TRACE,
	    "sh_css_update_continuous_frames() enter:\n");

	if (!stream) {
		ia_css_debug_dtrace(
		    IA_CSS_DEBUG_TRACE,
		    "sh_css_update_continuous_frames() leave: invalid stream, return_void\n");
		return -EINVAL;
	}

	pipe = stream->continuous_pipe;

	for (i = stream->config.init_num_cont_raw_buf;
		i < stream->config.target_num_cont_raw_buf; i++)
		sh_css_update_host2sp_offline_frame(i,
						    pipe->continuous_frames[i], pipe->cont_md_buffers[i]);

	sh_css_update_host2sp_cont_num_raw_frames
	(stream->config.target_num_cont_raw_buf, true);
	ia_css_debug_dtrace(
	    IA_CSS_DEBUG_TRACE,
	    "sh_css_update_continuous_frames() leave: return_void\n");

	return 0;
}

void ia_css_pipe_map_queue(struct ia_css_pipe *pipe, bool map)
{
	unsigned int thread_id;
	unsigned int pipe_num;
	bool need_input_queue;

	IA_CSS_ENTER("");
	assert(pipe);

	pipe_num = pipe->pipe_num;

	ia_css_pipeline_get_sp_thread_id(pipe_num, &thread_id);

	if (IS_ISP2401)
		need_input_queue = true;
	else
		need_input_queue = pipe->stream->config.mode == IA_CSS_INPUT_MODE_MEMORY;

	/* map required buffer queues to resources */
	/* TODO: to be improved */
	if (pipe->mode == IA_CSS_PIPE_ID_PREVIEW) {
		if (need_input_queue)
			ia_css_queue_map(thread_id, IA_CSS_BUFFER_TYPE_INPUT_FRAME, map);
		ia_css_queue_map(thread_id, IA_CSS_BUFFER_TYPE_OUTPUT_FRAME, map);
		ia_css_queue_map(thread_id, IA_CSS_BUFFER_TYPE_PARAMETER_SET, map);
		ia_css_queue_map(thread_id, IA_CSS_BUFFER_TYPE_PER_FRAME_PARAMETER_SET, map);
		ia_css_queue_map(thread_id, IA_CSS_BUFFER_TYPE_METADATA, map);
		if (pipe->pipe_settings.preview.preview_binary.info &&
		    pipe->pipe_settings.preview.preview_binary.info->sp.enable.s3a)
			ia_css_queue_map(thread_id, IA_CSS_BUFFER_TYPE_3A_STATISTICS, map);
	} else if (pipe->mode == IA_CSS_PIPE_ID_CAPTURE) {
		unsigned int i;

		if (need_input_queue)
			ia_css_queue_map(thread_id, IA_CSS_BUFFER_TYPE_INPUT_FRAME, map);
		ia_css_queue_map(thread_id, IA_CSS_BUFFER_TYPE_OUTPUT_FRAME, map);
		ia_css_queue_map(thread_id, IA_CSS_BUFFER_TYPE_VF_OUTPUT_FRAME, map);
		ia_css_queue_map(thread_id, IA_CSS_BUFFER_TYPE_PARAMETER_SET, map);
		ia_css_queue_map(thread_id, IA_CSS_BUFFER_TYPE_PER_FRAME_PARAMETER_SET, map);
		ia_css_queue_map(thread_id, IA_CSS_BUFFER_TYPE_METADATA, map);
		if (pipe->config.default_capture_config.mode == IA_CSS_CAPTURE_MODE_PRIMARY) {
			for (i = 0; i < pipe->pipe_settings.capture.num_primary_stage; i++) {
				if (pipe->pipe_settings.capture.primary_binary[i].info &&
				    pipe->pipe_settings.capture.primary_binary[i].info->sp.enable.s3a) {
					ia_css_queue_map(thread_id, IA_CSS_BUFFER_TYPE_3A_STATISTICS, map);
					break;
				}
			}
		} else if (pipe->config.default_capture_config.mode ==
			    IA_CSS_CAPTURE_MODE_ADVANCED ||
			    pipe->config.default_capture_config.mode == IA_CSS_CAPTURE_MODE_LOW_LIGHT ||
			    pipe->config.default_capture_config.mode == IA_CSS_CAPTURE_MODE_BAYER) {
			if (pipe->pipe_settings.capture.pre_isp_binary.info &&
			    pipe->pipe_settings.capture.pre_isp_binary.info->sp.enable.s3a)
				ia_css_queue_map(thread_id, IA_CSS_BUFFER_TYPE_3A_STATISTICS, map);
		}
	} else if (pipe->mode == IA_CSS_PIPE_ID_VIDEO) {
		if (need_input_queue)
			ia_css_queue_map(thread_id, IA_CSS_BUFFER_TYPE_INPUT_FRAME, map);
		ia_css_queue_map(thread_id, IA_CSS_BUFFER_TYPE_OUTPUT_FRAME, map);
		if (pipe->enable_viewfinder[IA_CSS_PIPE_OUTPUT_STAGE_0])
			ia_css_queue_map(thread_id, IA_CSS_BUFFER_TYPE_VF_OUTPUT_FRAME, map);
		ia_css_queue_map(thread_id, IA_CSS_BUFFER_TYPE_PARAMETER_SET, map);
		ia_css_queue_map(thread_id, IA_CSS_BUFFER_TYPE_PER_FRAME_PARAMETER_SET, map);
		ia_css_queue_map(thread_id, IA_CSS_BUFFER_TYPE_METADATA, map);
		if (pipe->pipe_settings.video.video_binary.info &&
		    pipe->pipe_settings.video.video_binary.info->sp.enable.s3a)
			ia_css_queue_map(thread_id, IA_CSS_BUFFER_TYPE_3A_STATISTICS, map);
		if (pipe->pipe_settings.video.video_binary.info &&
		    (pipe->pipe_settings.video.video_binary.info->sp.enable.dis
		    ))
			ia_css_queue_map(thread_id, IA_CSS_BUFFER_TYPE_DIS_STATISTICS, map);
	} else if (pipe->mode == IA_CSS_PIPE_ID_COPY) {
		if (need_input_queue)
			ia_css_queue_map(thread_id, IA_CSS_BUFFER_TYPE_INPUT_FRAME, map);
		if (!pipe->stream->config.continuous)
			ia_css_queue_map(thread_id, IA_CSS_BUFFER_TYPE_OUTPUT_FRAME, map);
		ia_css_queue_map(thread_id, IA_CSS_BUFFER_TYPE_METADATA, map);
	} else if (pipe->mode == IA_CSS_PIPE_ID_YUVPP) {
		unsigned int idx;

		for (idx = 0; idx < IA_CSS_PIPE_MAX_OUTPUT_STAGE; idx++) {
			ia_css_queue_map(thread_id, IA_CSS_BUFFER_TYPE_OUTPUT_FRAME + idx, map);
			if (pipe->enable_viewfinder[idx])
				ia_css_queue_map(thread_id, IA_CSS_BUFFER_TYPE_VF_OUTPUT_FRAME + idx, map);
		}
		if (need_input_queue)
			ia_css_queue_map(thread_id, IA_CSS_BUFFER_TYPE_INPUT_FRAME, map);
		ia_css_queue_map(thread_id, IA_CSS_BUFFER_TYPE_PARAMETER_SET, map);
		ia_css_queue_map(thread_id, IA_CSS_BUFFER_TYPE_METADATA, map);
	}
	IA_CSS_LEAVE("");
}


int
ia_css_unlock_raw_frame(struct ia_css_stream *stream, uint32_t exp_id)
{
	int ret;

	IA_CSS_ENTER("");

	/*
	 * Only continuous streams have a tagger to which we can send the
	 * unlock message.
	 */
	if (!stream || !stream->config.continuous) {
		IA_CSS_ERROR("invalid stream pointer");
		return -EINVAL;
	}

	if (exp_id > IA_CSS_ISYS_MAX_EXPOSURE_ID ||
	    exp_id < IA_CSS_ISYS_MIN_EXPOSURE_ID) {
		IA_CSS_ERROR("invalid exposure ID: %d\n", exp_id);
		return -EINVAL;
	}

	/*
	 * Send the event. Since we verified that the exp_id is valid,
	 * we can safely assign it to an 8-bit argument here.
	 */
	ret = ia_css_bufq_enqueue_psys_event(
	    IA_CSS_PSYS_SW_EVENT_UNLOCK_RAW_BUFFER, exp_id, 0, 0);

	IA_CSS_LEAVE_ERR(ret);
	return ret;
}

static void
sh_css_hmm_buffer_record_init(void)
{
	int i;

	for (i = 0; i < MAX_HMM_BUFFER_NUM; i++)
		sh_css_hmm_buffer_record_reset(&hmm_buffer_record[i]);
}

static void
sh_css_hmm_buffer_record_uninit(void)
{
	int i;
	struct sh_css_hmm_buffer_record *buffer_record = NULL;

	buffer_record = &hmm_buffer_record[0];
	for (i = 0; i < MAX_HMM_BUFFER_NUM; i++) {
		if (buffer_record->in_use) {
			if (buffer_record->h_vbuf)
				ia_css_rmgr_rel_vbuf(hmm_buffer_pool, &buffer_record->h_vbuf);
			sh_css_hmm_buffer_record_reset(buffer_record);
		}
		buffer_record++;
	}
}

static void
sh_css_hmm_buffer_record_reset(struct sh_css_hmm_buffer_record *buffer_record)
{
	assert(buffer_record);
	buffer_record->in_use = false;
	buffer_record->type = IA_CSS_BUFFER_TYPE_INVALID;
	buffer_record->h_vbuf = NULL;
	buffer_record->kernel_ptr = 0;
}

static struct sh_css_hmm_buffer_record
*sh_css_hmm_buffer_record_acquire(struct ia_css_rmgr_vbuf_handle *h_vbuf,
				    enum ia_css_buffer_type type,
				    hrt_address kernel_ptr)
{
	int i;
	struct sh_css_hmm_buffer_record *buffer_record = NULL;
	struct sh_css_hmm_buffer_record *out_buffer_record = NULL;

	assert(h_vbuf);
	assert((type > IA_CSS_BUFFER_TYPE_INVALID) &&
	       (type < IA_CSS_NUM_DYNAMIC_BUFFER_TYPE));
	assert(kernel_ptr != 0);

	buffer_record = &hmm_buffer_record[0];
	for (i = 0; i < MAX_HMM_BUFFER_NUM; i++) {
		if (!buffer_record->in_use) {
			buffer_record->in_use = true;
			buffer_record->type = type;
			buffer_record->h_vbuf = h_vbuf;
			buffer_record->kernel_ptr = kernel_ptr;
			out_buffer_record = buffer_record;
			break;
		}
		buffer_record++;
	}

	return out_buffer_record;
}

static struct sh_css_hmm_buffer_record
*sh_css_hmm_buffer_record_validate(ia_css_ptr ddr_buffer_addr,
				    enum ia_css_buffer_type type)
{
	int i;
	struct sh_css_hmm_buffer_record *buffer_record = NULL;
	bool found_record = false;

	buffer_record = &hmm_buffer_record[0];
	for (i = 0; i < MAX_HMM_BUFFER_NUM; i++) {
		if ((buffer_record->in_use) &&
		    (buffer_record->type == type) &&
		    (buffer_record->h_vbuf) &&
		    (buffer_record->h_vbuf->vptr == ddr_buffer_addr)) {
			found_record = true;
			break;
		}
		buffer_record++;
	}

	if (found_record)
		return buffer_record;
	else
		return NULL;
}<|MERGE_RESOLUTION|>--- conflicted
+++ resolved
@@ -462,12 +462,6 @@
 	return bpp;
 }
 
-<<<<<<< HEAD
-/* TODO: move define to proper file in tools */
-#define GP_ISEL_TPG_MODE 0x90058
-
-=======
->>>>>>> 0c383648
 static int
 sh_css_config_input_network_2400(struct ia_css_stream *stream)
 {
@@ -7484,30 +7478,6 @@
 	return return_err;
 }
 
-<<<<<<< HEAD
-void ia_css_stream_request_flash(struct ia_css_stream *stream)
-{
-	(void)stream;
-
-	assert(stream);
-	ia_css_debug_dtrace(IA_CSS_DEBUG_TRACE,
-			    "ia_css_stream_request_flash() enter: void\n");
-
-	if (!IS_ISP2401 || sh_css_sp_is_running()) {
-		if (!sh_css_write_host2sp_command(host2sp_cmd_start_flash) && IS_ISP2401) {
-			IA_CSS_ERROR("Call to 'sh-css_write_host2sp_command()' failed");
-			ia_css_debug_dump_sp_sw_debug_info();
-		}
-	} else {
-		IA_CSS_LOG("SP is not running!");
-	}
-
-	ia_css_debug_dtrace(IA_CSS_DEBUG_TRACE,
-			    "ia_css_stream_request_flash() leave: return_void\n");
-}
-
-=======
->>>>>>> 0c383648
 static void
 sh_css_init_host_sp_control_vars(void)
 {
@@ -8078,26 +8048,6 @@
 	case IA_CSS_INPUT_MODE_BUFFERED_SENSOR:
 		if (!IS_ISP2401)
 			ia_css_stream_configure_rx(curr_stream);
-<<<<<<< HEAD
-		break;
-	case IA_CSS_INPUT_MODE_TPG:
-		if (!IS_ISP2401) {
-			IA_CSS_LOG("tpg_configuration: x_mask=%d, y_mask=%d, x_delta=%d, y_delta=%d, xy_mask=%d",
-				   curr_stream->config.source.tpg.x_mask,
-				   curr_stream->config.source.tpg.y_mask,
-				   curr_stream->config.source.tpg.x_delta,
-				   curr_stream->config.source.tpg.y_delta,
-				   curr_stream->config.source.tpg.xy_mask);
-
-			sh_css_sp_configure_tpg(
-			    curr_stream->config.source.tpg.x_mask,
-			    curr_stream->config.source.tpg.y_mask,
-			    curr_stream->config.source.tpg.x_delta,
-			    curr_stream->config.source.tpg.y_delta,
-			    curr_stream->config.source.tpg.xy_mask);
-		}
-=======
->>>>>>> 0c383648
 		break;
 	case IA_CSS_INPUT_MODE_PRBS:
 		if (!IS_ISP2401) {
