/*
 * phy.c -- USB phy handling
 *
 * Copyright (C) 2004-2013 Texas Instruments
 *
 * This program is free software; you can redistribute it and/or modify
 * it under the terms of the GNU General Public License as published by
 * the Free Software Foundation; either version 2 of the License, or
 * (at your option) any later version.
 */
#include <linux/kernel.h>
#include <linux/export.h>
#include <linux/err.h>
#include <linux/device.h>
#include <linux/module.h>
#include <linux/slab.h>
#include <linux/of.h>

#include <linux/usb/phy.h>

/* Default current range by charger type. */
#define DEFAULT_SDP_CUR_MIN	2
#define DEFAULT_SDP_CUR_MAX	500
#define DEFAULT_SDP_CUR_MIN_SS	150
#define DEFAULT_SDP_CUR_MAX_SS	900
#define DEFAULT_DCP_CUR_MIN	500
#define DEFAULT_DCP_CUR_MAX	5000
#define DEFAULT_CDP_CUR_MIN	1500
#define DEFAULT_CDP_CUR_MAX	5000
#define DEFAULT_ACA_CUR_MIN	1500
#define DEFAULT_ACA_CUR_MAX	5000

static LIST_HEAD(phy_list);
static LIST_HEAD(phy_bind_list);
static DEFINE_SPINLOCK(phy_lock);

struct phy_devm {
	struct usb_phy *phy;
	struct notifier_block *nb;
};

static struct usb_phy *__usb_find_phy(struct list_head *list,
	enum usb_phy_type type)
{
	struct usb_phy  *phy = NULL;

	list_for_each_entry(phy, list, head) {
		if (phy->type != type)
			continue;

		return phy;
	}

	return ERR_PTR(-ENODEV);
}

static struct usb_phy *__usb_find_phy_dev(struct device *dev,
	struct list_head *list, u8 index)
{
	struct usb_phy_bind *phy_bind = NULL;

	list_for_each_entry(phy_bind, list, list) {
		if (!(strcmp(phy_bind->dev_name, dev_name(dev))) &&
				phy_bind->index == index) {
			if (phy_bind->phy)
				return phy_bind->phy;
			else
				return ERR_PTR(-EPROBE_DEFER);
		}
	}

	return ERR_PTR(-ENODEV);
}

static struct usb_phy *__of_usb_find_phy(struct device_node *node)
{
	struct usb_phy  *phy;

	if (!of_device_is_available(node))
		return ERR_PTR(-ENODEV);

	list_for_each_entry(phy, &phy_list, head) {
		if (node != phy->dev->of_node)
			continue;

		return phy;
	}

	return ERR_PTR(-EPROBE_DEFER);
}

static void usb_phy_set_default_current(struct usb_phy *usb_phy)
{
	usb_phy->chg_cur.sdp_min = DEFAULT_SDP_CUR_MIN;
	usb_phy->chg_cur.sdp_max = DEFAULT_SDP_CUR_MAX;
	usb_phy->chg_cur.dcp_min = DEFAULT_DCP_CUR_MIN;
	usb_phy->chg_cur.dcp_max = DEFAULT_DCP_CUR_MAX;
	usb_phy->chg_cur.cdp_min = DEFAULT_CDP_CUR_MIN;
	usb_phy->chg_cur.cdp_max = DEFAULT_CDP_CUR_MAX;
	usb_phy->chg_cur.aca_min = DEFAULT_ACA_CUR_MIN;
	usb_phy->chg_cur.aca_max = DEFAULT_ACA_CUR_MAX;
}

/**
 * usb_phy_notify_charger_work - notify the USB charger state
 * @work - the charger work to notify the USB charger state
 *
 * This work can be issued when USB charger state has been changed or
 * USB charger current has been changed, then we can notify the current
 * what can be drawn to power user and the charger state to userspace.
 *
 * If we get the charger type from extcon subsystem, we can notify the
 * charger state to power user automatically by usb_phy_get_charger_type()
 * issuing from extcon subsystem.
 *
 * If we get the charger type from ->charger_detect() instead of extcon
 * subsystem, the usb phy driver should issue usb_phy_set_charger_state()
 * to set charger state when the charger state has been changed.
 */
static void usb_phy_notify_charger_work(struct work_struct *work)
{
	struct usb_phy *usb_phy = container_of(work, struct usb_phy, chg_work);
	char uchger_state[50] = { 0 };
	char *envp[] = { uchger_state, NULL };
	unsigned int min, max;

	switch (usb_phy->chg_state) {
	case USB_CHARGER_PRESENT:
		usb_phy_get_charger_current(usb_phy, &min, &max);

		atomic_notifier_call_chain(&usb_phy->notifier, max, usb_phy);
		snprintf(uchger_state, ARRAY_SIZE(uchger_state),
			 "USB_CHARGER_STATE=%s", "USB_CHARGER_PRESENT");
		break;
	case USB_CHARGER_ABSENT:
		usb_phy_set_default_current(usb_phy);

		atomic_notifier_call_chain(&usb_phy->notifier, 0, usb_phy);
		snprintf(uchger_state, ARRAY_SIZE(uchger_state),
			 "USB_CHARGER_STATE=%s", "USB_CHARGER_ABSENT");
		break;
	default:
		dev_warn(usb_phy->dev, "Unknown USB charger state: %d\n",
			 usb_phy->chg_state);
		return;
	}

	kobject_uevent_env(&usb_phy->dev->kobj, KOBJ_CHANGE, envp);
}

static void __usb_phy_get_charger_type(struct usb_phy *usb_phy)
{
	if (extcon_get_state(usb_phy->edev, EXTCON_CHG_USB_SDP) > 0) {
		usb_phy->chg_type = SDP_TYPE;
		usb_phy->chg_state = USB_CHARGER_PRESENT;
	} else if (extcon_get_state(usb_phy->edev, EXTCON_CHG_USB_CDP) > 0) {
		usb_phy->chg_type = CDP_TYPE;
		usb_phy->chg_state = USB_CHARGER_PRESENT;
	} else if (extcon_get_state(usb_phy->edev, EXTCON_CHG_USB_DCP) > 0) {
		usb_phy->chg_type = DCP_TYPE;
		usb_phy->chg_state = USB_CHARGER_PRESENT;
	} else if (extcon_get_state(usb_phy->edev, EXTCON_CHG_USB_ACA) > 0) {
		usb_phy->chg_type = ACA_TYPE;
		usb_phy->chg_state = USB_CHARGER_PRESENT;
	} else {
		usb_phy->chg_type = UNKNOWN_TYPE;
		usb_phy->chg_state = USB_CHARGER_ABSENT;
	}

	schedule_work(&usb_phy->chg_work);
}

/**
 * usb_phy_get_charger_type - get charger type from extcon subsystem
 * @nb -the notifier block to determine charger type
 * @state - the cable state
 * @data - private data
 *
 * Determin the charger type from extcon subsystem which also means the
 * charger state has been chaned, then we should notify this event.
 */
static int usb_phy_get_charger_type(struct notifier_block *nb,
				    unsigned long state, void *data)
{
	struct usb_phy *usb_phy = container_of(nb, struct usb_phy, type_nb);

	__usb_phy_get_charger_type(usb_phy);
	return NOTIFY_OK;
}

/**
 * usb_phy_set_charger_current - set the USB charger current
 * @usb_phy - the USB phy to be used
 * @mA - the current need to be set
 *
 * Usually we only change the charger default current when USB finished the
 * enumeration as one SDP charger. As one SDP charger, usb_phy_set_power()
 * will issue this function to change charger current when after setting USB
 * configuration, or suspend/resume USB. For other type charger, we should
 * use the default charger current and we do not suggest to issue this function
 * to change the charger current.
 *
 * When USB charger current has been changed, we need to notify the power users.
 */
void usb_phy_set_charger_current(struct usb_phy *usb_phy, unsigned int mA)
{
	switch (usb_phy->chg_type) {
	case SDP_TYPE:
		if (usb_phy->chg_cur.sdp_max == mA)
			return;

		usb_phy->chg_cur.sdp_max = (mA > DEFAULT_SDP_CUR_MAX_SS) ?
			DEFAULT_SDP_CUR_MAX_SS : mA;
		break;
	case DCP_TYPE:
		if (usb_phy->chg_cur.dcp_max == mA)
			return;

		usb_phy->chg_cur.dcp_max = (mA > DEFAULT_DCP_CUR_MAX) ?
			DEFAULT_DCP_CUR_MAX : mA;
		break;
	case CDP_TYPE:
		if (usb_phy->chg_cur.cdp_max == mA)
			return;

		usb_phy->chg_cur.cdp_max = (mA > DEFAULT_CDP_CUR_MAX) ?
			DEFAULT_CDP_CUR_MAX : mA;
		break;
	case ACA_TYPE:
		if (usb_phy->chg_cur.aca_max == mA)
			return;

		usb_phy->chg_cur.aca_max = (mA > DEFAULT_ACA_CUR_MAX) ?
			DEFAULT_ACA_CUR_MAX : mA;
		break;
	default:
		return;
	}

	schedule_work(&usb_phy->chg_work);
}
EXPORT_SYMBOL_GPL(usb_phy_set_charger_current);

/**
 * usb_phy_get_charger_current - get the USB charger current
 * @usb_phy - the USB phy to be used
 * @min - the minimum current
 * @max - the maximum current
 *
 * Usually we will notify the maximum current to power user, but for some
 * special case, power user also need the minimum current value. Then the
 * power user can issue this function to get the suitable current.
 */
void usb_phy_get_charger_current(struct usb_phy *usb_phy,
				 unsigned int *min, unsigned int *max)
{
	switch (usb_phy->chg_type) {
	case SDP_TYPE:
		*min = usb_phy->chg_cur.sdp_min;
		*max = usb_phy->chg_cur.sdp_max;
		break;
	case DCP_TYPE:
		*min = usb_phy->chg_cur.dcp_min;
		*max = usb_phy->chg_cur.dcp_max;
		break;
	case CDP_TYPE:
		*min = usb_phy->chg_cur.cdp_min;
		*max = usb_phy->chg_cur.cdp_max;
		break;
	case ACA_TYPE:
		*min = usb_phy->chg_cur.aca_min;
		*max = usb_phy->chg_cur.aca_max;
		break;
	default:
		*min = 0;
		*max = 0;
		break;
	}
}
EXPORT_SYMBOL_GPL(usb_phy_get_charger_current);

/**
 * usb_phy_set_charger_state - set the USB charger state
 * @usb_phy - the USB phy to be used
 * @state - the new state need to be set for charger
 *
 * The usb phy driver can issue this function when the usb phy driver
 * detected the charger state has been changed, in this case the charger
 * type should be get from ->charger_detect().
 */
void usb_phy_set_charger_state(struct usb_phy *usb_phy,
			       enum usb_charger_state state)
{
	if (usb_phy->chg_state == state || !usb_phy->charger_detect)
		return;

	usb_phy->chg_state = state;
	if (usb_phy->chg_state == USB_CHARGER_PRESENT)
		usb_phy->chg_type = usb_phy->charger_detect(usb_phy);
	else
		usb_phy->chg_type = UNKNOWN_TYPE;

	schedule_work(&usb_phy->chg_work);
}
EXPORT_SYMBOL_GPL(usb_phy_set_charger_state);

static void devm_usb_phy_release(struct device *dev, void *res)
{
	struct usb_phy *phy = *(struct usb_phy **)res;

	usb_put_phy(phy);
}

static void devm_usb_phy_release2(struct device *dev, void *_res)
{
	struct phy_devm *res = _res;

	if (res->nb)
		usb_unregister_notifier(res->phy, res->nb);
	usb_put_phy(res->phy);
}

static int devm_usb_phy_match(struct device *dev, void *res, void *match_data)
{
	struct usb_phy **phy = res;

	return *phy == match_data;
}

static int usb_add_extcon(struct usb_phy *x)
{
	int ret;

	if (of_property_read_bool(x->dev->of_node, "extcon")) {
		x->edev = extcon_get_edev_by_phandle(x->dev, 0);
		if (IS_ERR(x->edev))
			return PTR_ERR(x->edev);

		x->id_edev = extcon_get_edev_by_phandle(x->dev, 1);
		if (IS_ERR(x->id_edev)) {
			x->id_edev = NULL;
			dev_info(x->dev, "No separate ID extcon device\n");
		}

		if (x->vbus_nb.notifier_call) {
			ret = devm_extcon_register_notifier(x->dev, x->edev,
							    EXTCON_USB,
							    &x->vbus_nb);
			if (ret < 0) {
				dev_err(x->dev,
					"register VBUS notifier failed\n");
				return ret;
			}
<<<<<<< HEAD
=======
		} else {
			x->type_nb.notifier_call = usb_phy_get_charger_type;

			ret = devm_extcon_register_notifier(x->dev, x->edev,
							    EXTCON_CHG_USB_SDP,
							    &x->type_nb);
			if (ret) {
				dev_err(x->dev,
					"register extcon USB SDP failed.\n");
				return ret;
			}

			ret = devm_extcon_register_notifier(x->dev, x->edev,
							    EXTCON_CHG_USB_CDP,
							    &x->type_nb);
			if (ret) {
				dev_err(x->dev,
					"register extcon USB CDP failed.\n");
				return ret;
			}

			ret = devm_extcon_register_notifier(x->dev, x->edev,
							    EXTCON_CHG_USB_DCP,
							    &x->type_nb);
			if (ret) {
				dev_err(x->dev,
					"register extcon USB DCP failed.\n");
				return ret;
			}

			ret = devm_extcon_register_notifier(x->dev, x->edev,
							    EXTCON_CHG_USB_ACA,
							    &x->type_nb);
			if (ret) {
				dev_err(x->dev,
					"register extcon USB ACA failed.\n");
				return ret;
			}
>>>>>>> bb176f67
		}

		if (x->id_nb.notifier_call) {
			struct extcon_dev *id_ext;

			if (x->id_edev)
				id_ext = x->id_edev;
			else
				id_ext = x->edev;

			ret = devm_extcon_register_notifier(x->dev, id_ext,
							    EXTCON_USB_HOST,
							    &x->id_nb);
			if (ret < 0) {
				dev_err(x->dev,
					"register ID notifier failed\n");
				return ret;
			}
		}
	}

<<<<<<< HEAD
=======
	usb_phy_set_default_current(x);
	INIT_WORK(&x->chg_work, usb_phy_notify_charger_work);
	x->chg_type = UNKNOWN_TYPE;
	x->chg_state = USB_CHARGER_DEFAULT;
	if (x->type_nb.notifier_call)
		__usb_phy_get_charger_type(x);

>>>>>>> bb176f67
	return 0;
}

/**
 * devm_usb_get_phy - find the USB PHY
 * @dev - device that requests this phy
 * @type - the type of the phy the controller requires
 *
 * Gets the phy using usb_get_phy(), and associates a device with it using
 * devres. On driver detach, release function is invoked on the devres data,
 * then, devres data is freed.
 *
 * For use by USB host and peripheral drivers.
 */
struct usb_phy *devm_usb_get_phy(struct device *dev, enum usb_phy_type type)
{
	struct usb_phy **ptr, *phy;

	ptr = devres_alloc(devm_usb_phy_release, sizeof(*ptr), GFP_KERNEL);
	if (!ptr)
		return ERR_PTR(-ENOMEM);

	phy = usb_get_phy(type);
	if (!IS_ERR(phy)) {
		*ptr = phy;
		devres_add(dev, ptr);
	} else
		devres_free(ptr);

	return phy;
}
EXPORT_SYMBOL_GPL(devm_usb_get_phy);

/**
 * usb_get_phy - find the USB PHY
 * @type - the type of the phy the controller requires
 *
 * Returns the phy driver, after getting a refcount to it; or
 * -ENODEV if there is no such phy.  The caller is responsible for
 * calling usb_put_phy() to release that count.
 *
 * For use by USB host and peripheral drivers.
 */
struct usb_phy *usb_get_phy(enum usb_phy_type type)
{
	struct usb_phy	*phy = NULL;
	unsigned long	flags;

	spin_lock_irqsave(&phy_lock, flags);

	phy = __usb_find_phy(&phy_list, type);
	if (IS_ERR(phy) || !try_module_get(phy->dev->driver->owner)) {
		pr_debug("PHY: unable to find transceiver of type %s\n",
			usb_phy_type_string(type));
		if (!IS_ERR(phy))
			phy = ERR_PTR(-ENODEV);

		goto err0;
	}

	get_device(phy->dev);

err0:
	spin_unlock_irqrestore(&phy_lock, flags);

	return phy;
}
EXPORT_SYMBOL_GPL(usb_get_phy);

/**
 * devm_usb_get_phy_by_node - find the USB PHY by device_node
 * @dev - device that requests this phy
 * @node - the device_node for the phy device.
 * @nb - a notifier_block to register with the phy.
 *
 * Returns the phy driver associated with the given device_node,
 * after getting a refcount to it, -ENODEV if there is no such phy or
 * -EPROBE_DEFER if the device is not yet loaded. While at that, it
 * also associates the device with
 * the phy using devres. On driver detach, release function is invoked
 * on the devres data, then, devres data is freed.
 *
 * For use by peripheral drivers for devices related to a phy,
 * such as a charger.
 */
struct  usb_phy *devm_usb_get_phy_by_node(struct device *dev,
					  struct device_node *node,
					  struct notifier_block *nb)
{
	struct usb_phy	*phy = ERR_PTR(-ENOMEM);
	struct phy_devm	*ptr;
	unsigned long	flags;

	ptr = devres_alloc(devm_usb_phy_release2, sizeof(*ptr), GFP_KERNEL);
	if (!ptr) {
		dev_dbg(dev, "failed to allocate memory for devres\n");
		goto err0;
	}

	spin_lock_irqsave(&phy_lock, flags);

	phy = __of_usb_find_phy(node);
	if (IS_ERR(phy)) {
		devres_free(ptr);
		goto err1;
	}

	if (!try_module_get(phy->dev->driver->owner)) {
		phy = ERR_PTR(-ENODEV);
		devres_free(ptr);
		goto err1;
	}
	if (nb)
		usb_register_notifier(phy, nb);
	ptr->phy = phy;
	ptr->nb = nb;
	devres_add(dev, ptr);

	get_device(phy->dev);

err1:
	spin_unlock_irqrestore(&phy_lock, flags);

err0:

	return phy;
}
EXPORT_SYMBOL_GPL(devm_usb_get_phy_by_node);

/**
 * devm_usb_get_phy_by_phandle - find the USB PHY by phandle
 * @dev - device that requests this phy
 * @phandle - name of the property holding the phy phandle value
 * @index - the index of the phy
 *
 * Returns the phy driver associated with the given phandle value,
 * after getting a refcount to it, -ENODEV if there is no such phy or
 * -EPROBE_DEFER if there is a phandle to the phy, but the device is
 * not yet loaded. While at that, it also associates the device with
 * the phy using devres. On driver detach, release function is invoked
 * on the devres data, then, devres data is freed.
 *
 * For use by USB host and peripheral drivers.
 */
struct usb_phy *devm_usb_get_phy_by_phandle(struct device *dev,
	const char *phandle, u8 index)
{
	struct device_node *node;
	struct usb_phy	*phy;

	if (!dev->of_node) {
		dev_dbg(dev, "device does not have a device node entry\n");
		return ERR_PTR(-EINVAL);
	}

	node = of_parse_phandle(dev->of_node, phandle, index);
	if (!node) {
		dev_dbg(dev, "failed to get %s phandle in %pOF node\n", phandle,
			dev->of_node);
		return ERR_PTR(-ENODEV);
	}
	phy = devm_usb_get_phy_by_node(dev, node, NULL);
	of_node_put(node);
	return phy;
}
EXPORT_SYMBOL_GPL(devm_usb_get_phy_by_phandle);

/**
 * usb_get_phy_dev - find the USB PHY
 * @dev - device that requests this phy
 * @index - the index of the phy
 *
 * Returns the phy driver, after getting a refcount to it; or
 * -ENODEV if there is no such phy.  The caller is responsible for
 * calling usb_put_phy() to release that count.
 *
 * For use by USB host and peripheral drivers.
 */
struct usb_phy *usb_get_phy_dev(struct device *dev, u8 index)
{
	struct usb_phy	*phy = NULL;
	unsigned long	flags;

	spin_lock_irqsave(&phy_lock, flags);

	phy = __usb_find_phy_dev(dev, &phy_bind_list, index);
	if (IS_ERR(phy) || !try_module_get(phy->dev->driver->owner)) {
		dev_dbg(dev, "unable to find transceiver\n");
		if (!IS_ERR(phy))
			phy = ERR_PTR(-ENODEV);

		goto err0;
	}

	get_device(phy->dev);

err0:
	spin_unlock_irqrestore(&phy_lock, flags);

	return phy;
}
EXPORT_SYMBOL_GPL(usb_get_phy_dev);

/**
 * devm_usb_get_phy_dev - find the USB PHY using device ptr and index
 * @dev - device that requests this phy
 * @index - the index of the phy
 *
 * Gets the phy using usb_get_phy_dev(), and associates a device with it using
 * devres. On driver detach, release function is invoked on the devres data,
 * then, devres data is freed.
 *
 * For use by USB host and peripheral drivers.
 */
struct usb_phy *devm_usb_get_phy_dev(struct device *dev, u8 index)
{
	struct usb_phy **ptr, *phy;

	ptr = devres_alloc(devm_usb_phy_release, sizeof(*ptr), GFP_KERNEL);
	if (!ptr)
		return NULL;

	phy = usb_get_phy_dev(dev, index);
	if (!IS_ERR(phy)) {
		*ptr = phy;
		devres_add(dev, ptr);
	} else
		devres_free(ptr);

	return phy;
}
EXPORT_SYMBOL_GPL(devm_usb_get_phy_dev);

/**
 * devm_usb_put_phy - release the USB PHY
 * @dev - device that wants to release this phy
 * @phy - the phy returned by devm_usb_get_phy()
 *
 * destroys the devres associated with this phy and invokes usb_put_phy
 * to release the phy.
 *
 * For use by USB host and peripheral drivers.
 */
void devm_usb_put_phy(struct device *dev, struct usb_phy *phy)
{
	int r;

	r = devres_destroy(dev, devm_usb_phy_release, devm_usb_phy_match, phy);
	dev_WARN_ONCE(dev, r, "couldn't find PHY resource\n");
}
EXPORT_SYMBOL_GPL(devm_usb_put_phy);

/**
 * usb_put_phy - release the USB PHY
 * @x: the phy returned by usb_get_phy()
 *
 * Releases a refcount the caller received from usb_get_phy().
 *
 * For use by USB host and peripheral drivers.
 */
void usb_put_phy(struct usb_phy *x)
{
	if (x) {
		struct module *owner = x->dev->driver->owner;

		put_device(x->dev);
		module_put(owner);
	}
}
EXPORT_SYMBOL_GPL(usb_put_phy);

/**
 * usb_add_phy - declare the USB PHY
 * @x: the USB phy to be used; or NULL
 * @type - the type of this PHY
 *
 * This call is exclusively for use by phy drivers, which
 * coordinate the activities of drivers for host and peripheral
 * controllers, and in some cases for VBUS current regulation.
 */
int usb_add_phy(struct usb_phy *x, enum usb_phy_type type)
{
	int		ret = 0;
	unsigned long	flags;
	struct usb_phy	*phy;

	if (x->type != USB_PHY_TYPE_UNDEFINED) {
		dev_err(x->dev, "not accepting initialized PHY %s\n", x->label);
		return -EINVAL;
	}

	ret = usb_add_extcon(x);
	if (ret)
		return ret;

	ATOMIC_INIT_NOTIFIER_HEAD(&x->notifier);

	spin_lock_irqsave(&phy_lock, flags);

	list_for_each_entry(phy, &phy_list, head) {
		if (phy->type == type) {
			ret = -EBUSY;
			dev_err(x->dev, "transceiver type %s already exists\n",
						usb_phy_type_string(type));
			goto out;
		}
	}

	x->type = type;
	list_add_tail(&x->head, &phy_list);

out:
	spin_unlock_irqrestore(&phy_lock, flags);
	return ret;
}
EXPORT_SYMBOL_GPL(usb_add_phy);

/**
 * usb_add_phy_dev - declare the USB PHY
 * @x: the USB phy to be used; or NULL
 *
 * This call is exclusively for use by phy drivers, which
 * coordinate the activities of drivers for host and peripheral
 * controllers, and in some cases for VBUS current regulation.
 */
int usb_add_phy_dev(struct usb_phy *x)
{
	struct usb_phy_bind *phy_bind;
	unsigned long flags;
	int ret;

	if (!x->dev) {
		dev_err(x->dev, "no device provided for PHY\n");
		return -EINVAL;
	}

	ret = usb_add_extcon(x);
	if (ret)
		return ret;

	ATOMIC_INIT_NOTIFIER_HEAD(&x->notifier);

	spin_lock_irqsave(&phy_lock, flags);
	list_for_each_entry(phy_bind, &phy_bind_list, list)
		if (!(strcmp(phy_bind->phy_dev_name, dev_name(x->dev))))
			phy_bind->phy = x;

	list_add_tail(&x->head, &phy_list);

	spin_unlock_irqrestore(&phy_lock, flags);
	return 0;
}
EXPORT_SYMBOL_GPL(usb_add_phy_dev);

/**
 * usb_remove_phy - remove the OTG PHY
 * @x: the USB OTG PHY to be removed;
 *
 * This reverts the effects of usb_add_phy
 */
void usb_remove_phy(struct usb_phy *x)
{
	unsigned long	flags;
	struct usb_phy_bind *phy_bind;

	spin_lock_irqsave(&phy_lock, flags);
	if (x) {
		list_for_each_entry(phy_bind, &phy_bind_list, list)
			if (phy_bind->phy == x)
				phy_bind->phy = NULL;
		list_del(&x->head);
	}
	spin_unlock_irqrestore(&phy_lock, flags);
}
EXPORT_SYMBOL_GPL(usb_remove_phy);

/**
 * usb_bind_phy - bind the phy and the controller that uses the phy
 * @dev_name: the device name of the device that will bind to the phy
 * @index: index to specify the port number
 * @phy_dev_name: the device name of the phy
 *
 * Fills the phy_bind structure with the dev_name and phy_dev_name. This will
 * be used when the phy driver registers the phy and when the controller
 * requests this phy.
 *
 * To be used by platform specific initialization code.
 */
int usb_bind_phy(const char *dev_name, u8 index,
				const char *phy_dev_name)
{
	struct usb_phy_bind *phy_bind;
	unsigned long flags;

	phy_bind = kzalloc(sizeof(*phy_bind), GFP_KERNEL);
	if (!phy_bind)
		return -ENOMEM;

	phy_bind->dev_name = dev_name;
	phy_bind->phy_dev_name = phy_dev_name;
	phy_bind->index = index;

	spin_lock_irqsave(&phy_lock, flags);
	list_add_tail(&phy_bind->list, &phy_bind_list);
	spin_unlock_irqrestore(&phy_lock, flags);

	return 0;
}
EXPORT_SYMBOL_GPL(usb_bind_phy);

/**
 * usb_phy_set_event - set event to phy event
 * @x: the phy returned by usb_get_phy();
 *
 * This sets event to phy event
 */
void usb_phy_set_event(struct usb_phy *x, unsigned long event)
{
	x->last_event = event;
}
EXPORT_SYMBOL_GPL(usb_phy_set_event);<|MERGE_RESOLUTION|>--- conflicted
+++ resolved
@@ -351,8 +351,6 @@
 					"register VBUS notifier failed\n");
 				return ret;
 			}
-<<<<<<< HEAD
-=======
 		} else {
 			x->type_nb.notifier_call = usb_phy_get_charger_type;
 
@@ -391,7 +389,6 @@
 					"register extcon USB ACA failed.\n");
 				return ret;
 			}
->>>>>>> bb176f67
 		}
 
 		if (x->id_nb.notifier_call) {
@@ -413,8 +410,6 @@
 		}
 	}
 
-<<<<<<< HEAD
-=======
 	usb_phy_set_default_current(x);
 	INIT_WORK(&x->chg_work, usb_phy_notify_charger_work);
 	x->chg_type = UNKNOWN_TYPE;
@@ -422,7 +417,6 @@
 	if (x->type_nb.notifier_call)
 		__usb_phy_get_charger_type(x);
 
->>>>>>> bb176f67
 	return 0;
 }
 
