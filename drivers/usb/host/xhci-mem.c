// SPDX-License-Identifier: GPL-2.0
/*
 * xHCI host controller driver
 *
 * Copyright (C) 2008 Intel Corp.
 *
 * Author: Sarah Sharp
 * Some code borrowed from the Linux EHCI driver.
 */

#include <linux/usb.h>
#include <linux/overflow.h>
#include <linux/pci.h>
#include <linux/slab.h>
#include <linux/dmapool.h>
#include <linux/dma-mapping.h>

#include "xhci.h"
#include "xhci-trace.h"
#include "xhci-debugfs.h"

/*
 * Allocates a generic ring segment from the ring pool, sets the dma address,
 * initializes the segment to zero, and sets the private next pointer to NULL.
 *
 * Section 4.11.1.1:
 * "All components of all Command and Transfer TRBs shall be initialized to '0'"
 */
static struct xhci_segment *xhci_segment_alloc(struct xhci_hcd *xhci,
					       unsigned int cycle_state,
					       unsigned int max_packet,
					       unsigned int num,
					       gfp_t flags)
{
	struct xhci_segment *seg;
	dma_addr_t	dma;
	int		i;
	struct device *dev = xhci_to_hcd(xhci)->self.sysdev;

	seg = kzalloc_node(sizeof(*seg), flags, dev_to_node(dev));
	if (!seg)
		return NULL;

	seg->trbs = dma_pool_zalloc(xhci->segment_pool, flags, &dma);
	if (!seg->trbs) {
		kfree(seg);
		return NULL;
	}

	if (max_packet) {
		seg->bounce_buf = kzalloc_node(max_packet, flags,
					dev_to_node(dev));
		if (!seg->bounce_buf) {
			dma_pool_free(xhci->segment_pool, seg->trbs, dma);
			kfree(seg);
			return NULL;
		}
	}
	/* If the cycle state is 0, set the cycle bit to 1 for all the TRBs */
	if (cycle_state == 0) {
		for (i = 0; i < TRBS_PER_SEGMENT; i++)
			seg->trbs[i].link.control = cpu_to_le32(TRB_CYCLE);
	}
	seg->num = num;
	seg->dma = dma;
	seg->next = NULL;

	return seg;
}

static void xhci_segment_free(struct xhci_hcd *xhci, struct xhci_segment *seg)
{
	if (seg->trbs) {
		dma_pool_free(xhci->segment_pool, seg->trbs, seg->dma);
		seg->trbs = NULL;
	}
	kfree(seg->bounce_buf);
	kfree(seg);
}

static void xhci_free_segments_for_ring(struct xhci_hcd *xhci,
				struct xhci_segment *first)
{
	struct xhci_segment *seg;

	seg = first->next;
	while (seg && seg != first) {
		struct xhci_segment *next = seg->next;
		xhci_segment_free(xhci, seg);
		seg = next;
	}
	xhci_segment_free(xhci, first);
}

/*
 * Make the prev segment point to the next segment.
 *
 * Change the last TRB in the prev segment to be a Link TRB which points to the
 * DMA address of the next segment.  The caller needs to set any Link TRB
 * related flags, such as End TRB, Toggle Cycle, and no snoop.
 */
static void xhci_link_segments(struct xhci_segment *prev,
			       struct xhci_segment *next,
			       enum xhci_ring_type type, bool chain_links)
{
	u32 val;

	if (!prev || !next)
		return;
	prev->next = next;
	if (type != TYPE_EVENT) {
		prev->trbs[TRBS_PER_SEGMENT-1].link.segment_ptr =
			cpu_to_le64(next->dma);

		/* Set the last TRB in the segment to have a TRB type ID of Link TRB */
		val = le32_to_cpu(prev->trbs[TRBS_PER_SEGMENT-1].link.control);
		val &= ~TRB_TYPE_BITMASK;
		val |= TRB_TYPE(TRB_LINK);
		if (chain_links)
			val |= TRB_CHAIN;
		prev->trbs[TRBS_PER_SEGMENT-1].link.control = cpu_to_le32(val);
	}
}

/*
 * Link the ring to the new segments.
 * Set Toggle Cycle for the new ring if needed.
 */
static void xhci_link_rings(struct xhci_hcd *xhci, struct xhci_ring *ring,
		struct xhci_segment *first, struct xhci_segment *last,
		unsigned int num_segs)
{
	struct xhci_segment *next, *seg;
	bool chain_links;

	if (!ring || !first || !last)
		return;

	/* Set chain bit for 0.95 hosts, and for isoc rings on AMD 0.96 host */
	chain_links = !!(xhci_link_trb_quirk(xhci) ||
			 (ring->type == TYPE_ISOC &&
			  (xhci->quirks & XHCI_AMD_0x96_HOST)));

	next = ring->enq_seg->next;
	xhci_link_segments(ring->enq_seg, first, ring->type, chain_links);
	xhci_link_segments(last, next, ring->type, chain_links);
	ring->num_segs += num_segs;

	if (ring->enq_seg == ring->last_seg) {
		if (ring->type != TYPE_EVENT) {
			ring->last_seg->trbs[TRBS_PER_SEGMENT-1].link.control
				&= ~cpu_to_le32(LINK_TOGGLE);
			last->trbs[TRBS_PER_SEGMENT-1].link.control
				|= cpu_to_le32(LINK_TOGGLE);
		}
		ring->last_seg = last;
	}

	for (seg = last; seg != ring->last_seg; seg = seg->next)
		seg->next->num = seg->num + 1;
}

/*
 * We need a radix tree for mapping physical addresses of TRBs to which stream
 * ID they belong to.  We need to do this because the host controller won't tell
 * us which stream ring the TRB came from.  We could store the stream ID in an
 * event data TRB, but that doesn't help us for the cancellation case, since the
 * endpoint may stop before it reaches that event data TRB.
 *
 * The radix tree maps the upper portion of the TRB DMA address to a ring
 * segment that has the same upper portion of DMA addresses.  For example, say I
 * have segments of size 1KB, that are always 1KB aligned.  A segment may
 * start at 0x10c91000 and end at 0x10c913f0.  If I use the upper 10 bits, the
 * key to the stream ID is 0x43244.  I can use the DMA address of the TRB to
 * pass the radix tree a key to get the right stream ID:
 *
 *	0x10c90fff >> 10 = 0x43243
 *	0x10c912c0 >> 10 = 0x43244
 *	0x10c91400 >> 10 = 0x43245
 *
 * Obviously, only those TRBs with DMA addresses that are within the segment
 * will make the radix tree return the stream ID for that ring.
 *
 * Caveats for the radix tree:
 *
 * The radix tree uses an unsigned long as a key pair.  On 32-bit systems, an
 * unsigned long will be 32-bits; on a 64-bit system an unsigned long will be
 * 64-bits.  Since we only request 32-bit DMA addresses, we can use that as the
 * key on 32-bit or 64-bit systems (it would also be fine if we asked for 64-bit
 * PCI DMA addresses on a 64-bit system).  There might be a problem on 32-bit
 * extended systems (where the DMA address can be bigger than 32-bits),
 * if we allow the PCI dma mask to be bigger than 32-bits.  So don't do that.
 */
static int xhci_insert_segment_mapping(struct radix_tree_root *trb_address_map,
		struct xhci_ring *ring,
		struct xhci_segment *seg,
		gfp_t mem_flags)
{
	unsigned long key;
	int ret;

	key = (unsigned long)(seg->dma >> TRB_SEGMENT_SHIFT);
	/* Skip any segments that were already added. */
	if (radix_tree_lookup(trb_address_map, key))
		return 0;

	ret = radix_tree_maybe_preload(mem_flags);
	if (ret)
		return ret;
	ret = radix_tree_insert(trb_address_map,
			key, ring);
	radix_tree_preload_end();
	return ret;
}

static void xhci_remove_segment_mapping(struct radix_tree_root *trb_address_map,
		struct xhci_segment *seg)
{
	unsigned long key;

	key = (unsigned long)(seg->dma >> TRB_SEGMENT_SHIFT);
	if (radix_tree_lookup(trb_address_map, key))
		radix_tree_delete(trb_address_map, key);
}

static int xhci_update_stream_segment_mapping(
		struct radix_tree_root *trb_address_map,
		struct xhci_ring *ring,
		struct xhci_segment *first_seg,
		struct xhci_segment *last_seg,
		gfp_t mem_flags)
{
	struct xhci_segment *seg;
	struct xhci_segment *failed_seg;
	int ret;

	if (WARN_ON_ONCE(trb_address_map == NULL))
		return 0;

	seg = first_seg;
	do {
		ret = xhci_insert_segment_mapping(trb_address_map,
				ring, seg, mem_flags);
		if (ret)
			goto remove_streams;
		if (seg == last_seg)
			return 0;
		seg = seg->next;
	} while (seg != first_seg);

	return 0;

remove_streams:
	failed_seg = seg;
	seg = first_seg;
	do {
		xhci_remove_segment_mapping(trb_address_map, seg);
		if (seg == failed_seg)
			return ret;
		seg = seg->next;
	} while (seg != first_seg);

	return ret;
}

static void xhci_remove_stream_mapping(struct xhci_ring *ring)
{
	struct xhci_segment *seg;

	if (WARN_ON_ONCE(ring->trb_address_map == NULL))
		return;

	seg = ring->first_seg;
	do {
		xhci_remove_segment_mapping(ring->trb_address_map, seg);
		seg = seg->next;
	} while (seg != ring->first_seg);
}

static int xhci_update_stream_mapping(struct xhci_ring *ring, gfp_t mem_flags)
{
	return xhci_update_stream_segment_mapping(ring->trb_address_map, ring,
			ring->first_seg, ring->last_seg, mem_flags);
}

/* XXX: Do we need the hcd structure in all these functions? */
void xhci_ring_free(struct xhci_hcd *xhci, struct xhci_ring *ring)
{
	if (!ring)
		return;

	trace_xhci_ring_free(ring);

	if (ring->first_seg) {
		if (ring->type == TYPE_STREAM)
			xhci_remove_stream_mapping(ring);
		xhci_free_segments_for_ring(xhci, ring->first_seg);
	}

	kfree(ring);
}

void xhci_initialize_ring_info(struct xhci_ring *ring,
			       unsigned int cycle_state)
{
	/* The ring is empty, so the enqueue pointer == dequeue pointer */
	ring->enqueue = ring->first_seg->trbs;
	ring->enq_seg = ring->first_seg;
	ring->dequeue = ring->enqueue;
	ring->deq_seg = ring->first_seg;
	/* The ring is initialized to 0. The producer must write 1 to the cycle
	 * bit to handover ownership of the TRB, so PCS = 1.  The consumer must
	 * compare CCS to the cycle bit to check ownership, so CCS = 1.
	 *
	 * New rings are initialized with cycle state equal to 1; if we are
	 * handling ring expansion, set the cycle state equal to the old ring.
	 */
	ring->cycle_state = cycle_state;

	/*
	 * Each segment has a link TRB, and leave an extra TRB for SW
	 * accounting purpose
	 */
	ring->num_trbs_free = ring->num_segs * (TRBS_PER_SEGMENT - 1) - 1;
}
EXPORT_SYMBOL_GPL(xhci_initialize_ring_info);

/* Allocate segments and link them for a ring */
static int xhci_alloc_segments_for_ring(struct xhci_hcd *xhci,
		struct xhci_segment **first, struct xhci_segment **last,
		unsigned int num_segs, unsigned int num,
		unsigned int cycle_state, enum xhci_ring_type type,
		unsigned int max_packet, gfp_t flags)
{
	struct xhci_segment *prev;
	bool chain_links;

	/* Set chain bit for 0.95 hosts, and for isoc rings on AMD 0.96 host */
	chain_links = !!(xhci_link_trb_quirk(xhci) ||
			 (type == TYPE_ISOC &&
			  (xhci->quirks & XHCI_AMD_0x96_HOST)));

	prev = xhci_segment_alloc(xhci, cycle_state, max_packet, num, flags);
	if (!prev)
		return -ENOMEM;
	num++;

	*first = prev;
	while (num < num_segs) {
		struct xhci_segment	*next;

		next = xhci_segment_alloc(xhci, cycle_state, max_packet, num,
					  flags);
		if (!next)
			goto free_segments;

		xhci_link_segments(prev, next, type, chain_links);
		prev = next;
		num++;
	}
	xhci_link_segments(prev, *first, type, chain_links);
	*last = prev;

	return 0;

free_segments:
	xhci_free_segments_for_ring(xhci, *first);
	return -ENOMEM;
}

/*
 * Create a new ring with zero or more segments.
 *
 * Link each segment together into a ring.
 * Set the end flag and the cycle toggle bit on the last segment.
 * See section 4.9.1 and figures 15 and 16.
 */
struct xhci_ring *xhci_ring_alloc(struct xhci_hcd *xhci,
		unsigned int num_segs, unsigned int cycle_state,
		enum xhci_ring_type type, unsigned int max_packet, gfp_t flags)
{
	struct xhci_ring	*ring;
	int ret;
	struct device *dev = xhci_to_hcd(xhci)->self.sysdev;

	ring = kzalloc_node(sizeof(*ring), flags, dev_to_node(dev));
	if (!ring)
		return NULL;

	ring->num_segs = num_segs;
	ring->bounce_buf_len = max_packet;
	INIT_LIST_HEAD(&ring->td_list);
	ring->type = type;
	if (num_segs == 0)
		return ring;

	ret = xhci_alloc_segments_for_ring(xhci, &ring->first_seg,
			&ring->last_seg, num_segs, 0, cycle_state, type,
			max_packet, flags);
	if (ret)
		goto fail;

	/* Only event ring does not use link TRB */
	if (type != TYPE_EVENT) {
		/* See section 4.9.2.1 and 6.4.4.1 */
		ring->last_seg->trbs[TRBS_PER_SEGMENT - 1].link.control |=
			cpu_to_le32(LINK_TOGGLE);
	}
	xhci_initialize_ring_info(ring, cycle_state);
	trace_xhci_ring_alloc(ring);
	return ring;

fail:
	kfree(ring);
	return NULL;
}

void xhci_free_endpoint_ring(struct xhci_hcd *xhci,
		struct xhci_virt_device *virt_dev,
		unsigned int ep_index)
{
	xhci_ring_free(xhci, virt_dev->eps[ep_index].ring);
	virt_dev->eps[ep_index].ring = NULL;
}

/*
 * Expand an existing ring.
 * Allocate a new ring which has same segment numbers and link the two rings.
 */
int xhci_ring_expansion(struct xhci_hcd *xhci, struct xhci_ring *ring,
				unsigned int num_new_segs, gfp_t flags)
{
	struct xhci_segment	*first;
	struct xhci_segment	*last;
	int			ret;

	ret = xhci_alloc_segments_for_ring(xhci, &first, &last,
			num_new_segs, ring->enq_seg->num + 1,
			ring->cycle_state, ring->type,
			ring->bounce_buf_len, flags);
	if (ret)
		return -ENOMEM;

	if (ring->type == TYPE_STREAM) {
		ret = xhci_update_stream_segment_mapping(ring->trb_address_map,
						ring, first, last, flags);
		if (ret)
			goto free_segments;
	}

	xhci_link_rings(xhci, ring, first, last, num_new_segs);
	trace_xhci_ring_expansion(ring);
	xhci_dbg_trace(xhci, trace_xhci_dbg_ring_expansion,
			"ring expansion succeed, now has %d segments",
			ring->num_segs);

	return 0;

free_segments:
	xhci_free_segments_for_ring(xhci, first);
	return ret;
}

struct xhci_container_ctx *xhci_alloc_container_ctx(struct xhci_hcd *xhci,
						    int type, gfp_t flags)
{
	struct xhci_container_ctx *ctx;
	struct device *dev = xhci_to_hcd(xhci)->self.sysdev;

	if ((type != XHCI_CTX_TYPE_DEVICE) && (type != XHCI_CTX_TYPE_INPUT))
		return NULL;

	ctx = kzalloc_node(sizeof(*ctx), flags, dev_to_node(dev));
	if (!ctx)
		return NULL;

	ctx->type = type;
	ctx->size = HCC_64BYTE_CONTEXT(xhci->hcc_params) ? 2048 : 1024;
	if (type == XHCI_CTX_TYPE_INPUT)
		ctx->size += CTX_SIZE(xhci->hcc_params);

	ctx->bytes = dma_pool_zalloc(xhci->device_pool, flags, &ctx->dma);
	if (!ctx->bytes) {
		kfree(ctx);
		return NULL;
	}
	return ctx;
}

void xhci_free_container_ctx(struct xhci_hcd *xhci,
			     struct xhci_container_ctx *ctx)
{
	if (!ctx)
		return;
	dma_pool_free(xhci->device_pool, ctx->bytes, ctx->dma);
	kfree(ctx);
}

struct xhci_input_control_ctx *xhci_get_input_control_ctx(
					      struct xhci_container_ctx *ctx)
{
	if (ctx->type != XHCI_CTX_TYPE_INPUT)
		return NULL;

	return (struct xhci_input_control_ctx *)ctx->bytes;
}

struct xhci_slot_ctx *xhci_get_slot_ctx(struct xhci_hcd *xhci,
					struct xhci_container_ctx *ctx)
{
	if (ctx->type == XHCI_CTX_TYPE_DEVICE)
		return (struct xhci_slot_ctx *)ctx->bytes;

	return (struct xhci_slot_ctx *)
		(ctx->bytes + CTX_SIZE(xhci->hcc_params));
}

struct xhci_ep_ctx *xhci_get_ep_ctx(struct xhci_hcd *xhci,
				    struct xhci_container_ctx *ctx,
				    unsigned int ep_index)
{
	/* increment ep index by offset of start of ep ctx array */
	ep_index++;
	if (ctx->type == XHCI_CTX_TYPE_INPUT)
		ep_index++;

	return (struct xhci_ep_ctx *)
		(ctx->bytes + (ep_index * CTX_SIZE(xhci->hcc_params)));
}
EXPORT_SYMBOL_GPL(xhci_get_ep_ctx);

/***************** Streams structures manipulation *************************/

static void xhci_free_stream_ctx(struct xhci_hcd *xhci,
		unsigned int num_stream_ctxs,
		struct xhci_stream_ctx *stream_ctx, dma_addr_t dma)
{
	struct device *dev = xhci_to_hcd(xhci)->self.sysdev;
	size_t size = array_size(sizeof(struct xhci_stream_ctx), num_stream_ctxs);

	if (size > MEDIUM_STREAM_ARRAY_SIZE)
		dma_free_coherent(dev, size, stream_ctx, dma);
	else if (size > SMALL_STREAM_ARRAY_SIZE)
		dma_pool_free(xhci->medium_streams_pool, stream_ctx, dma);
	else
		dma_pool_free(xhci->small_streams_pool, stream_ctx, dma);
}

/*
 * The stream context array for each endpoint with bulk streams enabled can
 * vary in size, based on:
 *  - how many streams the endpoint supports,
 *  - the maximum primary stream array size the host controller supports,
 *  - and how many streams the device driver asks for.
 *
 * The stream context array must be a power of 2, and can be as small as
 * 64 bytes or as large as 1MB.
 */
static struct xhci_stream_ctx *xhci_alloc_stream_ctx(struct xhci_hcd *xhci,
		unsigned int num_stream_ctxs, dma_addr_t *dma,
		gfp_t mem_flags)
{
	struct device *dev = xhci_to_hcd(xhci)->self.sysdev;
	size_t size = array_size(sizeof(struct xhci_stream_ctx), num_stream_ctxs);

	if (size > MEDIUM_STREAM_ARRAY_SIZE)
		return dma_alloc_coherent(dev, size, dma, mem_flags);
	if (size > SMALL_STREAM_ARRAY_SIZE)
		return dma_pool_zalloc(xhci->medium_streams_pool, mem_flags, dma);
	else
		return dma_pool_zalloc(xhci->small_streams_pool, mem_flags, dma);
}

struct xhci_ring *xhci_dma_to_transfer_ring(
		struct xhci_virt_ep *ep,
		u64 address)
{
	if (ep->ep_state & EP_HAS_STREAMS)
		return radix_tree_lookup(&ep->stream_info->trb_address_map,
				address >> TRB_SEGMENT_SHIFT);
	return ep->ring;
}

/*
 * Change an endpoint's internal structure so it supports stream IDs.  The
 * number of requested streams includes stream 0, which cannot be used by device
 * drivers.
 *
 * The number of stream contexts in the stream context array may be bigger than
 * the number of streams the driver wants to use.  This is because the number of
 * stream context array entries must be a power of two.
 */
struct xhci_stream_info *xhci_alloc_stream_info(struct xhci_hcd *xhci,
		unsigned int num_stream_ctxs,
		unsigned int num_streams,
		unsigned int max_packet, gfp_t mem_flags)
{
	struct xhci_stream_info *stream_info;
	u32 cur_stream;
	struct xhci_ring *cur_ring;
	u64 addr;
	int ret;
	struct device *dev = xhci_to_hcd(xhci)->self.sysdev;

	xhci_dbg(xhci, "Allocating %u streams and %u stream context array entries.\n",
			num_streams, num_stream_ctxs);
	if (xhci->cmd_ring_reserved_trbs == MAX_RSVD_CMD_TRBS) {
		xhci_dbg(xhci, "Command ring has no reserved TRBs available\n");
		return NULL;
	}
	xhci->cmd_ring_reserved_trbs++;

	stream_info = kzalloc_node(sizeof(*stream_info), mem_flags,
			dev_to_node(dev));
	if (!stream_info)
		goto cleanup_trbs;

	stream_info->num_streams = num_streams;
	stream_info->num_stream_ctxs = num_stream_ctxs;

	/* Initialize the array of virtual pointers to stream rings. */
	stream_info->stream_rings = kcalloc_node(
			num_streams, sizeof(struct xhci_ring *), mem_flags,
			dev_to_node(dev));
	if (!stream_info->stream_rings)
		goto cleanup_info;

	/* Initialize the array of DMA addresses for stream rings for the HW. */
	stream_info->stream_ctx_array = xhci_alloc_stream_ctx(xhci,
			num_stream_ctxs, &stream_info->ctx_array_dma,
			mem_flags);
	if (!stream_info->stream_ctx_array)
		goto cleanup_ring_array;

	/* Allocate everything needed to free the stream rings later */
	stream_info->free_streams_command =
		xhci_alloc_command_with_ctx(xhci, true, mem_flags);
	if (!stream_info->free_streams_command)
		goto cleanup_ctx;

	INIT_RADIX_TREE(&stream_info->trb_address_map, GFP_ATOMIC);

	/* Allocate rings for all the streams that the driver will use,
	 * and add their segment DMA addresses to the radix tree.
	 * Stream 0 is reserved.
	 */

	for (cur_stream = 1; cur_stream < num_streams; cur_stream++) {
		stream_info->stream_rings[cur_stream] =
			xhci_ring_alloc(xhci, 2, 1, TYPE_STREAM, max_packet,
					mem_flags);
		cur_ring = stream_info->stream_rings[cur_stream];
		if (!cur_ring)
			goto cleanup_rings;
		cur_ring->stream_id = cur_stream;
		cur_ring->trb_address_map = &stream_info->trb_address_map;
		/* Set deq ptr, cycle bit, and stream context type */
		addr = cur_ring->first_seg->dma |
			SCT_FOR_CTX(SCT_PRI_TR) |
			cur_ring->cycle_state;
		stream_info->stream_ctx_array[cur_stream].stream_ring =
			cpu_to_le64(addr);
		xhci_dbg(xhci, "Setting stream %d ring ptr to 0x%08llx\n", cur_stream, addr);

		ret = xhci_update_stream_mapping(cur_ring, mem_flags);
		if (ret) {
			xhci_ring_free(xhci, cur_ring);
			stream_info->stream_rings[cur_stream] = NULL;
			goto cleanup_rings;
		}
	}
	/* Leave the other unused stream ring pointers in the stream context
	 * array initialized to zero.  This will cause the xHC to give us an
	 * error if the device asks for a stream ID we don't have setup (if it
	 * was any other way, the host controller would assume the ring is
	 * "empty" and wait forever for data to be queued to that stream ID).
	 */

	return stream_info;

cleanup_rings:
	for (cur_stream = 1; cur_stream < num_streams; cur_stream++) {
		cur_ring = stream_info->stream_rings[cur_stream];
		if (cur_ring) {
			xhci_ring_free(xhci, cur_ring);
			stream_info->stream_rings[cur_stream] = NULL;
		}
	}
	xhci_free_command(xhci, stream_info->free_streams_command);
cleanup_ctx:
	xhci_free_stream_ctx(xhci,
		stream_info->num_stream_ctxs,
		stream_info->stream_ctx_array,
		stream_info->ctx_array_dma);
cleanup_ring_array:
	kfree(stream_info->stream_rings);
cleanup_info:
	kfree(stream_info);
cleanup_trbs:
	xhci->cmd_ring_reserved_trbs--;
	return NULL;
}
/*
 * Sets the MaxPStreams field and the Linear Stream Array field.
 * Sets the dequeue pointer to the stream context array.
 */
void xhci_setup_streams_ep_input_ctx(struct xhci_hcd *xhci,
		struct xhci_ep_ctx *ep_ctx,
		struct xhci_stream_info *stream_info)
{
	u32 max_primary_streams;
	/* MaxPStreams is the number of stream context array entries, not the
	 * number we're actually using.  Must be in 2^(MaxPstreams + 1) format.
	 * fls(0) = 0, fls(0x1) = 1, fls(0x10) = 2, fls(0x100) = 3, etc.
	 */
	max_primary_streams = fls(stream_info->num_stream_ctxs) - 2;
	xhci_dbg_trace(xhci,  trace_xhci_dbg_context_change,
			"Setting number of stream ctx array entries to %u",
			1 << (max_primary_streams + 1));
	ep_ctx->ep_info &= cpu_to_le32(~EP_MAXPSTREAMS_MASK);
	ep_ctx->ep_info |= cpu_to_le32(EP_MAXPSTREAMS(max_primary_streams)
				       | EP_HAS_LSA);
	ep_ctx->deq  = cpu_to_le64(stream_info->ctx_array_dma);
}

/*
 * Sets the MaxPStreams field and the Linear Stream Array field to 0.
 * Reinstalls the "normal" endpoint ring (at its previous dequeue mark,
 * not at the beginning of the ring).
 */
void xhci_setup_no_streams_ep_input_ctx(struct xhci_ep_ctx *ep_ctx,
		struct xhci_virt_ep *ep)
{
	dma_addr_t addr;
	ep_ctx->ep_info &= cpu_to_le32(~(EP_MAXPSTREAMS_MASK | EP_HAS_LSA));
	addr = xhci_trb_virt_to_dma(ep->ring->deq_seg, ep->ring->dequeue);
	ep_ctx->deq  = cpu_to_le64(addr | ep->ring->cycle_state);
}

/* Frees all stream contexts associated with the endpoint,
 *
 * Caller should fix the endpoint context streams fields.
 */
void xhci_free_stream_info(struct xhci_hcd *xhci,
		struct xhci_stream_info *stream_info)
{
	int cur_stream;
	struct xhci_ring *cur_ring;

	if (!stream_info)
		return;

	for (cur_stream = 1; cur_stream < stream_info->num_streams;
			cur_stream++) {
		cur_ring = stream_info->stream_rings[cur_stream];
		if (cur_ring) {
			xhci_ring_free(xhci, cur_ring);
			stream_info->stream_rings[cur_stream] = NULL;
		}
	}
	xhci_free_command(xhci, stream_info->free_streams_command);
	xhci->cmd_ring_reserved_trbs--;
	if (stream_info->stream_ctx_array)
		xhci_free_stream_ctx(xhci,
				stream_info->num_stream_ctxs,
				stream_info->stream_ctx_array,
				stream_info->ctx_array_dma);

	kfree(stream_info->stream_rings);
	kfree(stream_info);
}


/***************** Device context manipulation *************************/

static void xhci_free_tt_info(struct xhci_hcd *xhci,
		struct xhci_virt_device *virt_dev,
		int slot_id)
{
	struct list_head *tt_list_head;
	struct xhci_tt_bw_info *tt_info, *next;
	bool slot_found = false;

	/* If the device never made it past the Set Address stage,
	 * it may not have the root hub port pointer set correctly.
	 */
	if (!virt_dev->rhub_port) {
		xhci_dbg(xhci, "Bad rhub port.\n");
		return;
	}

	tt_list_head = &(xhci->rh_bw[virt_dev->rhub_port->hw_portnum].tts);
	list_for_each_entry_safe(tt_info, next, tt_list_head, tt_list) {
		/* Multi-TT hubs will have more than one entry */
		if (tt_info->slot_id == slot_id) {
			slot_found = true;
			list_del(&tt_info->tt_list);
			kfree(tt_info);
		} else if (slot_found) {
			break;
		}
	}
}

int xhci_alloc_tt_info(struct xhci_hcd *xhci,
		struct xhci_virt_device *virt_dev,
		struct usb_device *hdev,
		struct usb_tt *tt, gfp_t mem_flags)
{
	struct xhci_tt_bw_info		*tt_info;
	unsigned int			num_ports;
	int				i, j;
	struct device *dev = xhci_to_hcd(xhci)->self.sysdev;

	if (!tt->multi)
		num_ports = 1;
	else
		num_ports = hdev->maxchild;

	for (i = 0; i < num_ports; i++, tt_info++) {
		struct xhci_interval_bw_table *bw_table;

		tt_info = kzalloc_node(sizeof(*tt_info), mem_flags,
				dev_to_node(dev));
		if (!tt_info)
			goto free_tts;
		INIT_LIST_HEAD(&tt_info->tt_list);
		list_add(&tt_info->tt_list,
				&xhci->rh_bw[virt_dev->rhub_port->hw_portnum].tts);
		tt_info->slot_id = virt_dev->udev->slot_id;
		if (tt->multi)
			tt_info->ttport = i+1;
		bw_table = &tt_info->bw_table;
		for (j = 0; j < XHCI_MAX_INTERVAL; j++)
			INIT_LIST_HEAD(&bw_table->interval_bw[j].endpoints);
	}
	return 0;

free_tts:
	xhci_free_tt_info(xhci, virt_dev, virt_dev->udev->slot_id);
	return -ENOMEM;
}


/* All the xhci_tds in the ring's TD list should be freed at this point.
 * Should be called with xhci->lock held if there is any chance the TT lists
 * will be manipulated by the configure endpoint, allocate device, or update
 * hub functions while this function is removing the TT entries from the list.
 */
void xhci_free_virt_device(struct xhci_hcd *xhci, int slot_id)
{
	struct xhci_virt_device *dev;
	int i;
	int old_active_eps = 0;

	/* Slot ID 0 is reserved */
	if (slot_id == 0 || !xhci->devs[slot_id])
		return;

	dev = xhci->devs[slot_id];

	xhci->dcbaa->dev_context_ptrs[slot_id] = 0;
	if (!dev)
		return;

	trace_xhci_free_virt_device(dev);

	if (dev->tt_info)
		old_active_eps = dev->tt_info->active_eps;

	for (i = 0; i < 31; i++) {
		if (dev->eps[i].ring)
			xhci_ring_free(xhci, dev->eps[i].ring);
		if (dev->eps[i].stream_info)
			xhci_free_stream_info(xhci,
					dev->eps[i].stream_info);
		/*
		 * Endpoints are normally deleted from the bandwidth list when
		 * endpoints are dropped, before device is freed.
		 * If host is dying or being removed then endpoints aren't
		 * dropped cleanly, so delete the endpoint from list here.
		 * Only applicable for hosts with software bandwidth checking.
		 */

		if (!list_empty(&dev->eps[i].bw_endpoint_list)) {
			list_del_init(&dev->eps[i].bw_endpoint_list);
			xhci_dbg(xhci, "Slot %u endpoint %u not removed from BW list!\n",
				 slot_id, i);
		}
	}
	/* If this is a hub, free the TT(s) from the TT list */
	xhci_free_tt_info(xhci, dev, slot_id);
	/* If necessary, update the number of active TTs on this root port */
	xhci_update_tt_active_eps(xhci, dev, old_active_eps);

	if (dev->in_ctx)
		xhci_free_container_ctx(xhci, dev->in_ctx);
	if (dev->out_ctx)
		xhci_free_container_ctx(xhci, dev->out_ctx);

	if (dev->udev && dev->udev->slot_id)
		dev->udev->slot_id = 0;
	if (dev->rhub_port && dev->rhub_port->slot_id == slot_id)
		dev->rhub_port->slot_id = 0;
	kfree(xhci->devs[slot_id]);
	xhci->devs[slot_id] = NULL;
}

/*
 * Free a virt_device structure.
 * If the virt_device added a tt_info (a hub) and has children pointing to
 * that tt_info, then free the child first. Recursive.
 * We can't rely on udev at this point to find child-parent relationships.
 */
static void xhci_free_virt_devices_depth_first(struct xhci_hcd *xhci, int slot_id)
{
	struct xhci_virt_device *vdev;
	struct list_head *tt_list_head;
	struct xhci_tt_bw_info *tt_info, *next;
	int i;

	vdev = xhci->devs[slot_id];
	if (!vdev)
		return;

	if (!vdev->rhub_port) {
		xhci_dbg(xhci, "Bad rhub port.\n");
		goto out;
	}

	tt_list_head = &(xhci->rh_bw[vdev->rhub_port->hw_portnum].tts);
	list_for_each_entry_safe(tt_info, next, tt_list_head, tt_list) {
		/* is this a hub device that added a tt_info to the tts list */
		if (tt_info->slot_id == slot_id) {
			/* are any devices using this tt_info? */
			for (i = 1; i < HCS_MAX_SLOTS(xhci->hcs_params1); i++) {
				vdev = xhci->devs[i];
				if (vdev && (vdev->tt_info == tt_info))
					xhci_free_virt_devices_depth_first(
						xhci, i);
			}
		}
	}
out:
	/* we are now at a leaf device */
	xhci_debugfs_remove_slot(xhci, slot_id);
	xhci_free_virt_device(xhci, slot_id);
}

int xhci_alloc_virt_device(struct xhci_hcd *xhci, int slot_id,
		struct usb_device *udev, gfp_t flags)
{
	struct xhci_virt_device *dev;
	int i;

	/* Slot ID 0 is reserved */
	if (slot_id == 0 || xhci->devs[slot_id]) {
		xhci_warn(xhci, "Bad Slot ID %d\n", slot_id);
		return 0;
	}

	dev = kzalloc(sizeof(*dev), flags);
	if (!dev)
		return 0;

	dev->slot_id = slot_id;

	/* Allocate the (output) device context that will be used in the HC. */
	dev->out_ctx = xhci_alloc_container_ctx(xhci, XHCI_CTX_TYPE_DEVICE, flags);
	if (!dev->out_ctx)
		goto fail;

	xhci_dbg(xhci, "Slot %d output ctx = 0x%pad (dma)\n", slot_id, &dev->out_ctx->dma);

	/* Allocate the (input) device context for address device command */
	dev->in_ctx = xhci_alloc_container_ctx(xhci, XHCI_CTX_TYPE_INPUT, flags);
	if (!dev->in_ctx)
		goto fail;

	xhci_dbg(xhci, "Slot %d input ctx = 0x%pad (dma)\n", slot_id, &dev->in_ctx->dma);

	/* Initialize the cancellation and bandwidth list for each ep */
	for (i = 0; i < 31; i++) {
		dev->eps[i].ep_index = i;
		dev->eps[i].vdev = dev;
		dev->eps[i].xhci = xhci;
		INIT_LIST_HEAD(&dev->eps[i].cancelled_td_list);
		INIT_LIST_HEAD(&dev->eps[i].bw_endpoint_list);
	}

	/* Allocate endpoint 0 ring */
	dev->eps[0].ring = xhci_ring_alloc(xhci, 2, 1, TYPE_CTRL, 0, flags);
	if (!dev->eps[0].ring)
		goto fail;

	dev->udev = udev;

	/* Point to output device context in dcbaa. */
	xhci->dcbaa->dev_context_ptrs[slot_id] = cpu_to_le64(dev->out_ctx->dma);
	xhci_dbg(xhci, "Set slot id %d dcbaa entry %p to 0x%llx\n",
		 slot_id,
		 &xhci->dcbaa->dev_context_ptrs[slot_id],
		 le64_to_cpu(xhci->dcbaa->dev_context_ptrs[slot_id]));

	trace_xhci_alloc_virt_device(dev);

	xhci->devs[slot_id] = dev;

	return 1;
fail:

	if (dev->in_ctx)
		xhci_free_container_ctx(xhci, dev->in_ctx);
	if (dev->out_ctx)
		xhci_free_container_ctx(xhci, dev->out_ctx);
	kfree(dev);

	return 0;
}

void xhci_copy_ep0_dequeue_into_input_ctx(struct xhci_hcd *xhci,
		struct usb_device *udev)
{
	struct xhci_virt_device *virt_dev;
	struct xhci_ep_ctx	*ep0_ctx;
	struct xhci_ring	*ep_ring;

	virt_dev = xhci->devs[udev->slot_id];
	ep0_ctx = xhci_get_ep_ctx(xhci, virt_dev->in_ctx, 0);
	ep_ring = virt_dev->eps[0].ring;
	/*
	 * FIXME we don't keep track of the dequeue pointer very well after a
	 * Set TR dequeue pointer, so we're setting the dequeue pointer of the
	 * host to our enqueue pointer.  This should only be called after a
	 * configured device has reset, so all control transfers should have
	 * been completed or cancelled before the reset.
	 */
	ep0_ctx->deq = cpu_to_le64(xhci_trb_virt_to_dma(ep_ring->enq_seg,
							ep_ring->enqueue)
				   | ep_ring->cycle_state);
}

/*
 * The xHCI roothub may have ports of differing speeds in any order in the port
 * status registers.
 *
 * The xHCI hardware wants to know the roothub port that the USB device
 * is attached to (or the roothub port its ancestor hub is attached to).  All we
 * know is the index of that port under either the USB 2.0 or the USB 3.0
 * roothub, but that doesn't give us the real index into the HW port status
 * registers.
 */
static struct xhci_port *xhci_find_rhub_port(struct xhci_hcd *xhci, struct usb_device *udev)
{
	struct usb_device *top_dev;
	struct xhci_hub *rhub;
	struct usb_hcd *hcd;

	if (udev->speed >= USB_SPEED_SUPER)
		hcd = xhci_get_usb3_hcd(xhci);
	else
		hcd = xhci->main_hcd;

	for (top_dev = udev; top_dev->parent && top_dev->parent->parent;
			top_dev = top_dev->parent)
		/* Found device below root hub */;

	rhub = xhci_get_rhub(hcd);
	return rhub->ports[top_dev->portnum - 1];
}

/* Setup an xHCI virtual device for a Set Address command */
int xhci_setup_addressable_virt_dev(struct xhci_hcd *xhci, struct usb_device *udev)
{
	struct xhci_virt_device *dev;
	struct xhci_ep_ctx	*ep0_ctx;
	struct xhci_slot_ctx    *slot_ctx;
	u32			max_packets;

	dev = xhci->devs[udev->slot_id];
	/* Slot ID 0 is reserved */
	if (udev->slot_id == 0 || !dev) {
		xhci_warn(xhci, "Slot ID %d is not assigned to this device\n",
				udev->slot_id);
		return -EINVAL;
	}
	ep0_ctx = xhci_get_ep_ctx(xhci, dev->in_ctx, 0);
	slot_ctx = xhci_get_slot_ctx(xhci, dev->in_ctx);

	/* 3) Only the control endpoint is valid - one endpoint context */
	slot_ctx->dev_info |= cpu_to_le32(LAST_CTX(1) | udev->route);
	switch (udev->speed) {
	case USB_SPEED_SUPER_PLUS:
		slot_ctx->dev_info |= cpu_to_le32(SLOT_SPEED_SSP);
		max_packets = MAX_PACKET(512);
		break;
	case USB_SPEED_SUPER:
		slot_ctx->dev_info |= cpu_to_le32(SLOT_SPEED_SS);
		max_packets = MAX_PACKET(512);
		break;
	case USB_SPEED_HIGH:
		slot_ctx->dev_info |= cpu_to_le32(SLOT_SPEED_HS);
		max_packets = MAX_PACKET(64);
		break;
	/* USB core guesses at a 64-byte max packet first for FS devices */
	case USB_SPEED_FULL:
		slot_ctx->dev_info |= cpu_to_le32(SLOT_SPEED_FS);
		max_packets = MAX_PACKET(64);
		break;
	case USB_SPEED_LOW:
		slot_ctx->dev_info |= cpu_to_le32(SLOT_SPEED_LS);
		max_packets = MAX_PACKET(8);
		break;
	default:
		/* Speed was set earlier, this shouldn't happen. */
		return -EINVAL;
	}
	/* Find the root hub port this device is under */
	dev->rhub_port = xhci_find_rhub_port(xhci, udev);
	if (!dev->rhub_port)
		return -EINVAL;
	/* Slot ID is set to the device directly below the root hub */
	if (!udev->parent->parent)
		dev->rhub_port->slot_id = udev->slot_id;
	slot_ctx->dev_info2 |= cpu_to_le32(ROOT_HUB_PORT(dev->rhub_port->hw_portnum + 1));
	xhci_dbg(xhci, "Slot ID %d: HW portnum %d, hcd portnum %d\n",
		 udev->slot_id, dev->rhub_port->hw_portnum, dev->rhub_port->hcd_portnum);

	/* Find the right bandwidth table that this device will be a part of.
	 * If this is a full speed device attached directly to a root port (or a
	 * decendent of one), it counts as a primary bandwidth domain, not a
	 * secondary bandwidth domain under a TT.  An xhci_tt_info structure
	 * will never be created for the HS root hub.
	 */
	if (!udev->tt || !udev->tt->hub->parent) {
		dev->bw_table = &xhci->rh_bw[dev->rhub_port->hw_portnum].bw_table;
	} else {
		struct xhci_root_port_bw_info *rh_bw;
		struct xhci_tt_bw_info *tt_bw;

		rh_bw = &xhci->rh_bw[dev->rhub_port->hw_portnum];
		/* Find the right TT. */
		list_for_each_entry(tt_bw, &rh_bw->tts, tt_list) {
			if (tt_bw->slot_id != udev->tt->hub->slot_id)
				continue;

			if (!dev->udev->tt->multi ||
					(udev->tt->multi &&
					 tt_bw->ttport == dev->udev->ttport)) {
				dev->bw_table = &tt_bw->bw_table;
				dev->tt_info = tt_bw;
				break;
			}
		}
		if (!dev->tt_info)
			xhci_warn(xhci, "WARN: Didn't find a matching TT\n");
	}

	/* Is this a LS/FS device under an external HS hub? */
	if (udev->tt && udev->tt->hub->parent) {
		slot_ctx->tt_info = cpu_to_le32(udev->tt->hub->slot_id |
						(udev->ttport << 8));
		if (udev->tt->multi)
			slot_ctx->dev_info |= cpu_to_le32(DEV_MTT);
	}
	xhci_dbg(xhci, "udev->tt = %p\n", udev->tt);
	xhci_dbg(xhci, "udev->ttport = 0x%x\n", udev->ttport);

	/* Step 4 - ring already allocated */
	/* Step 5 */
	ep0_ctx->ep_info2 = cpu_to_le32(EP_TYPE(CTRL_EP));

	/* EP 0 can handle "burst" sizes of 1, so Max Burst Size field is 0 */
	ep0_ctx->ep_info2 |= cpu_to_le32(MAX_BURST(0) | ERROR_COUNT(3) |
					 max_packets);

	ep0_ctx->deq = cpu_to_le64(dev->eps[0].ring->first_seg->dma |
				   dev->eps[0].ring->cycle_state);

	trace_xhci_setup_addressable_virt_device(dev);

	/* Steps 7 and 8 were done in xhci_alloc_virt_device() */

	return 0;
}

/*
 * Convert interval expressed as 2^(bInterval - 1) == interval into
 * straight exponent value 2^n == interval.
 *
 */
static unsigned int xhci_parse_exponent_interval(struct usb_device *udev,
		struct usb_host_endpoint *ep)
{
	unsigned int interval;

	interval = clamp_val(ep->desc.bInterval, 1, 16) - 1;
	if (interval != ep->desc.bInterval - 1)
		dev_warn(&udev->dev,
			 "ep %#x - rounding interval to %d %sframes\n",
			 ep->desc.bEndpointAddress,
			 1 << interval,
			 udev->speed == USB_SPEED_FULL ? "" : "micro");

	if (udev->speed == USB_SPEED_FULL) {
		/*
		 * Full speed isoc endpoints specify interval in frames,
		 * not microframes. We are using microframes everywhere,
		 * so adjust accordingly.
		 */
		interval += 3;	/* 1 frame = 2^3 uframes */
	}

	return interval;
}

/*
 * Convert bInterval expressed in microframes (in 1-255 range) to exponent of
 * microframes, rounded down to nearest power of 2.
 */
static unsigned int xhci_microframes_to_exponent(struct usb_device *udev,
		struct usb_host_endpoint *ep, unsigned int desc_interval,
		unsigned int min_exponent, unsigned int max_exponent)
{
	unsigned int interval;

	interval = fls(desc_interval) - 1;
	interval = clamp_val(interval, min_exponent, max_exponent);
	if ((1 << interval) != desc_interval)
		dev_dbg(&udev->dev,
			 "ep %#x - rounding interval to %d microframes, ep desc says %d microframes\n",
			 ep->desc.bEndpointAddress,
			 1 << interval,
			 desc_interval);

	return interval;
}

static unsigned int xhci_parse_microframe_interval(struct usb_device *udev,
		struct usb_host_endpoint *ep)
{
	if (ep->desc.bInterval == 0)
		return 0;
	return xhci_microframes_to_exponent(udev, ep,
			ep->desc.bInterval, 0, 15);
}


static unsigned int xhci_parse_frame_interval(struct usb_device *udev,
		struct usb_host_endpoint *ep)
{
	return xhci_microframes_to_exponent(udev, ep,
			ep->desc.bInterval * 8, 3, 10);
}

/* Return the polling or NAK interval.
 *
 * The polling interval is expressed in "microframes".  If xHCI's Interval field
 * is set to N, it will service the endpoint every 2^(Interval)*125us.
 *
 * The NAK interval is one NAK per 1 to 255 microframes, or no NAKs if interval
 * is set to 0.
 */
static unsigned int xhci_get_endpoint_interval(struct usb_device *udev,
		struct usb_host_endpoint *ep)
{
	unsigned int interval = 0;

	switch (udev->speed) {
	case USB_SPEED_HIGH:
		/* Max NAK rate */
		if (usb_endpoint_xfer_control(&ep->desc) ||
		    usb_endpoint_xfer_bulk(&ep->desc)) {
			interval = xhci_parse_microframe_interval(udev, ep);
			break;
		}
		fallthrough;	/* SS and HS isoc/int have same decoding */

	case USB_SPEED_SUPER_PLUS:
	case USB_SPEED_SUPER:
		if (usb_endpoint_xfer_int(&ep->desc) ||
		    usb_endpoint_xfer_isoc(&ep->desc)) {
			interval = xhci_parse_exponent_interval(udev, ep);
		}
		break;

	case USB_SPEED_FULL:
		if (usb_endpoint_xfer_isoc(&ep->desc)) {
			interval = xhci_parse_exponent_interval(udev, ep);
			break;
		}
		/*
		 * Fall through for interrupt endpoint interval decoding
		 * since it uses the same rules as low speed interrupt
		 * endpoints.
		 */
		fallthrough;

	case USB_SPEED_LOW:
		if (usb_endpoint_xfer_int(&ep->desc) ||
		    usb_endpoint_xfer_isoc(&ep->desc)) {

			interval = xhci_parse_frame_interval(udev, ep);
		}
		break;

	default:
		BUG();
	}
	return interval;
}

/* The "Mult" field in the endpoint context is only set for SuperSpeed isoc eps.
 * High speed endpoint descriptors can define "the number of additional
 * transaction opportunities per microframe", but that goes in the Max Burst
 * endpoint context field.
 */
static u32 xhci_get_endpoint_mult(struct usb_device *udev,
		struct usb_host_endpoint *ep)
{
	if (udev->speed < USB_SPEED_SUPER ||
			!usb_endpoint_xfer_isoc(&ep->desc))
		return 0;
	return ep->ss_ep_comp.bmAttributes;
}

static u32 xhci_get_endpoint_max_burst(struct usb_device *udev,
				       struct usb_host_endpoint *ep)
{
	/* Super speed and Plus have max burst in ep companion desc */
	if (udev->speed >= USB_SPEED_SUPER)
		return ep->ss_ep_comp.bMaxBurst;

	if (udev->speed == USB_SPEED_HIGH &&
	    (usb_endpoint_xfer_isoc(&ep->desc) ||
	     usb_endpoint_xfer_int(&ep->desc)))
		return usb_endpoint_maxp_mult(&ep->desc) - 1;

	return 0;
}

static u32 xhci_get_endpoint_type(struct usb_host_endpoint *ep)
{
	int in;

	in = usb_endpoint_dir_in(&ep->desc);

	switch (usb_endpoint_type(&ep->desc)) {
	case USB_ENDPOINT_XFER_CONTROL:
		return CTRL_EP;
	case USB_ENDPOINT_XFER_BULK:
		return in ? BULK_IN_EP : BULK_OUT_EP;
	case USB_ENDPOINT_XFER_ISOC:
		return in ? ISOC_IN_EP : ISOC_OUT_EP;
	case USB_ENDPOINT_XFER_INT:
		return in ? INT_IN_EP : INT_OUT_EP;
	}
	return 0;
}

/* Return the maximum endpoint service interval time (ESIT) payload.
 * Basically, this is the maxpacket size, multiplied by the burst size
 * and mult size.
 */
static u32 xhci_get_max_esit_payload(struct usb_device *udev,
		struct usb_host_endpoint *ep)
{
	int max_burst;
	int max_packet;

	/* Only applies for interrupt or isochronous endpoints */
	if (usb_endpoint_xfer_control(&ep->desc) ||
			usb_endpoint_xfer_bulk(&ep->desc))
		return 0;

	/* SuperSpeedPlus Isoc ep sending over 48k per esit */
	if ((udev->speed >= USB_SPEED_SUPER_PLUS) &&
	    USB_SS_SSP_ISOC_COMP(ep->ss_ep_comp.bmAttributes))
		return le32_to_cpu(ep->ssp_isoc_ep_comp.dwBytesPerInterval);

	/* SuperSpeed or SuperSpeedPlus Isoc ep with less than 48k per esit */
	if (udev->speed >= USB_SPEED_SUPER)
		return le16_to_cpu(ep->ss_ep_comp.wBytesPerInterval);

	max_packet = usb_endpoint_maxp(&ep->desc);
	max_burst = usb_endpoint_maxp_mult(&ep->desc);
	/* A 0 in max burst means 1 transfer per ESIT */
	return max_packet * max_burst;
}

/* Set up an endpoint with one ring segment.  Do not allocate stream rings.
 * Drivers will have to call usb_alloc_streams() to do that.
 */
int xhci_endpoint_init(struct xhci_hcd *xhci,
		struct xhci_virt_device *virt_dev,
		struct usb_device *udev,
		struct usb_host_endpoint *ep,
		gfp_t mem_flags)
{
	unsigned int ep_index;
	struct xhci_ep_ctx *ep_ctx;
	struct xhci_ring *ep_ring;
	unsigned int max_packet;
	enum xhci_ring_type ring_type;
	u32 max_esit_payload;
	u32 endpoint_type;
	unsigned int max_burst;
	unsigned int interval;
	unsigned int mult;
	unsigned int avg_trb_len;
	unsigned int err_count = 0;

	ep_index = xhci_get_endpoint_index(&ep->desc);
	ep_ctx = xhci_get_ep_ctx(xhci, virt_dev->in_ctx, ep_index);

	endpoint_type = xhci_get_endpoint_type(ep);
	if (!endpoint_type)
		return -EINVAL;

	ring_type = usb_endpoint_type(&ep->desc);

	/*
	 * Get values to fill the endpoint context, mostly from ep descriptor.
	 * The average TRB buffer lengt for bulk endpoints is unclear as we
	 * have no clue on scatter gather list entry size. For Isoc and Int,
	 * set it to max available. See xHCI 1.1 spec 4.14.1.1 for details.
	 */
	max_esit_payload = xhci_get_max_esit_payload(udev, ep);
	interval = xhci_get_endpoint_interval(udev, ep);

	/* Periodic endpoint bInterval limit quirk */
	if (usb_endpoint_xfer_int(&ep->desc) ||
	    usb_endpoint_xfer_isoc(&ep->desc)) {
		if ((xhci->quirks & XHCI_LIMIT_ENDPOINT_INTERVAL_7) &&
		    udev->speed >= USB_SPEED_HIGH &&
		    interval >= 7) {
			interval = 6;
		}
	}

	mult = xhci_get_endpoint_mult(udev, ep);
	max_packet = usb_endpoint_maxp(&ep->desc);
	max_burst = xhci_get_endpoint_max_burst(udev, ep);
	avg_trb_len = max_esit_payload;

	/* FIXME dig Mult and streams info out of ep companion desc */

	/* Allow 3 retries for everything but isoc, set CErr = 3 */
	if (!usb_endpoint_xfer_isoc(&ep->desc))
		err_count = 3;
	/* HS bulk max packet should be 512, FS bulk supports 8, 16, 32 or 64 */
	if (usb_endpoint_xfer_bulk(&ep->desc)) {
		if (udev->speed == USB_SPEED_HIGH)
			max_packet = 512;
		if (udev->speed == USB_SPEED_FULL) {
			max_packet = rounddown_pow_of_two(max_packet);
			max_packet = clamp_val(max_packet, 8, 64);
		}
	}
	/* xHCI 1.0 and 1.1 indicates that ctrl ep avg TRB Length should be 8 */
	if (usb_endpoint_xfer_control(&ep->desc) && xhci->hci_version >= 0x100)
		avg_trb_len = 8;
	/* xhci 1.1 with LEC support doesn't use mult field, use RsvdZ */
	if ((xhci->hci_version > 0x100) && HCC2_LEC(xhci->hcc_params2))
		mult = 0;

	/* Set up the endpoint ring */
	virt_dev->eps[ep_index].new_ring =
		xhci_ring_alloc(xhci, 2, 1, ring_type, max_packet, mem_flags);
	if (!virt_dev->eps[ep_index].new_ring)
		return -ENOMEM;

	virt_dev->eps[ep_index].skip = false;
	ep_ring = virt_dev->eps[ep_index].new_ring;

	/* Fill the endpoint context */
	ep_ctx->ep_info = cpu_to_le32(EP_MAX_ESIT_PAYLOAD_HI(max_esit_payload) |
				      EP_INTERVAL(interval) |
				      EP_MULT(mult));
	ep_ctx->ep_info2 = cpu_to_le32(EP_TYPE(endpoint_type) |
				       MAX_PACKET(max_packet) |
				       MAX_BURST(max_burst) |
				       ERROR_COUNT(err_count));
	ep_ctx->deq = cpu_to_le64(ep_ring->first_seg->dma |
				  ep_ring->cycle_state);

	ep_ctx->tx_info = cpu_to_le32(EP_MAX_ESIT_PAYLOAD_LO(max_esit_payload) |
				      EP_AVG_TRB_LENGTH(avg_trb_len));

	return 0;
}

void xhci_endpoint_zero(struct xhci_hcd *xhci,
		struct xhci_virt_device *virt_dev,
		struct usb_host_endpoint *ep)
{
	unsigned int ep_index;
	struct xhci_ep_ctx *ep_ctx;

	ep_index = xhci_get_endpoint_index(&ep->desc);
	ep_ctx = xhci_get_ep_ctx(xhci, virt_dev->in_ctx, ep_index);

	ep_ctx->ep_info = 0;
	ep_ctx->ep_info2 = 0;
	ep_ctx->deq = 0;
	ep_ctx->tx_info = 0;
	/* Don't free the endpoint ring until the set interface or configuration
	 * request succeeds.
	 */
}

void xhci_clear_endpoint_bw_info(struct xhci_bw_info *bw_info)
{
	bw_info->ep_interval = 0;
	bw_info->mult = 0;
	bw_info->num_packets = 0;
	bw_info->max_packet_size = 0;
	bw_info->type = 0;
	bw_info->max_esit_payload = 0;
}

void xhci_update_bw_info(struct xhci_hcd *xhci,
		struct xhci_container_ctx *in_ctx,
		struct xhci_input_control_ctx *ctrl_ctx,
		struct xhci_virt_device *virt_dev)
{
	struct xhci_bw_info *bw_info;
	struct xhci_ep_ctx *ep_ctx;
	unsigned int ep_type;
	int i;

	for (i = 1; i < 31; i++) {
		bw_info = &virt_dev->eps[i].bw_info;

		/* We can't tell what endpoint type is being dropped, but
		 * unconditionally clearing the bandwidth info for non-periodic
		 * endpoints should be harmless because the info will never be
		 * set in the first place.
		 */
		if (!EP_IS_ADDED(ctrl_ctx, i) && EP_IS_DROPPED(ctrl_ctx, i)) {
			/* Dropped endpoint */
			xhci_clear_endpoint_bw_info(bw_info);
			continue;
		}

		if (EP_IS_ADDED(ctrl_ctx, i)) {
			ep_ctx = xhci_get_ep_ctx(xhci, in_ctx, i);
			ep_type = CTX_TO_EP_TYPE(le32_to_cpu(ep_ctx->ep_info2));

			/* Ignore non-periodic endpoints */
			if (ep_type != ISOC_OUT_EP && ep_type != INT_OUT_EP &&
					ep_type != ISOC_IN_EP &&
					ep_type != INT_IN_EP)
				continue;

			/* Added or changed endpoint */
			bw_info->ep_interval = CTX_TO_EP_INTERVAL(
					le32_to_cpu(ep_ctx->ep_info));
			/* Number of packets and mult are zero-based in the
			 * input context, but we want one-based for the
			 * interval table.
			 */
			bw_info->mult = CTX_TO_EP_MULT(
					le32_to_cpu(ep_ctx->ep_info)) + 1;
			bw_info->num_packets = CTX_TO_MAX_BURST(
					le32_to_cpu(ep_ctx->ep_info2)) + 1;
			bw_info->max_packet_size = MAX_PACKET_DECODED(
					le32_to_cpu(ep_ctx->ep_info2));
			bw_info->type = ep_type;
			bw_info->max_esit_payload = CTX_TO_MAX_ESIT_PAYLOAD(
					le32_to_cpu(ep_ctx->tx_info));
		}
	}
}

/* Copy output xhci_ep_ctx to the input xhci_ep_ctx copy.
 * Useful when you want to change one particular aspect of the endpoint and then
 * issue a configure endpoint command.
 */
void xhci_endpoint_copy(struct xhci_hcd *xhci,
		struct xhci_container_ctx *in_ctx,
		struct xhci_container_ctx *out_ctx,
		unsigned int ep_index)
{
	struct xhci_ep_ctx *out_ep_ctx;
	struct xhci_ep_ctx *in_ep_ctx;

	out_ep_ctx = xhci_get_ep_ctx(xhci, out_ctx, ep_index);
	in_ep_ctx = xhci_get_ep_ctx(xhci, in_ctx, ep_index);

	in_ep_ctx->ep_info = out_ep_ctx->ep_info;
	in_ep_ctx->ep_info2 = out_ep_ctx->ep_info2;
	in_ep_ctx->deq = out_ep_ctx->deq;
	in_ep_ctx->tx_info = out_ep_ctx->tx_info;
	if (xhci->quirks & XHCI_MTK_HOST) {
		in_ep_ctx->reserved[0] = out_ep_ctx->reserved[0];
		in_ep_ctx->reserved[1] = out_ep_ctx->reserved[1];
	}
}

/* Copy output xhci_slot_ctx to the input xhci_slot_ctx.
 * Useful when you want to change one particular aspect of the endpoint and then
 * issue a configure endpoint command.  Only the context entries field matters,
 * but we'll copy the whole thing anyway.
 */
void xhci_slot_copy(struct xhci_hcd *xhci,
		struct xhci_container_ctx *in_ctx,
		struct xhci_container_ctx *out_ctx)
{
	struct xhci_slot_ctx *in_slot_ctx;
	struct xhci_slot_ctx *out_slot_ctx;

	in_slot_ctx = xhci_get_slot_ctx(xhci, in_ctx);
	out_slot_ctx = xhci_get_slot_ctx(xhci, out_ctx);

	in_slot_ctx->dev_info = out_slot_ctx->dev_info;
	in_slot_ctx->dev_info2 = out_slot_ctx->dev_info2;
	in_slot_ctx->tt_info = out_slot_ctx->tt_info;
	in_slot_ctx->dev_state = out_slot_ctx->dev_state;
}

/* Set up the scratchpad buffer array and scratchpad buffers, if needed. */
static int scratchpad_alloc(struct xhci_hcd *xhci, gfp_t flags)
{
	int i;
	struct device *dev = xhci_to_hcd(xhci)->self.sysdev;
	int num_sp = HCS_MAX_SCRATCHPAD(xhci->hcs_params2);

	xhci_dbg_trace(xhci, trace_xhci_dbg_init,
			"Allocating %d scratchpad buffers", num_sp);

	if (!num_sp)
		return 0;

	xhci->scratchpad = kzalloc_node(sizeof(*xhci->scratchpad), flags,
				dev_to_node(dev));
	if (!xhci->scratchpad)
		goto fail_sp;

	xhci->scratchpad->sp_array = dma_alloc_coherent(dev,
				     array_size(sizeof(u64), num_sp),
				     &xhci->scratchpad->sp_dma, flags);
	if (!xhci->scratchpad->sp_array)
		goto fail_sp2;

	xhci->scratchpad->sp_buffers = kcalloc_node(num_sp, sizeof(void *),
					flags, dev_to_node(dev));
	if (!xhci->scratchpad->sp_buffers)
		goto fail_sp3;

	xhci->dcbaa->dev_context_ptrs[0] = cpu_to_le64(xhci->scratchpad->sp_dma);
	for (i = 0; i < num_sp; i++) {
		dma_addr_t dma;
		void *buf = dma_alloc_coherent(dev, xhci->page_size, &dma,
					       flags);
		if (!buf)
			goto fail_sp4;

		xhci->scratchpad->sp_array[i] = dma;
		xhci->scratchpad->sp_buffers[i] = buf;
	}

	return 0;

 fail_sp4:
	while (i--)
		dma_free_coherent(dev, xhci->page_size,
				    xhci->scratchpad->sp_buffers[i],
				    xhci->scratchpad->sp_array[i]);

	kfree(xhci->scratchpad->sp_buffers);

 fail_sp3:
	dma_free_coherent(dev, array_size(sizeof(u64), num_sp),
			    xhci->scratchpad->sp_array,
			    xhci->scratchpad->sp_dma);

 fail_sp2:
	kfree(xhci->scratchpad);
	xhci->scratchpad = NULL;

 fail_sp:
	return -ENOMEM;
}

static void scratchpad_free(struct xhci_hcd *xhci)
{
	int num_sp;
	int i;
	struct device *dev = xhci_to_hcd(xhci)->self.sysdev;

	if (!xhci->scratchpad)
		return;

	num_sp = HCS_MAX_SCRATCHPAD(xhci->hcs_params2);

	for (i = 0; i < num_sp; i++) {
		dma_free_coherent(dev, xhci->page_size,
				    xhci->scratchpad->sp_buffers[i],
				    xhci->scratchpad->sp_array[i]);
	}
	kfree(xhci->scratchpad->sp_buffers);
	dma_free_coherent(dev, array_size(sizeof(u64), num_sp),
			    xhci->scratchpad->sp_array,
			    xhci->scratchpad->sp_dma);
	kfree(xhci->scratchpad);
	xhci->scratchpad = NULL;
}

struct xhci_command *xhci_alloc_command(struct xhci_hcd *xhci,
		bool allocate_completion, gfp_t mem_flags)
{
	struct xhci_command *command;
	struct device *dev = xhci_to_hcd(xhci)->self.sysdev;

	command = kzalloc_node(sizeof(*command), mem_flags, dev_to_node(dev));
	if (!command)
		return NULL;

	if (allocate_completion) {
		command->completion =
			kzalloc_node(sizeof(struct completion), mem_flags,
				dev_to_node(dev));
		if (!command->completion) {
			kfree(command);
			return NULL;
		}
		init_completion(command->completion);
	}

	command->status = 0;
	/* set default timeout to 5000 ms */
	command->timeout_ms = XHCI_CMD_DEFAULT_TIMEOUT;
	INIT_LIST_HEAD(&command->cmd_list);
	return command;
}

struct xhci_command *xhci_alloc_command_with_ctx(struct xhci_hcd *xhci,
		bool allocate_completion, gfp_t mem_flags)
{
	struct xhci_command *command;

	command = xhci_alloc_command(xhci, allocate_completion, mem_flags);
	if (!command)
		return NULL;

	command->in_ctx = xhci_alloc_container_ctx(xhci, XHCI_CTX_TYPE_INPUT,
						   mem_flags);
	if (!command->in_ctx) {
		kfree(command->completion);
		kfree(command);
		return NULL;
	}
	return command;
}

void xhci_urb_free_priv(struct urb_priv *urb_priv)
{
	kfree(urb_priv);
}

void xhci_free_command(struct xhci_hcd *xhci,
		struct xhci_command *command)
{
	xhci_free_container_ctx(xhci,
			command->in_ctx);
	kfree(command->completion);
	kfree(command);
}

static int xhci_alloc_erst(struct xhci_hcd *xhci,
		    struct xhci_ring *evt_ring,
		    struct xhci_erst *erst,
		    gfp_t flags)
{
	size_t size;
	unsigned int val;
	struct xhci_segment *seg;
	struct xhci_erst_entry *entry;

	size = array_size(sizeof(struct xhci_erst_entry), evt_ring->num_segs);
	erst->entries = dma_alloc_coherent(xhci_to_hcd(xhci)->self.sysdev,
					   size, &erst->erst_dma_addr, flags);
	if (!erst->entries)
		return -ENOMEM;

	erst->num_entries = evt_ring->num_segs;

	seg = evt_ring->first_seg;
	for (val = 0; val < evt_ring->num_segs; val++) {
		entry = &erst->entries[val];
		entry->seg_addr = cpu_to_le64(seg->dma);
		entry->seg_size = cpu_to_le32(TRBS_PER_SEGMENT);
		entry->rsvd = 0;
		seg = seg->next;
	}

	return 0;
}

static void
xhci_remove_interrupter(struct xhci_hcd *xhci, struct xhci_interrupter *ir)
{
	u32 tmp;

	if (!ir)
		return;

	/*
	 * Clean out interrupter registers except ERSTBA. Clearing either the
	 * low or high 32 bits of ERSTBA immediately causes the controller to
	 * dereference the partially cleared 64 bit address, causing IOMMU error.
	 */
	if (ir->ir_set) {
		tmp = readl(&ir->ir_set->erst_size);
		tmp &= ERST_SIZE_MASK;
		writel(tmp, &ir->ir_set->erst_size);

		xhci_write_64(xhci, ERST_EHB, &ir->ir_set->erst_dequeue);
	}
}

static void
xhci_free_interrupter(struct xhci_hcd *xhci, struct xhci_interrupter *ir)
{
	struct device *dev = xhci_to_hcd(xhci)->self.sysdev;
	size_t erst_size;

	if (!ir)
		return;

<<<<<<< HEAD
	erst_size = sizeof(struct xhci_erst_entry) * ir->erst.num_entries;
=======
	erst_size = array_size(sizeof(struct xhci_erst_entry), ir->erst.num_entries);
>>>>>>> 0c383648
	if (ir->erst.entries)
		dma_free_coherent(dev, erst_size,
				  ir->erst.entries,
				  ir->erst.erst_dma_addr);
	ir->erst.entries = NULL;

	/* free interrupter event ring */
	if (ir->event_ring)
		xhci_ring_free(xhci, ir->event_ring);

	ir->event_ring = NULL;

	kfree(ir);
}

void xhci_remove_secondary_interrupter(struct usb_hcd *hcd, struct xhci_interrupter *ir)
{
	struct xhci_hcd *xhci = hcd_to_xhci(hcd);
	unsigned int intr_num;

	spin_lock_irq(&xhci->lock);

	/* interrupter 0 is primary interrupter, don't touch it */
	if (!ir || !ir->intr_num || ir->intr_num >= xhci->max_interrupters) {
		xhci_dbg(xhci, "Invalid secondary interrupter, can't remove\n");
		spin_unlock_irq(&xhci->lock);
		return;
	}

	intr_num = ir->intr_num;

	xhci_remove_interrupter(xhci, ir);
	xhci->interrupters[intr_num] = NULL;

	spin_unlock_irq(&xhci->lock);

	xhci_free_interrupter(xhci, ir);
}
EXPORT_SYMBOL_GPL(xhci_remove_secondary_interrupter);

void xhci_mem_cleanup(struct xhci_hcd *xhci)
{
	struct device	*dev = xhci_to_hcd(xhci)->self.sysdev;
	int i, j, num_ports;

	cancel_delayed_work_sync(&xhci->cmd_timer);

	for (i = 0; i < xhci->max_interrupters; i++) {
		if (xhci->interrupters[i]) {
			xhci_remove_interrupter(xhci, xhci->interrupters[i]);
			xhci_free_interrupter(xhci, xhci->interrupters[i]);
			xhci->interrupters[i] = NULL;
		}
	}
	xhci_dbg_trace(xhci, trace_xhci_dbg_init, "Freed interrupters");

	if (xhci->cmd_ring)
		xhci_ring_free(xhci, xhci->cmd_ring);
	xhci->cmd_ring = NULL;
	xhci_dbg_trace(xhci, trace_xhci_dbg_init, "Freed command ring");
	xhci_cleanup_command_queue(xhci);

	num_ports = HCS_MAX_PORTS(xhci->hcs_params1);
	for (i = 0; i < num_ports && xhci->rh_bw; i++) {
		struct xhci_interval_bw_table *bwt = &xhci->rh_bw[i].bw_table;
		for (j = 0; j < XHCI_MAX_INTERVAL; j++) {
			struct list_head *ep = &bwt->interval_bw[j].endpoints;
			while (!list_empty(ep))
				list_del_init(ep->next);
		}
	}

	for (i = HCS_MAX_SLOTS(xhci->hcs_params1); i > 0; i--)
		xhci_free_virt_devices_depth_first(xhci, i);

	dma_pool_destroy(xhci->segment_pool);
	xhci->segment_pool = NULL;
	xhci_dbg_trace(xhci, trace_xhci_dbg_init, "Freed segment pool");

	dma_pool_destroy(xhci->device_pool);
	xhci->device_pool = NULL;
	xhci_dbg_trace(xhci, trace_xhci_dbg_init, "Freed device context pool");

	dma_pool_destroy(xhci->small_streams_pool);
	xhci->small_streams_pool = NULL;
	xhci_dbg_trace(xhci, trace_xhci_dbg_init,
			"Freed small stream array pool");

	dma_pool_destroy(xhci->medium_streams_pool);
	xhci->medium_streams_pool = NULL;
	xhci_dbg_trace(xhci, trace_xhci_dbg_init,
			"Freed medium stream array pool");

	if (xhci->dcbaa)
		dma_free_coherent(dev, sizeof(*xhci->dcbaa),
				xhci->dcbaa, xhci->dcbaa->dma);
	xhci->dcbaa = NULL;

	scratchpad_free(xhci);

	if (!xhci->rh_bw)
		goto no_bw;

	for (i = 0; i < num_ports; i++) {
		struct xhci_tt_bw_info *tt, *n;
		list_for_each_entry_safe(tt, n, &xhci->rh_bw[i].tts, tt_list) {
			list_del(&tt->tt_list);
			kfree(tt);
		}
	}

no_bw:
	xhci->cmd_ring_reserved_trbs = 0;
	xhci->usb2_rhub.num_ports = 0;
	xhci->usb3_rhub.num_ports = 0;
	xhci->num_active_eps = 0;
	kfree(xhci->usb2_rhub.ports);
	kfree(xhci->usb3_rhub.ports);
	kfree(xhci->hw_ports);
	kfree(xhci->rh_bw);
	for (i = 0; i < xhci->num_port_caps; i++)
		kfree(xhci->port_caps[i].psi);
	kfree(xhci->port_caps);
	kfree(xhci->interrupters);
	xhci->num_port_caps = 0;

	xhci->usb2_rhub.ports = NULL;
	xhci->usb3_rhub.ports = NULL;
	xhci->hw_ports = NULL;
	xhci->rh_bw = NULL;
	xhci->port_caps = NULL;
	xhci->interrupters = NULL;

	xhci->page_size = 0;
	xhci->page_shift = 0;
	xhci->usb2_rhub.bus_state.bus_suspended = 0;
	xhci->usb3_rhub.bus_state.bus_suspended = 0;
}

static void xhci_set_hc_event_deq(struct xhci_hcd *xhci, struct xhci_interrupter *ir)
{
	dma_addr_t deq;

	deq = xhci_trb_virt_to_dma(ir->event_ring->deq_seg,
			ir->event_ring->dequeue);
	if (!deq)
		xhci_warn(xhci, "WARN something wrong with SW event ring dequeue ptr.\n");
	/* Update HC event ring dequeue pointer */
	/* Don't clear the EHB bit (which is RW1C) because
	 * there might be more events to service.
	 */
	xhci_dbg_trace(xhci, trace_xhci_dbg_init,
		       "// Write event ring dequeue pointer, preserving EHB bit");
	xhci_write_64(xhci, deq & ERST_PTR_MASK, &ir->ir_set->erst_dequeue);
}

static void xhci_add_in_port(struct xhci_hcd *xhci, unsigned int num_ports,
		__le32 __iomem *addr, int max_caps)
{
	u32 temp, port_offset, port_count;
	int i;
	u8 major_revision, minor_revision, tmp_minor_revision;
	struct xhci_hub *rhub;
	struct device *dev = xhci_to_hcd(xhci)->self.sysdev;
	struct xhci_port_cap *port_cap;

	temp = readl(addr);
	major_revision = XHCI_EXT_PORT_MAJOR(temp);
	minor_revision = XHCI_EXT_PORT_MINOR(temp);

	if (major_revision == 0x03) {
		rhub = &xhci->usb3_rhub;
		/*
		 * Some hosts incorrectly use sub-minor version for minor
		 * version (i.e. 0x02 instead of 0x20 for bcdUSB 0x320 and 0x01
		 * for bcdUSB 0x310). Since there is no USB release with sub
		 * minor version 0x301 to 0x309, we can assume that they are
		 * incorrect and fix it here.
		 */
		if (minor_revision > 0x00 && minor_revision < 0x10)
			minor_revision <<= 4;
		/*
		 * Some zhaoxin's xHCI controller that follow usb3.1 spec
		 * but only support Gen1.
		 */
		if (xhci->quirks & XHCI_ZHAOXIN_HOST) {
			tmp_minor_revision = minor_revision;
			minor_revision = 0;
		}

	} else if (major_revision <= 0x02) {
		rhub = &xhci->usb2_rhub;
	} else {
		xhci_warn(xhci, "Ignoring unknown port speed, Ext Cap %p, revision = 0x%x\n",
				addr, major_revision);
		/* Ignoring port protocol we can't understand. FIXME */
		return;
	}

	/* Port offset and count in the third dword, see section 7.2 */
	temp = readl(addr + 2);
	port_offset = XHCI_EXT_PORT_OFF(temp);
	port_count = XHCI_EXT_PORT_COUNT(temp);
	xhci_dbg_trace(xhci, trace_xhci_dbg_init,
		       "Ext Cap %p, port offset = %u, count = %u, revision = 0x%x",
		       addr, port_offset, port_count, major_revision);
	/* Port count includes the current port offset */
	if (port_offset == 0 || (port_offset + port_count - 1) > num_ports)
		/* WTF? "Valid values are ‘1’ to MaxPorts" */
		return;

	port_cap = &xhci->port_caps[xhci->num_port_caps++];
	if (xhci->num_port_caps > max_caps)
		return;

	port_cap->psi_count = XHCI_EXT_PORT_PSIC(temp);

	if (port_cap->psi_count) {
		port_cap->psi = kcalloc_node(port_cap->psi_count,
					     sizeof(*port_cap->psi),
					     GFP_KERNEL, dev_to_node(dev));
		if (!port_cap->psi)
			port_cap->psi_count = 0;

		port_cap->psi_uid_count++;
		for (i = 0; i < port_cap->psi_count; i++) {
			port_cap->psi[i] = readl(addr + 4 + i);

			/* count unique ID values, two consecutive entries can
			 * have the same ID if link is assymetric
			 */
			if (i && (XHCI_EXT_PORT_PSIV(port_cap->psi[i]) !=
				  XHCI_EXT_PORT_PSIV(port_cap->psi[i - 1])))
				port_cap->psi_uid_count++;

			if (xhci->quirks & XHCI_ZHAOXIN_HOST &&
			    major_revision == 0x03 &&
			    XHCI_EXT_PORT_PSIV(port_cap->psi[i]) >= 5)
				minor_revision = tmp_minor_revision;

			xhci_dbg(xhci, "PSIV:%d PSIE:%d PLT:%d PFD:%d LP:%d PSIM:%d\n",
				  XHCI_EXT_PORT_PSIV(port_cap->psi[i]),
				  XHCI_EXT_PORT_PSIE(port_cap->psi[i]),
				  XHCI_EXT_PORT_PLT(port_cap->psi[i]),
				  XHCI_EXT_PORT_PFD(port_cap->psi[i]),
				  XHCI_EXT_PORT_LP(port_cap->psi[i]),
				  XHCI_EXT_PORT_PSIM(port_cap->psi[i]));
		}
	}

	rhub->maj_rev = major_revision;

	if (rhub->min_rev < minor_revision)
		rhub->min_rev = minor_revision;

	port_cap->maj_rev = major_revision;
	port_cap->min_rev = minor_revision;
	port_cap->protocol_caps = temp;

	if ((xhci->hci_version >= 0x100) && (major_revision != 0x03) &&
		 (temp & XHCI_HLC)) {
		xhci_dbg_trace(xhci, trace_xhci_dbg_init,
			       "xHCI 1.0: support USB2 hardware lpm");
		xhci->hw_lpm_support = 1;
	}

	port_offset--;
	for (i = port_offset; i < (port_offset + port_count); i++) {
		struct xhci_port *hw_port = &xhci->hw_ports[i];
		/* Duplicate entry.  Ignore the port if the revisions differ. */
		if (hw_port->rhub) {
			xhci_warn(xhci, "Duplicate port entry, Ext Cap %p, port %u\n", addr, i);
			xhci_warn(xhci, "Port was marked as USB %u, duplicated as USB %u\n",
					hw_port->rhub->maj_rev, major_revision);
			/* Only adjust the roothub port counts if we haven't
			 * found a similar duplicate.
			 */
			if (hw_port->rhub != rhub &&
				 hw_port->hcd_portnum != DUPLICATE_ENTRY) {
				hw_port->rhub->num_ports--;
				hw_port->hcd_portnum = DUPLICATE_ENTRY;
			}
			continue;
		}
		hw_port->rhub = rhub;
		hw_port->port_cap = port_cap;
		rhub->num_ports++;
	}
	/* FIXME: Should we disable ports not in the Extended Capabilities? */
}

static void xhci_create_rhub_port_array(struct xhci_hcd *xhci,
					struct xhci_hub *rhub, gfp_t flags)
{
	int port_index = 0;
	int i;
	struct device *dev = xhci_to_hcd(xhci)->self.sysdev;

	if (!rhub->num_ports)
		return;
	rhub->ports = kcalloc_node(rhub->num_ports, sizeof(*rhub->ports),
			flags, dev_to_node(dev));
	if (!rhub->ports)
		return;

	for (i = 0; i < HCS_MAX_PORTS(xhci->hcs_params1); i++) {
		if (xhci->hw_ports[i].rhub != rhub ||
		    xhci->hw_ports[i].hcd_portnum == DUPLICATE_ENTRY)
			continue;
		xhci->hw_ports[i].hcd_portnum = port_index;
		rhub->ports[port_index] = &xhci->hw_ports[i];
		port_index++;
		if (port_index == rhub->num_ports)
			break;
	}
}

/*
 * Scan the Extended Capabilities for the "Supported Protocol Capabilities" that
 * specify what speeds each port is supposed to be.  We can't count on the port
 * speed bits in the PORTSC register being correct until a device is connected,
 * but we need to set up the two fake roothubs with the correct number of USB
 * 3.0 and USB 2.0 ports at host controller initialization time.
 */
static int xhci_setup_port_arrays(struct xhci_hcd *xhci, gfp_t flags)
{
	void __iomem *base;
	u32 offset;
	unsigned int num_ports;
	int i, j;
	int cap_count = 0;
	u32 cap_start;
	struct device *dev = xhci_to_hcd(xhci)->self.sysdev;

	num_ports = HCS_MAX_PORTS(xhci->hcs_params1);
	xhci->hw_ports = kcalloc_node(num_ports, sizeof(*xhci->hw_ports),
				flags, dev_to_node(dev));
	if (!xhci->hw_ports)
		return -ENOMEM;

	for (i = 0; i < num_ports; i++) {
		xhci->hw_ports[i].addr = &xhci->op_regs->port_status_base +
			NUM_PORT_REGS * i;
		xhci->hw_ports[i].hw_portnum = i;

		init_completion(&xhci->hw_ports[i].rexit_done);
		init_completion(&xhci->hw_ports[i].u3exit_done);
	}

	xhci->rh_bw = kcalloc_node(num_ports, sizeof(*xhci->rh_bw), flags,
				   dev_to_node(dev));
	if (!xhci->rh_bw)
		return -ENOMEM;
	for (i = 0; i < num_ports; i++) {
		struct xhci_interval_bw_table *bw_table;

		INIT_LIST_HEAD(&xhci->rh_bw[i].tts);
		bw_table = &xhci->rh_bw[i].bw_table;
		for (j = 0; j < XHCI_MAX_INTERVAL; j++)
			INIT_LIST_HEAD(&bw_table->interval_bw[j].endpoints);
	}
	base = &xhci->cap_regs->hc_capbase;

	cap_start = xhci_find_next_ext_cap(base, 0, XHCI_EXT_CAPS_PROTOCOL);
	if (!cap_start) {
		xhci_err(xhci, "No Extended Capability registers, unable to set up roothub\n");
		return -ENODEV;
	}

	offset = cap_start;
	/* count extended protocol capability entries for later caching */
	while (offset) {
		cap_count++;
		offset = xhci_find_next_ext_cap(base, offset,
						      XHCI_EXT_CAPS_PROTOCOL);
	}

	xhci->port_caps = kcalloc_node(cap_count, sizeof(*xhci->port_caps),
				flags, dev_to_node(dev));
	if (!xhci->port_caps)
		return -ENOMEM;

	offset = cap_start;

	while (offset) {
		xhci_add_in_port(xhci, num_ports, base + offset, cap_count);
		if (xhci->usb2_rhub.num_ports + xhci->usb3_rhub.num_ports ==
		    num_ports)
			break;
		offset = xhci_find_next_ext_cap(base, offset,
						XHCI_EXT_CAPS_PROTOCOL);
	}
	if (xhci->usb2_rhub.num_ports == 0 && xhci->usb3_rhub.num_ports == 0) {
		xhci_warn(xhci, "No ports on the roothubs?\n");
		return -ENODEV;
	}
	xhci_dbg_trace(xhci, trace_xhci_dbg_init,
		       "Found %u USB 2.0 ports and %u USB 3.0 ports.",
		       xhci->usb2_rhub.num_ports, xhci->usb3_rhub.num_ports);

	/* Place limits on the number of roothub ports so that the hub
	 * descriptors aren't longer than the USB core will allocate.
	 */
	if (xhci->usb3_rhub.num_ports > USB_SS_MAXPORTS) {
		xhci_dbg_trace(xhci, trace_xhci_dbg_init,
				"Limiting USB 3.0 roothub ports to %u.",
				USB_SS_MAXPORTS);
		xhci->usb3_rhub.num_ports = USB_SS_MAXPORTS;
	}
	if (xhci->usb2_rhub.num_ports > USB_MAXCHILDREN) {
		xhci_dbg_trace(xhci, trace_xhci_dbg_init,
				"Limiting USB 2.0 roothub ports to %u.",
				USB_MAXCHILDREN);
		xhci->usb2_rhub.num_ports = USB_MAXCHILDREN;
	}

	if (!xhci->usb2_rhub.num_ports)
		xhci_info(xhci, "USB2 root hub has no ports\n");

	if (!xhci->usb3_rhub.num_ports)
		xhci_info(xhci, "USB3 root hub has no ports\n");

	xhci_create_rhub_port_array(xhci, &xhci->usb2_rhub, flags);
	xhci_create_rhub_port_array(xhci, &xhci->usb3_rhub, flags);

	return 0;
}

static struct xhci_interrupter *
<<<<<<< HEAD
xhci_alloc_interrupter(struct xhci_hcd *xhci, int segs, gfp_t flags)
{
	struct device *dev = xhci_to_hcd(xhci)->self.sysdev;
	struct xhci_interrupter *ir;
	unsigned int num_segs = segs;
=======
xhci_alloc_interrupter(struct xhci_hcd *xhci, unsigned int segs, gfp_t flags)
{
	struct device *dev = xhci_to_hcd(xhci)->self.sysdev;
	struct xhci_interrupter *ir;
	unsigned int max_segs;
>>>>>>> 0c383648
	int ret;

	if (!segs)
		segs = ERST_DEFAULT_SEGS;

	max_segs = BIT(HCS_ERST_MAX(xhci->hcs_params2));
	segs = min(segs, max_segs);

	ir = kzalloc_node(sizeof(*ir), flags, dev_to_node(dev));
	if (!ir)
		return NULL;

<<<<<<< HEAD
	/* number of ring segments should be greater than 0 */
	if (segs <= 0)
		num_segs = min_t(unsigned int, 1 << HCS_ERST_MAX(xhci->hcs_params2),
			 ERST_MAX_SEGS);

	ir->event_ring = xhci_ring_alloc(xhci, num_segs, 1, TYPE_EVENT, 0,
					 flags);
=======
	ir->event_ring = xhci_ring_alloc(xhci, segs, 1, TYPE_EVENT, 0, flags);
>>>>>>> 0c383648
	if (!ir->event_ring) {
		xhci_warn(xhci, "Failed to allocate interrupter event ring\n");
		kfree(ir);
		return NULL;
	}

	ret = xhci_alloc_erst(xhci, ir->event_ring, &ir->erst, flags);
	if (ret) {
		xhci_warn(xhci, "Failed to allocate interrupter erst\n");
		xhci_ring_free(xhci, ir->event_ring);
		kfree(ir);
		return NULL;
	}

	return ir;
}

static int
xhci_add_interrupter(struct xhci_hcd *xhci, struct xhci_interrupter *ir,
		     unsigned int intr_num)
{
	u64 erst_base;
	u32 erst_size;

	if (intr_num >= xhci->max_interrupters) {
		xhci_warn(xhci, "Can't add interrupter %d, max interrupters %d\n",
			  intr_num, xhci->max_interrupters);
		return -EINVAL;
	}

	if (xhci->interrupters[intr_num]) {
		xhci_warn(xhci, "Interrupter %d\n already set up", intr_num);
		return -EINVAL;
	}

	xhci->interrupters[intr_num] = ir;
	ir->intr_num = intr_num;
	ir->ir_set = &xhci->run_regs->ir_set[intr_num];

	/* set ERST count with the number of entries in the segment table */
	erst_size = readl(&ir->ir_set->erst_size);
	erst_size &= ERST_SIZE_MASK;
	erst_size |= ir->event_ring->num_segs;
	writel(erst_size, &ir->ir_set->erst_size);

	erst_base = xhci_read_64(xhci, &ir->ir_set->erst_base);
	erst_base &= ERST_BASE_RSVDP;
	erst_base |= ir->erst.erst_dma_addr & ~ERST_BASE_RSVDP;
	xhci_write_64(xhci, erst_base, &ir->ir_set->erst_base);

	/* Set the event ring dequeue address of this interrupter */
	xhci_set_hc_event_deq(xhci, ir);

	return 0;
}

struct xhci_interrupter *
<<<<<<< HEAD
xhci_create_secondary_interrupter(struct usb_hcd *hcd, int num_seg)
=======
xhci_create_secondary_interrupter(struct usb_hcd *hcd, unsigned int segs)
>>>>>>> 0c383648
{
	struct xhci_hcd *xhci = hcd_to_xhci(hcd);
	struct xhci_interrupter *ir;
	unsigned int i;
	int err = -ENOSPC;

	if (!xhci->interrupters || xhci->max_interrupters <= 1)
		return NULL;

<<<<<<< HEAD
	ir = xhci_alloc_interrupter(xhci, num_seg, GFP_KERNEL);
=======
	ir = xhci_alloc_interrupter(xhci, segs, GFP_KERNEL);
>>>>>>> 0c383648
	if (!ir)
		return NULL;

	spin_lock_irq(&xhci->lock);

	/* Find available secondary interrupter, interrupter 0 is reserved for primary */
	for (i = 1; i < xhci->max_interrupters; i++) {
		if (xhci->interrupters[i] == NULL) {
			err = xhci_add_interrupter(xhci, ir, i);
			break;
		}
	}

	spin_unlock_irq(&xhci->lock);

	if (err) {
		xhci_warn(xhci, "Failed to add secondary interrupter, max interrupters %d\n",
			  xhci->max_interrupters);
		xhci_free_interrupter(xhci, ir);
		return NULL;
	}

	xhci_dbg(xhci, "Add secondary interrupter %d, max interrupters %d\n",
		 i, xhci->max_interrupters);

	return ir;
}
EXPORT_SYMBOL_GPL(xhci_create_secondary_interrupter);

int xhci_mem_init(struct xhci_hcd *xhci, gfp_t flags)
{
	struct xhci_interrupter *ir;
	struct device	*dev = xhci_to_hcd(xhci)->self.sysdev;
	dma_addr_t	dma;
	unsigned int	val, val2;
	u64		val_64;
	u32		page_size, temp;
	int		i;

	INIT_LIST_HEAD(&xhci->cmd_list);

	/* init command timeout work */
	INIT_DELAYED_WORK(&xhci->cmd_timer, xhci_handle_command_timeout);
	init_completion(&xhci->cmd_ring_stop_completion);

	page_size = readl(&xhci->op_regs->page_size);
	xhci_dbg_trace(xhci, trace_xhci_dbg_init,
			"Supported page size register = 0x%x", page_size);
	i = ffs(page_size);
	if (i < 16)
		xhci_dbg_trace(xhci, trace_xhci_dbg_init,
			"Supported page size of %iK", (1 << (i+12)) / 1024);
	else
		xhci_warn(xhci, "WARN: no supported page size\n");
	/* Use 4K pages, since that's common and the minimum the HC supports */
	xhci->page_shift = 12;
	xhci->page_size = 1 << xhci->page_shift;
	xhci_dbg_trace(xhci, trace_xhci_dbg_init,
			"HCD page size set to %iK", xhci->page_size / 1024);

	/*
	 * Program the Number of Device Slots Enabled field in the CONFIG
	 * register with the max value of slots the HC can handle.
	 */
	val = HCS_MAX_SLOTS(readl(&xhci->cap_regs->hcs_params1));
	xhci_dbg_trace(xhci, trace_xhci_dbg_init,
			"// xHC can handle at most %d device slots.", val);
	val2 = readl(&xhci->op_regs->config_reg);
	val |= (val2 & ~HCS_SLOTS_MASK);
	xhci_dbg_trace(xhci, trace_xhci_dbg_init,
			"// Setting Max device slots reg = 0x%x.", val);
	writel(val, &xhci->op_regs->config_reg);

	/*
	 * xHCI section 5.4.6 - Device Context array must be
	 * "physically contiguous and 64-byte (cache line) aligned".
	 */
	xhci->dcbaa = dma_alloc_coherent(dev, sizeof(*xhci->dcbaa), &dma,
			flags);
	if (!xhci->dcbaa)
		goto fail;
	xhci->dcbaa->dma = dma;
	xhci_dbg_trace(xhci, trace_xhci_dbg_init,
			"// Device context base array address = 0x%pad (DMA), %p (virt)",
			&xhci->dcbaa->dma, xhci->dcbaa);
	xhci_write_64(xhci, dma, &xhci->op_regs->dcbaa_ptr);

	/*
	 * Initialize the ring segment pool.  The ring must be a contiguous
	 * structure comprised of TRBs.  The TRBs must be 16 byte aligned,
	 * however, the command ring segment needs 64-byte aligned segments
	 * and our use of dma addresses in the trb_address_map radix tree needs
	 * TRB_SEGMENT_SIZE alignment, so we pick the greater alignment need.
	 */
	if (xhci->quirks & XHCI_ZHAOXIN_TRB_FETCH)
		xhci->segment_pool = dma_pool_create("xHCI ring segments", dev,
				TRB_SEGMENT_SIZE * 2, TRB_SEGMENT_SIZE * 2, xhci->page_size * 2);
	else
		xhci->segment_pool = dma_pool_create("xHCI ring segments", dev,
				TRB_SEGMENT_SIZE, TRB_SEGMENT_SIZE, xhci->page_size);

	/* See Table 46 and Note on Figure 55 */
	xhci->device_pool = dma_pool_create("xHCI input/output contexts", dev,
			2112, 64, xhci->page_size);
	if (!xhci->segment_pool || !xhci->device_pool)
		goto fail;

	/* Linear stream context arrays don't have any boundary restrictions,
	 * and only need to be 16-byte aligned.
	 */
	xhci->small_streams_pool =
		dma_pool_create("xHCI 256 byte stream ctx arrays",
			dev, SMALL_STREAM_ARRAY_SIZE, 16, 0);
	xhci->medium_streams_pool =
		dma_pool_create("xHCI 1KB stream ctx arrays",
			dev, MEDIUM_STREAM_ARRAY_SIZE, 16, 0);
	/* Any stream context array bigger than MEDIUM_STREAM_ARRAY_SIZE
	 * will be allocated with dma_alloc_coherent()
	 */

	if (!xhci->small_streams_pool || !xhci->medium_streams_pool)
		goto fail;

	/* Set up the command ring to have one segments for now. */
	xhci->cmd_ring = xhci_ring_alloc(xhci, 1, 1, TYPE_COMMAND, 0, flags);
	if (!xhci->cmd_ring)
		goto fail;
	xhci_dbg_trace(xhci, trace_xhci_dbg_init,
			"Allocated command ring at %p", xhci->cmd_ring);
	xhci_dbg_trace(xhci, trace_xhci_dbg_init, "First segment DMA is 0x%pad",
			&xhci->cmd_ring->first_seg->dma);

	/* Set the address in the Command Ring Control register */
	val_64 = xhci_read_64(xhci, &xhci->op_regs->cmd_ring);
	val_64 = (val_64 & (u64) CMD_RING_RSVD_BITS) |
		(xhci->cmd_ring->first_seg->dma & (u64) ~CMD_RING_RSVD_BITS) |
		xhci->cmd_ring->cycle_state;
	xhci_dbg_trace(xhci, trace_xhci_dbg_init,
			"// Setting command ring address to 0x%016llx", val_64);
	xhci_write_64(xhci, val_64, &xhci->op_regs->cmd_ring);

	/* Reserve one command ring TRB for disabling LPM.
	 * Since the USB core grabs the shared usb_bus bandwidth mutex before
	 * disabling LPM, we only need to reserve one TRB for all devices.
	 */
	xhci->cmd_ring_reserved_trbs++;

	val = readl(&xhci->cap_regs->db_off);
	val &= DBOFF_MASK;
	xhci_dbg_trace(xhci, trace_xhci_dbg_init,
		       "// Doorbell array is located at offset 0x%x from cap regs base addr",
		       val);
	xhci->dba = (void __iomem *) xhci->cap_regs + val;

	/* Allocate and set up primary interrupter 0 with an event ring. */
	xhci_dbg_trace(xhci, trace_xhci_dbg_init,
		       "Allocating primary event ring");
	xhci->interrupters = kcalloc_node(xhci->max_interrupters, sizeof(*xhci->interrupters),
					  flags, dev_to_node(dev));

	ir = xhci_alloc_interrupter(xhci, 0, flags);
	if (!ir)
		goto fail;

	if (xhci_add_interrupter(xhci, ir, 0))
		goto fail;

	ir->isoc_bei_interval = AVOID_BEI_INTERVAL_MAX;

	/*
	 * XXX: Might need to set the Interrupter Moderation Register to
	 * something other than the default (~1ms minimum between interrupts).
	 * See section 5.5.1.2.
	 */
	for (i = 0; i < MAX_HC_SLOTS; i++)
		xhci->devs[i] = NULL;

	if (scratchpad_alloc(xhci, flags))
		goto fail;
	if (xhci_setup_port_arrays(xhci, flags))
		goto fail;

	/* Enable USB 3.0 device notifications for function remote wake, which
	 * is necessary for allowing USB 3.0 devices to do remote wakeup from
	 * U3 (device suspend).
	 */
	temp = readl(&xhci->op_regs->dev_notification);
	temp &= ~DEV_NOTE_MASK;
	temp |= DEV_NOTE_FWAKE;
	writel(temp, &xhci->op_regs->dev_notification);

	return 0;

fail:
	xhci_halt(xhci);
	xhci_reset(xhci, XHCI_RESET_SHORT_USEC);
	xhci_mem_cleanup(xhci);
	return -ENOMEM;
}<|MERGE_RESOLUTION|>--- conflicted
+++ resolved
@@ -1829,11 +1829,7 @@
 	if (!ir)
 		return;
 
-<<<<<<< HEAD
-	erst_size = sizeof(struct xhci_erst_entry) * ir->erst.num_entries;
-=======
 	erst_size = array_size(sizeof(struct xhci_erst_entry), ir->erst.num_entries);
->>>>>>> 0c383648
 	if (ir->erst.entries)
 		dma_free_coherent(dev, erst_size,
 				  ir->erst.entries,
@@ -2263,19 +2259,11 @@
 }
 
 static struct xhci_interrupter *
-<<<<<<< HEAD
-xhci_alloc_interrupter(struct xhci_hcd *xhci, int segs, gfp_t flags)
-{
-	struct device *dev = xhci_to_hcd(xhci)->self.sysdev;
-	struct xhci_interrupter *ir;
-	unsigned int num_segs = segs;
-=======
 xhci_alloc_interrupter(struct xhci_hcd *xhci, unsigned int segs, gfp_t flags)
 {
 	struct device *dev = xhci_to_hcd(xhci)->self.sysdev;
 	struct xhci_interrupter *ir;
 	unsigned int max_segs;
->>>>>>> 0c383648
 	int ret;
 
 	if (!segs)
@@ -2288,17 +2276,7 @@
 	if (!ir)
 		return NULL;
 
-<<<<<<< HEAD
-	/* number of ring segments should be greater than 0 */
-	if (segs <= 0)
-		num_segs = min_t(unsigned int, 1 << HCS_ERST_MAX(xhci->hcs_params2),
-			 ERST_MAX_SEGS);
-
-	ir->event_ring = xhci_ring_alloc(xhci, num_segs, 1, TYPE_EVENT, 0,
-					 flags);
-=======
 	ir->event_ring = xhci_ring_alloc(xhci, segs, 1, TYPE_EVENT, 0, flags);
->>>>>>> 0c383648
 	if (!ir->event_ring) {
 		xhci_warn(xhci, "Failed to allocate interrupter event ring\n");
 		kfree(ir);
@@ -2356,11 +2334,7 @@
 }
 
 struct xhci_interrupter *
-<<<<<<< HEAD
-xhci_create_secondary_interrupter(struct usb_hcd *hcd, int num_seg)
-=======
 xhci_create_secondary_interrupter(struct usb_hcd *hcd, unsigned int segs)
->>>>>>> 0c383648
 {
 	struct xhci_hcd *xhci = hcd_to_xhci(hcd);
 	struct xhci_interrupter *ir;
@@ -2370,11 +2344,7 @@
 	if (!xhci->interrupters || xhci->max_interrupters <= 1)
 		return NULL;
 
-<<<<<<< HEAD
-	ir = xhci_alloc_interrupter(xhci, num_seg, GFP_KERNEL);
-=======
 	ir = xhci_alloc_interrupter(xhci, segs, GFP_KERNEL);
->>>>>>> 0c383648
 	if (!ir)
 		return NULL;
 
