// SPDX-License-Identifier: GPL-2.0-only
 /*
  * Copyright (c) 2022 Qualcomm Innovation Center, Inc. All rights reserved
  */

#include "dpu_hw_mdss.h"
#include "dpu_hwio.h"
#include "dpu_hw_catalog.h"
#include "dpu_hw_wb.h"
#include "dpu_formats.h"
#include "dpu_kms.h"

#define WB_DST_FORMAT                         0x000
#define WB_DST_OP_MODE                        0x004
#define WB_DST_PACK_PATTERN                   0x008
#define WB_DST0_ADDR                          0x00C
#define WB_DST1_ADDR                          0x010
#define WB_DST2_ADDR                          0x014
#define WB_DST3_ADDR                          0x018
#define WB_DST_YSTRIDE0                       0x01C
#define WB_DST_YSTRIDE1                       0x020
#define WB_DST_YSTRIDE1                       0x020
#define WB_DST_DITHER_BITDEPTH                0x024
#define WB_DST_MATRIX_ROW0                    0x030
#define WB_DST_MATRIX_ROW1                    0x034
#define WB_DST_MATRIX_ROW2                    0x038
#define WB_DST_MATRIX_ROW3                    0x03C
#define WB_DST_WRITE_CONFIG                   0x048
#define WB_ROTATION_DNSCALER                  0x050
#define WB_ROTATOR_PIPE_DOWNSCALER            0x054
#define WB_N16_INIT_PHASE_X_C03               0x060
#define WB_N16_INIT_PHASE_X_C12               0x064
#define WB_N16_INIT_PHASE_Y_C03               0x068
#define WB_N16_INIT_PHASE_Y_C12               0x06C
#define WB_OUT_SIZE                           0x074
#define WB_ALPHA_X_VALUE                      0x078
#define WB_DANGER_LUT                         0x084
#define WB_SAFE_LUT                           0x088
#define WB_QOS_CTRL                           0x090
#define WB_CREQ_LUT_0                         0x098
#define WB_CREQ_LUT_1                         0x09C
#define WB_UBWC_STATIC_CTRL                   0x144
#define WB_MUX                                0x150
#define WB_CROP_CTRL                          0x154
#define WB_CROP_OFFSET                        0x158
#define WB_CSC_BASE                           0x260
#define WB_DST_ADDR_SW_STATUS                 0x2B0
#define WB_CDP_CNTL                           0x2B4
#define WB_OUT_IMAGE_SIZE                     0x2C0
#define WB_OUT_XY                             0x2C4

<<<<<<< HEAD
/* WB_QOS_CTRL */
#define WB_QOS_CTRL_DANGER_SAFE_EN            BIT(0)

static const struct dpu_wb_cfg *_wb_offset(enum dpu_wb wb,
		const struct dpu_mdss_cfg *m, void __iomem *addr,
		struct dpu_hw_blk_reg_map *b)
{
	int i;

	for (i = 0; i < m->wb_count; i++) {
		if (wb == m->wb[i].id) {
			b->blk_addr = addr + m->wb[i].base;
			b->log_mask = DPU_DBG_MASK_WB;
			return &m->wb[i];
		}
	}
	return ERR_PTR(-EINVAL);
}

=======
>>>>>>> cd036d54
static void dpu_hw_wb_setup_outaddress(struct dpu_hw_wb *ctx,
		struct dpu_hw_wb_cfg *data)
{
	struct dpu_hw_blk_reg_map *c = &ctx->hw;

	DPU_REG_WRITE(c, WB_DST0_ADDR, data->dest.plane_addr[0]);
	DPU_REG_WRITE(c, WB_DST1_ADDR, data->dest.plane_addr[1]);
	DPU_REG_WRITE(c, WB_DST2_ADDR, data->dest.plane_addr[2]);
	DPU_REG_WRITE(c, WB_DST3_ADDR, data->dest.plane_addr[3]);
}

static void dpu_hw_wb_setup_format(struct dpu_hw_wb *ctx,
		struct dpu_hw_wb_cfg *data)
{
	struct dpu_hw_blk_reg_map *c = &ctx->hw;
	const struct dpu_format *fmt = data->dest.format;
	u32 dst_format, pattern, ystride0, ystride1, outsize, chroma_samp;
	u32 write_config = 0;
	u32 opmode = 0;
	u32 dst_addr_sw = 0;

	chroma_samp = fmt->chroma_sample;

	dst_format = (chroma_samp << 23) |
		(fmt->fetch_planes << 19) |
		(fmt->bits[C3_ALPHA] << 6) |
		(fmt->bits[C2_R_Cr] << 4) |
		(fmt->bits[C1_B_Cb] << 2) |
		(fmt->bits[C0_G_Y] << 0);

	if (fmt->bits[C3_ALPHA] || fmt->alpha_enable) {
		dst_format |= BIT(8); /* DSTC3_EN */
		if (!fmt->alpha_enable ||
			!(ctx->caps->features & BIT(DPU_WB_PIPE_ALPHA)))
			dst_format |= BIT(14); /* DST_ALPHA_X */
	}

	pattern = (fmt->element[3] << 24) |
		(fmt->element[2] << 16) |
		(fmt->element[1] << 8)  |
		(fmt->element[0] << 0);

	dst_format |= (fmt->unpack_align_msb << 18) |
		(fmt->unpack_tight << 17) |
		((fmt->unpack_count - 1) << 12) |
		((fmt->bpp - 1) << 9);

	ystride0 = data->dest.plane_pitch[0] |
		(data->dest.plane_pitch[1] << 16);
	ystride1 = data->dest.plane_pitch[2] |
	(data->dest.plane_pitch[3] << 16);

	if (drm_rect_height(&data->roi) && drm_rect_width(&data->roi))
		outsize = (drm_rect_height(&data->roi) << 16) | drm_rect_width(&data->roi);
	else
		outsize = (data->dest.height << 16) | data->dest.width;

	DPU_REG_WRITE(c, WB_ALPHA_X_VALUE, 0xFF);
	DPU_REG_WRITE(c, WB_DST_FORMAT, dst_format);
	DPU_REG_WRITE(c, WB_DST_OP_MODE, opmode);
	DPU_REG_WRITE(c, WB_DST_PACK_PATTERN, pattern);
	DPU_REG_WRITE(c, WB_DST_YSTRIDE0, ystride0);
	DPU_REG_WRITE(c, WB_DST_YSTRIDE1, ystride1);
	DPU_REG_WRITE(c, WB_OUT_SIZE, outsize);
	DPU_REG_WRITE(c, WB_DST_WRITE_CONFIG, write_config);
	DPU_REG_WRITE(c, WB_DST_ADDR_SW_STATUS, dst_addr_sw);
}

static void dpu_hw_wb_roi(struct dpu_hw_wb *ctx, struct dpu_hw_wb_cfg *wb)
{
	struct dpu_hw_blk_reg_map *c = &ctx->hw;
	u32 image_size, out_size, out_xy;

	image_size = (wb->dest.height << 16) | wb->dest.width;
	out_xy = 0;
	out_size = (drm_rect_height(&wb->roi) << 16) | drm_rect_width(&wb->roi);

	DPU_REG_WRITE(c, WB_OUT_IMAGE_SIZE, image_size);
	DPU_REG_WRITE(c, WB_OUT_XY, out_xy);
	DPU_REG_WRITE(c, WB_OUT_SIZE, out_size);
}

static void dpu_hw_wb_setup_qos_lut(struct dpu_hw_wb *ctx,
		struct dpu_hw_qos_cfg *cfg)
{
	if (!ctx || !cfg)
		return;

	_dpu_hw_setup_qos_lut(&ctx->hw, WB_DANGER_LUT,
			      test_bit(DPU_WB_QOS_8LVL, &ctx->caps->features),
			      cfg);
}

static void dpu_hw_wb_setup_cdp(struct dpu_hw_wb *ctx,
				const struct dpu_format *fmt,
				bool enable)
{
	if (!ctx)
		return;

	dpu_setup_cdp(&ctx->hw, WB_CDP_CNTL, fmt, enable);
}

static void dpu_hw_wb_bind_pingpong_blk(
		struct dpu_hw_wb *ctx,
		const enum dpu_pingpong pp)
{
	struct dpu_hw_blk_reg_map *c;
	int mux_cfg;

	if (!ctx)
		return;

	c = &ctx->hw;

	mux_cfg = DPU_REG_READ(c, WB_MUX);
	mux_cfg &= ~0xf;

	if (pp)
		mux_cfg |= (pp - PINGPONG_0) & 0x7;
	else
		mux_cfg |= 0xf;

	DPU_REG_WRITE(c, WB_MUX, mux_cfg);
}

static void _setup_wb_ops(struct dpu_hw_wb_ops *ops,
		unsigned long features)
{
	ops->setup_outaddress = dpu_hw_wb_setup_outaddress;
	ops->setup_outformat = dpu_hw_wb_setup_format;

	if (test_bit(DPU_WB_XY_ROI_OFFSET, &features))
		ops->setup_roi = dpu_hw_wb_roi;

	if (test_bit(DPU_WB_QOS, &features))
		ops->setup_qos_lut = dpu_hw_wb_setup_qos_lut;

	if (test_bit(DPU_WB_CDP, &features))
		ops->setup_cdp = dpu_hw_wb_setup_cdp;

	if (test_bit(DPU_WB_INPUT_CTRL, &features))
		ops->bind_pingpong_blk = dpu_hw_wb_bind_pingpong_blk;
}

struct dpu_hw_wb *dpu_hw_wb_init(const struct dpu_wb_cfg *cfg,
		void __iomem *addr)
{
	struct dpu_hw_wb *c;

	if (!addr)
		return ERR_PTR(-EINVAL);

	c = kzalloc(sizeof(*c), GFP_KERNEL);
	if (!c)
		return ERR_PTR(-ENOMEM);

	c->hw.blk_addr = addr + cfg->base;
	c->hw.log_mask = DPU_DBG_MASK_WB;

	/* Assign ops */
	c->idx = cfg->id;
	c->caps = cfg;
	_setup_wb_ops(&c->ops, c->caps->features);

	return c;
}

void dpu_hw_wb_destroy(struct dpu_hw_wb *hw_wb)
{
	kfree(hw_wb);
}<|MERGE_RESOLUTION|>--- conflicted
+++ resolved
@@ -49,28 +49,6 @@
 #define WB_OUT_IMAGE_SIZE                     0x2C0
 #define WB_OUT_XY                             0x2C4
 
-<<<<<<< HEAD
-/* WB_QOS_CTRL */
-#define WB_QOS_CTRL_DANGER_SAFE_EN            BIT(0)
-
-static const struct dpu_wb_cfg *_wb_offset(enum dpu_wb wb,
-		const struct dpu_mdss_cfg *m, void __iomem *addr,
-		struct dpu_hw_blk_reg_map *b)
-{
-	int i;
-
-	for (i = 0; i < m->wb_count; i++) {
-		if (wb == m->wb[i].id) {
-			b->blk_addr = addr + m->wb[i].base;
-			b->log_mask = DPU_DBG_MASK_WB;
-			return &m->wb[i];
-		}
-	}
-	return ERR_PTR(-EINVAL);
-}
-
-=======
->>>>>>> cd036d54
 static void dpu_hw_wb_setup_outaddress(struct dpu_hw_wb *ctx,
 		struct dpu_hw_wb_cfg *data)
 {
