/*
 * Copyright 2014 Emilio López <emilio@elopez.com.ar>
 * Copyright 2014 Jon Smirl <jonsmirl@gmail.com>
 * Copyright 2015 Maxime Ripard <maxime.ripard@free-electrons.com>
 * Copyright 2015 Adam Sampson <ats@offog.org>
 * Copyright 2016 Chen-Yu Tsai <wens@csie.org>
 *
 * Based on the Allwinner SDK driver, released under the GPL.
 *
 * This program is free software; you can redistribute it and/or modify
 * it under the terms of the GNU General Public License as published by
 * the Free Software Foundation; either version 2 of the License, or
 * (at your option) any later version.
 *
 * This program is distributed in the hope that it will be useful,
 * but WITHOUT ANY WARRANTY; without even the implied warranty of
 * MERCHANTABILITY or FITNESS FOR A PARTICULAR PURPOSE.  See the
 * GNU General Public License for more details.
 */

#include <linux/init.h>
#include <linux/kernel.h>
#include <linux/module.h>
#include <linux/platform_device.h>
#include <linux/delay.h>
#include <linux/slab.h>
#include <linux/of.h>
#include <linux/of_address.h>
#include <linux/of_device.h>
#include <linux/of_platform.h>
#include <linux/clk.h>
#include <linux/regmap.h>
#include <linux/reset.h>
#include <linux/gpio/consumer.h>

#include <sound/core.h>
#include <sound/pcm.h>
#include <sound/pcm_params.h>
#include <sound/soc.h>
#include <sound/tlv.h>
#include <sound/initval.h>
#include <sound/dmaengine_pcm.h>

/* Codec DAC digital controls and FIFO registers */
#define SUN4I_CODEC_DAC_DPC			(0x00)
#define SUN4I_CODEC_DAC_DPC_EN_DA			(31)
#define SUN4I_CODEC_DAC_DPC_DVOL			(12)
#define SUN4I_CODEC_DAC_FIFOC			(0x04)
#define SUN4I_CODEC_DAC_FIFOC_DAC_FS			(29)
#define SUN4I_CODEC_DAC_FIFOC_FIR_VERSION		(28)
#define SUN4I_CODEC_DAC_FIFOC_SEND_LASAT		(26)
#define SUN4I_CODEC_DAC_FIFOC_TX_FIFO_MODE		(24)
#define SUN4I_CODEC_DAC_FIFOC_DRQ_CLR_CNT		(21)
#define SUN4I_CODEC_DAC_FIFOC_TX_TRIG_LEVEL		(8)
#define SUN4I_CODEC_DAC_FIFOC_MONO_EN			(6)
#define SUN4I_CODEC_DAC_FIFOC_TX_SAMPLE_BITS		(5)
#define SUN4I_CODEC_DAC_FIFOC_DAC_DRQ_EN		(4)
#define SUN4I_CODEC_DAC_FIFOC_FIFO_FLUSH		(0)
#define SUN4I_CODEC_DAC_FIFOS			(0x08)
#define SUN4I_CODEC_DAC_TXDATA			(0x0c)

/* Codec DAC side analog signal controls */
#define SUN4I_CODEC_DAC_ACTL			(0x10)
#define SUN4I_CODEC_DAC_ACTL_DACAENR			(31)
#define SUN4I_CODEC_DAC_ACTL_DACAENL			(30)
#define SUN4I_CODEC_DAC_ACTL_MIXEN			(29)
#define SUN4I_CODEC_DAC_ACTL_LDACLMIXS			(15)
#define SUN4I_CODEC_DAC_ACTL_RDACRMIXS			(14)
#define SUN4I_CODEC_DAC_ACTL_LDACRMIXS			(13)
#define SUN4I_CODEC_DAC_ACTL_DACPAS			(8)
#define SUN4I_CODEC_DAC_ACTL_MIXPAS			(7)
#define SUN4I_CODEC_DAC_ACTL_PA_MUTE			(6)
#define SUN4I_CODEC_DAC_ACTL_PA_VOL			(0)
#define SUN4I_CODEC_DAC_TUNE			(0x14)
#define SUN4I_CODEC_DAC_DEBUG			(0x18)

/* Codec ADC digital controls and FIFO registers */
#define SUN4I_CODEC_ADC_FIFOC			(0x1c)
#define SUN4I_CODEC_ADC_FIFOC_ADC_FS			(29)
#define SUN4I_CODEC_ADC_FIFOC_EN_AD			(28)
#define SUN4I_CODEC_ADC_FIFOC_RX_FIFO_MODE		(24)
#define SUN4I_CODEC_ADC_FIFOC_RX_TRIG_LEVEL		(8)
#define SUN4I_CODEC_ADC_FIFOC_MONO_EN			(7)
#define SUN4I_CODEC_ADC_FIFOC_RX_SAMPLE_BITS		(6)
#define SUN4I_CODEC_ADC_FIFOC_ADC_DRQ_EN		(4)
#define SUN4I_CODEC_ADC_FIFOC_FIFO_FLUSH		(0)
#define SUN4I_CODEC_ADC_FIFOS			(0x20)
#define SUN4I_CODEC_ADC_RXDATA			(0x24)

/* Codec ADC side analog signal controls */
#define SUN4I_CODEC_ADC_ACTL			(0x28)
#define SUN4I_CODEC_ADC_ACTL_ADC_R_EN			(31)
#define SUN4I_CODEC_ADC_ACTL_ADC_L_EN			(30)
#define SUN4I_CODEC_ADC_ACTL_PREG1EN			(29)
#define SUN4I_CODEC_ADC_ACTL_PREG2EN			(28)
#define SUN4I_CODEC_ADC_ACTL_VMICEN			(27)
#define SUN4I_CODEC_ADC_ACTL_VADCG			(20)
#define SUN4I_CODEC_ADC_ACTL_ADCIS			(17)
#define SUN4I_CODEC_ADC_ACTL_PA_EN			(4)
#define SUN4I_CODEC_ADC_ACTL_DDE			(3)
#define SUN4I_CODEC_ADC_DEBUG			(0x2c)

/* FIFO counters */
#define SUN4I_CODEC_DAC_TXCNT			(0x30)
#define SUN4I_CODEC_ADC_RXCNT			(0x34)

/* Calibration register (sun7i only) */
#define SUN7I_CODEC_AC_DAC_CAL			(0x38)

/* Microphone controls (sun7i only) */
#define SUN7I_CODEC_AC_MIC_PHONE_CAL		(0x3c)

/*
 * sun6i specific registers
 *
 * sun6i shares the same digital control and FIFO registers as sun4i,
 * but only the DAC digital controls are at the same offset. The others
 * have been moved around to accommodate extra analog controls.
 */

/* Codec DAC digital controls and FIFO registers */
#define SUN6I_CODEC_ADC_FIFOC			(0x10)
#define SUN6I_CODEC_ADC_FIFOC_EN_AD			(28)
#define SUN6I_CODEC_ADC_FIFOS			(0x14)
#define SUN6I_CODEC_ADC_RXDATA			(0x18)

/* Output mixer and gain controls */
#define SUN6I_CODEC_OM_DACA_CTRL		(0x20)
#define SUN6I_CODEC_OM_DACA_CTRL_DACAREN		(31)
#define SUN6I_CODEC_OM_DACA_CTRL_DACALEN		(30)
#define SUN6I_CODEC_OM_DACA_CTRL_RMIXEN			(29)
#define SUN6I_CODEC_OM_DACA_CTRL_LMIXEN			(28)
#define SUN6I_CODEC_OM_DACA_CTRL_RMIX_MIC1		(23)
#define SUN6I_CODEC_OM_DACA_CTRL_RMIX_MIC2		(22)
#define SUN6I_CODEC_OM_DACA_CTRL_RMIX_PHONE		(21)
#define SUN6I_CODEC_OM_DACA_CTRL_RMIX_PHONEP		(20)
#define SUN6I_CODEC_OM_DACA_CTRL_RMIX_LINEINR		(19)
#define SUN6I_CODEC_OM_DACA_CTRL_RMIX_DACR		(18)
#define SUN6I_CODEC_OM_DACA_CTRL_RMIX_DACL		(17)
#define SUN6I_CODEC_OM_DACA_CTRL_LMIX_MIC1		(16)
#define SUN6I_CODEC_OM_DACA_CTRL_LMIX_MIC2		(15)
#define SUN6I_CODEC_OM_DACA_CTRL_LMIX_PHONE		(14)
#define SUN6I_CODEC_OM_DACA_CTRL_LMIX_PHONEN		(13)
#define SUN6I_CODEC_OM_DACA_CTRL_LMIX_LINEINL		(12)
#define SUN6I_CODEC_OM_DACA_CTRL_LMIX_DACL		(11)
#define SUN6I_CODEC_OM_DACA_CTRL_LMIX_DACR		(10)
#define SUN6I_CODEC_OM_DACA_CTRL_RHPIS			(9)
#define SUN6I_CODEC_OM_DACA_CTRL_LHPIS			(8)
#define SUN6I_CODEC_OM_DACA_CTRL_RHPPAMUTE		(7)
#define SUN6I_CODEC_OM_DACA_CTRL_LHPPAMUTE		(6)
#define SUN6I_CODEC_OM_DACA_CTRL_HPVOL			(0)
#define SUN6I_CODEC_OM_PA_CTRL			(0x24)
#define SUN6I_CODEC_OM_PA_CTRL_HPPAEN			(31)
#define SUN6I_CODEC_OM_PA_CTRL_HPCOM_CTL		(29)
#define SUN6I_CODEC_OM_PA_CTRL_COMPTEN			(28)
#define SUN6I_CODEC_OM_PA_CTRL_MIC1G			(15)
#define SUN6I_CODEC_OM_PA_CTRL_MIC2G			(12)
#define SUN6I_CODEC_OM_PA_CTRL_LINEING			(9)
#define SUN6I_CODEC_OM_PA_CTRL_PHONEG			(6)
#define SUN6I_CODEC_OM_PA_CTRL_PHONEPG			(3)
#define SUN6I_CODEC_OM_PA_CTRL_PHONENG			(0)

/* Microphone, line out and phone out controls */
#define SUN6I_CODEC_MIC_CTRL			(0x28)
#define SUN6I_CODEC_MIC_CTRL_HBIASEN			(31)
#define SUN6I_CODEC_MIC_CTRL_MBIASEN			(30)
#define SUN6I_CODEC_MIC_CTRL_MIC1AMPEN			(28)
#define SUN6I_CODEC_MIC_CTRL_MIC1BOOST			(25)
#define SUN6I_CODEC_MIC_CTRL_MIC2AMPEN			(24)
#define SUN6I_CODEC_MIC_CTRL_MIC2BOOST			(21)
#define SUN6I_CODEC_MIC_CTRL_MIC2SLT			(20)
#define SUN6I_CODEC_MIC_CTRL_LINEOUTLEN			(19)
#define SUN6I_CODEC_MIC_CTRL_LINEOUTREN			(18)
#define SUN6I_CODEC_MIC_CTRL_LINEOUTLSRC		(17)
#define SUN6I_CODEC_MIC_CTRL_LINEOUTRSRC		(16)
#define SUN6I_CODEC_MIC_CTRL_LINEOUTVC			(11)
#define SUN6I_CODEC_MIC_CTRL_PHONEPREG			(8)

/* ADC mixer controls */
#define SUN6I_CODEC_ADC_ACTL			(0x2c)
#define SUN6I_CODEC_ADC_ACTL_ADCREN			(31)
#define SUN6I_CODEC_ADC_ACTL_ADCLEN			(30)
#define SUN6I_CODEC_ADC_ACTL_ADCRG			(27)
#define SUN6I_CODEC_ADC_ACTL_ADCLG			(24)
#define SUN6I_CODEC_ADC_ACTL_RADCMIX_MIC1		(13)
#define SUN6I_CODEC_ADC_ACTL_RADCMIX_MIC2		(12)
#define SUN6I_CODEC_ADC_ACTL_RADCMIX_PHONE		(11)
#define SUN6I_CODEC_ADC_ACTL_RADCMIX_PHONEP		(10)
#define SUN6I_CODEC_ADC_ACTL_RADCMIX_LINEINR		(9)
#define SUN6I_CODEC_ADC_ACTL_RADCMIX_OMIXR		(8)
#define SUN6I_CODEC_ADC_ACTL_RADCMIX_OMIXL		(7)
#define SUN6I_CODEC_ADC_ACTL_LADCMIX_MIC1		(6)
#define SUN6I_CODEC_ADC_ACTL_LADCMIX_MIC2		(5)
#define SUN6I_CODEC_ADC_ACTL_LADCMIX_PHONE		(4)
#define SUN6I_CODEC_ADC_ACTL_LADCMIX_PHONEN		(3)
#define SUN6I_CODEC_ADC_ACTL_LADCMIX_LINEINL		(2)
#define SUN6I_CODEC_ADC_ACTL_LADCMIX_OMIXL		(1)
#define SUN6I_CODEC_ADC_ACTL_LADCMIX_OMIXR		(0)

/* Analog performance tuning controls */
#define SUN6I_CODEC_ADDA_TUNE			(0x30)

/* Calibration controls */
#define SUN6I_CODEC_CALIBRATION			(0x34)

/* FIFO counters */
#define SUN6I_CODEC_DAC_TXCNT			(0x40)
#define SUN6I_CODEC_ADC_RXCNT			(0x44)

/* headset jack detection and button support registers */
#define SUN6I_CODEC_HMIC_CTL			(0x50)
#define SUN6I_CODEC_HMIC_DATA			(0x54)

/* TODO sun6i DAP (Digital Audio Processing) bits */

/* FIFO counters moved on A23 */
#define SUN8I_A23_CODEC_DAC_TXCNT		(0x1c)
#define SUN8I_A23_CODEC_ADC_RXCNT		(0x20)

/* TX FIFO moved on H3 */
#define SUN8I_H3_CODEC_DAC_TXDATA		(0x20)
#define SUN8I_H3_CODEC_DAC_DBG			(0x48)
#define SUN8I_H3_CODEC_ADC_DBG			(0x4c)

/* TODO H3 DAP (Digital Audio Processing) bits */

struct sun4i_codec {
	struct device	*dev;
	struct regmap	*regmap;
	struct clk	*clk_apb;
	struct clk	*clk_module;
	struct reset_control *rst;
	struct gpio_desc *gpio_pa;

	/* ADC_FIFOC register is at different offset on different SoCs */
	struct regmap_field *reg_adc_fifoc;

	struct snd_dmaengine_dai_dma_data	capture_dma_data;
	struct snd_dmaengine_dai_dma_data	playback_dma_data;
};

static void sun4i_codec_start_playback(struct sun4i_codec *scodec)
{
	/* Flush TX FIFO */
	regmap_update_bits(scodec->regmap, SUN4I_CODEC_DAC_FIFOC,
			   BIT(SUN4I_CODEC_DAC_FIFOC_FIFO_FLUSH),
			   BIT(SUN4I_CODEC_DAC_FIFOC_FIFO_FLUSH));

	/* Enable DAC DRQ */
	regmap_update_bits(scodec->regmap, SUN4I_CODEC_DAC_FIFOC,
			   BIT(SUN4I_CODEC_DAC_FIFOC_DAC_DRQ_EN),
			   BIT(SUN4I_CODEC_DAC_FIFOC_DAC_DRQ_EN));
}

static void sun4i_codec_stop_playback(struct sun4i_codec *scodec)
{
	/* Disable DAC DRQ */
	regmap_update_bits(scodec->regmap, SUN4I_CODEC_DAC_FIFOC,
			   BIT(SUN4I_CODEC_DAC_FIFOC_DAC_DRQ_EN),
			   0);
}

static void sun4i_codec_start_capture(struct sun4i_codec *scodec)
{
	/* Enable ADC DRQ */
	regmap_field_update_bits(scodec->reg_adc_fifoc,
				 BIT(SUN4I_CODEC_ADC_FIFOC_ADC_DRQ_EN),
				 BIT(SUN4I_CODEC_ADC_FIFOC_ADC_DRQ_EN));
}

static void sun4i_codec_stop_capture(struct sun4i_codec *scodec)
{
	/* Disable ADC DRQ */
	regmap_field_update_bits(scodec->reg_adc_fifoc,
				 BIT(SUN4I_CODEC_ADC_FIFOC_ADC_DRQ_EN), 0);
}

static int sun4i_codec_trigger(struct snd_pcm_substream *substream, int cmd,
			       struct snd_soc_dai *dai)
{
	struct snd_soc_pcm_runtime *rtd = substream->private_data;
	struct sun4i_codec *scodec = snd_soc_card_get_drvdata(rtd->card);

	switch (cmd) {
	case SNDRV_PCM_TRIGGER_START:
	case SNDRV_PCM_TRIGGER_RESUME:
	case SNDRV_PCM_TRIGGER_PAUSE_RELEASE:
		if (substream->stream == SNDRV_PCM_STREAM_PLAYBACK)
			sun4i_codec_start_playback(scodec);
		else
			sun4i_codec_start_capture(scodec);
		break;

	case SNDRV_PCM_TRIGGER_STOP:
	case SNDRV_PCM_TRIGGER_SUSPEND:
	case SNDRV_PCM_TRIGGER_PAUSE_PUSH:
		if (substream->stream == SNDRV_PCM_STREAM_PLAYBACK)
			sun4i_codec_stop_playback(scodec);
		else
			sun4i_codec_stop_capture(scodec);
		break;

	default:
		return -EINVAL;
	}

	return 0;
}

static int sun4i_codec_prepare_capture(struct snd_pcm_substream *substream,
				       struct snd_soc_dai *dai)
{
	struct snd_soc_pcm_runtime *rtd = substream->private_data;
	struct sun4i_codec *scodec = snd_soc_card_get_drvdata(rtd->card);


	/* Flush RX FIFO */
	regmap_field_update_bits(scodec->reg_adc_fifoc,
				 BIT(SUN4I_CODEC_ADC_FIFOC_FIFO_FLUSH),
				 BIT(SUN4I_CODEC_ADC_FIFOC_FIFO_FLUSH));


	/* Set RX FIFO trigger level */
	regmap_field_update_bits(scodec->reg_adc_fifoc,
				 0xf << SUN4I_CODEC_ADC_FIFOC_RX_TRIG_LEVEL,
				 0x7 << SUN4I_CODEC_ADC_FIFOC_RX_TRIG_LEVEL);

	/*
	 * FIXME: Undocumented in the datasheet, but
	 *        Allwinner's code mentions that it is related
	 *        related to microphone gain
	 */
	if (of_device_is_compatible(scodec->dev->of_node,
				    "allwinner,sun4i-a10-codec") ||
	    of_device_is_compatible(scodec->dev->of_node,
				    "allwinner,sun7i-a20-codec")) {
		regmap_update_bits(scodec->regmap, SUN4I_CODEC_ADC_ACTL,
				   0x3 << 25,
				   0x1 << 25);
	}

	if (of_device_is_compatible(scodec->dev->of_node,
				    "allwinner,sun7i-a20-codec"))
		/* FIXME: Undocumented bits */
		regmap_update_bits(scodec->regmap, SUN4I_CODEC_DAC_TUNE,
				   0x3 << 8,
				   0x1 << 8);

	/* Fill most significant bits with valid data MSB */
	regmap_field_update_bits(scodec->reg_adc_fifoc,
				 BIT(SUN4I_CODEC_ADC_FIFOC_RX_FIFO_MODE),
				 BIT(SUN4I_CODEC_ADC_FIFOC_RX_FIFO_MODE));

	return 0;
}

static int sun4i_codec_prepare_playback(struct snd_pcm_substream *substream,
					struct snd_soc_dai *dai)
{
	struct snd_soc_pcm_runtime *rtd = substream->private_data;
	struct sun4i_codec *scodec = snd_soc_card_get_drvdata(rtd->card);
	u32 val;

	/* Flush the TX FIFO */
	regmap_update_bits(scodec->regmap, SUN4I_CODEC_DAC_FIFOC,
			   BIT(SUN4I_CODEC_DAC_FIFOC_FIFO_FLUSH),
			   BIT(SUN4I_CODEC_DAC_FIFOC_FIFO_FLUSH));

	/* Set TX FIFO Empty Trigger Level */
	regmap_update_bits(scodec->regmap, SUN4I_CODEC_DAC_FIFOC,
			   0x3f << SUN4I_CODEC_DAC_FIFOC_TX_TRIG_LEVEL,
			   0xf << SUN4I_CODEC_DAC_FIFOC_TX_TRIG_LEVEL);

	if (substream->runtime->rate > 32000)
		/* Use 64 bits FIR filter */
		val = 0;
	else
		/* Use 32 bits FIR filter */
		val = BIT(SUN4I_CODEC_DAC_FIFOC_FIR_VERSION);

	regmap_update_bits(scodec->regmap, SUN4I_CODEC_DAC_FIFOC,
			   BIT(SUN4I_CODEC_DAC_FIFOC_FIR_VERSION),
			   val);

	/* Send zeros when we have an underrun */
	regmap_update_bits(scodec->regmap, SUN4I_CODEC_DAC_FIFOC,
			   BIT(SUN4I_CODEC_DAC_FIFOC_SEND_LASAT),
			   0);

	return 0;
};

static int sun4i_codec_prepare(struct snd_pcm_substream *substream,
			       struct snd_soc_dai *dai)
{
	if (substream->stream == SNDRV_PCM_STREAM_PLAYBACK)
		return sun4i_codec_prepare_playback(substream, dai);

	return sun4i_codec_prepare_capture(substream, dai);
}

static unsigned long sun4i_codec_get_mod_freq(struct snd_pcm_hw_params *params)
{
	unsigned int rate = params_rate(params);

	switch (rate) {
	case 176400:
	case 88200:
	case 44100:
	case 33075:
	case 22050:
	case 14700:
	case 11025:
	case 7350:
		return 22579200;

	case 192000:
	case 96000:
	case 48000:
	case 32000:
	case 24000:
	case 16000:
	case 12000:
	case 8000:
		return 24576000;

	default:
		return 0;
	}
}

static int sun4i_codec_get_hw_rate(struct snd_pcm_hw_params *params)
{
	unsigned int rate = params_rate(params);

	switch (rate) {
	case 192000:
	case 176400:
		return 6;

	case 96000:
	case 88200:
		return 7;

	case 48000:
	case 44100:
		return 0;

	case 32000:
	case 33075:
		return 1;

	case 24000:
	case 22050:
		return 2;

	case 16000:
	case 14700:
		return 3;

	case 12000:
	case 11025:
		return 4;

	case 8000:
	case 7350:
		return 5;

	default:
		return -EINVAL;
	}
}

static int sun4i_codec_hw_params_capture(struct sun4i_codec *scodec,
					 struct snd_pcm_hw_params *params,
					 unsigned int hwrate)
{
	/* Set ADC sample rate */
	regmap_field_update_bits(scodec->reg_adc_fifoc,
				 7 << SUN4I_CODEC_ADC_FIFOC_ADC_FS,
				 hwrate << SUN4I_CODEC_ADC_FIFOC_ADC_FS);

	/* Set the number of channels we want to use */
	if (params_channels(params) == 1)
		regmap_field_update_bits(scodec->reg_adc_fifoc,
					 BIT(SUN4I_CODEC_ADC_FIFOC_MONO_EN),
					 BIT(SUN4I_CODEC_ADC_FIFOC_MONO_EN));
	else
		regmap_field_update_bits(scodec->reg_adc_fifoc,
					 BIT(SUN4I_CODEC_ADC_FIFOC_MONO_EN),
					 0);

	return 0;
}

static int sun4i_codec_hw_params_playback(struct sun4i_codec *scodec,
					  struct snd_pcm_hw_params *params,
					  unsigned int hwrate)
{
	u32 val;

	/* Set DAC sample rate */
	regmap_update_bits(scodec->regmap, SUN4I_CODEC_DAC_FIFOC,
			   7 << SUN4I_CODEC_DAC_FIFOC_DAC_FS,
			   hwrate << SUN4I_CODEC_DAC_FIFOC_DAC_FS);

	/* Set the number of channels we want to use */
	if (params_channels(params) == 1)
		val = BIT(SUN4I_CODEC_DAC_FIFOC_MONO_EN);
	else
		val = 0;

	regmap_update_bits(scodec->regmap, SUN4I_CODEC_DAC_FIFOC,
			   BIT(SUN4I_CODEC_DAC_FIFOC_MONO_EN),
			   val);

	/* Set the number of sample bits to either 16 or 24 bits */
	if (hw_param_interval(params, SNDRV_PCM_HW_PARAM_SAMPLE_BITS)->min == 32) {
		regmap_update_bits(scodec->regmap, SUN4I_CODEC_DAC_FIFOC,
				   BIT(SUN4I_CODEC_DAC_FIFOC_TX_SAMPLE_BITS),
				   BIT(SUN4I_CODEC_DAC_FIFOC_TX_SAMPLE_BITS));

		/* Set TX FIFO mode to padding the LSBs with 0 */
		regmap_update_bits(scodec->regmap, SUN4I_CODEC_DAC_FIFOC,
				   BIT(SUN4I_CODEC_DAC_FIFOC_TX_FIFO_MODE),
				   0);

		scodec->playback_dma_data.addr_width = DMA_SLAVE_BUSWIDTH_4_BYTES;
	} else {
		regmap_update_bits(scodec->regmap, SUN4I_CODEC_DAC_FIFOC,
				   BIT(SUN4I_CODEC_DAC_FIFOC_TX_SAMPLE_BITS),
				   0);

		/* Set TX FIFO mode to repeat the MSB */
		regmap_update_bits(scodec->regmap, SUN4I_CODEC_DAC_FIFOC,
				   BIT(SUN4I_CODEC_DAC_FIFOC_TX_FIFO_MODE),
				   BIT(SUN4I_CODEC_DAC_FIFOC_TX_FIFO_MODE));

		scodec->playback_dma_data.addr_width = DMA_SLAVE_BUSWIDTH_2_BYTES;
	}

	return 0;
}

static int sun4i_codec_hw_params(struct snd_pcm_substream *substream,
				 struct snd_pcm_hw_params *params,
				 struct snd_soc_dai *dai)
{
	struct snd_soc_pcm_runtime *rtd = substream->private_data;
	struct sun4i_codec *scodec = snd_soc_card_get_drvdata(rtd->card);
	unsigned long clk_freq;
	int ret, hwrate;

	clk_freq = sun4i_codec_get_mod_freq(params);
	if (!clk_freq)
		return -EINVAL;

	ret = clk_set_rate(scodec->clk_module, clk_freq);
	if (ret)
		return ret;

	hwrate = sun4i_codec_get_hw_rate(params);
	if (hwrate < 0)
		return hwrate;

	if (substream->stream == SNDRV_PCM_STREAM_PLAYBACK)
		return sun4i_codec_hw_params_playback(scodec, params,
						      hwrate);

	return sun4i_codec_hw_params_capture(scodec, params,
					     hwrate);
}

static int sun4i_codec_startup(struct snd_pcm_substream *substream,
			       struct snd_soc_dai *dai)
{
	struct snd_soc_pcm_runtime *rtd = substream->private_data;
	struct sun4i_codec *scodec = snd_soc_card_get_drvdata(rtd->card);

	/*
	 * Stop issuing DRQ when we have room for less than 16 samples
	 * in our TX FIFO
	 */
	regmap_update_bits(scodec->regmap, SUN4I_CODEC_DAC_FIFOC,
			   3 << SUN4I_CODEC_DAC_FIFOC_DRQ_CLR_CNT,
			   3 << SUN4I_CODEC_DAC_FIFOC_DRQ_CLR_CNT);

	return clk_prepare_enable(scodec->clk_module);
}

static void sun4i_codec_shutdown(struct snd_pcm_substream *substream,
				 struct snd_soc_dai *dai)
{
	struct snd_soc_pcm_runtime *rtd = substream->private_data;
	struct sun4i_codec *scodec = snd_soc_card_get_drvdata(rtd->card);

	clk_disable_unprepare(scodec->clk_module);
}

static const struct snd_soc_dai_ops sun4i_codec_dai_ops = {
	.startup	= sun4i_codec_startup,
	.shutdown	= sun4i_codec_shutdown,
	.trigger	= sun4i_codec_trigger,
	.hw_params	= sun4i_codec_hw_params,
	.prepare	= sun4i_codec_prepare,
};

static struct snd_soc_dai_driver sun4i_codec_dai = {
	.name	= "Codec",
	.ops	= &sun4i_codec_dai_ops,
	.playback = {
		.stream_name	= "Codec Playback",
		.channels_min	= 1,
		.channels_max	= 2,
		.rate_min	= 8000,
		.rate_max	= 192000,
		.rates		= SNDRV_PCM_RATE_8000_48000 |
				  SNDRV_PCM_RATE_96000 |
				  SNDRV_PCM_RATE_192000,
		.formats	= SNDRV_PCM_FMTBIT_S16_LE |
				  SNDRV_PCM_FMTBIT_S32_LE,
		.sig_bits	= 24,
	},
	.capture = {
		.stream_name	= "Codec Capture",
		.channels_min	= 1,
		.channels_max	= 2,
		.rate_min	= 8000,
		.rate_max	= 192000,
		.rates		= SNDRV_PCM_RATE_8000_48000 |
				  SNDRV_PCM_RATE_96000 |
				  SNDRV_PCM_RATE_192000 |
				  SNDRV_PCM_RATE_KNOT,
		.formats	= SNDRV_PCM_FMTBIT_S16_LE |
				  SNDRV_PCM_FMTBIT_S32_LE,
		.sig_bits	= 24,
	},
};

/*** sun4i Codec ***/
static const struct snd_kcontrol_new sun4i_codec_pa_mute =
	SOC_DAPM_SINGLE("Switch", SUN4I_CODEC_DAC_ACTL,
			SUN4I_CODEC_DAC_ACTL_PA_MUTE, 1, 0);

static DECLARE_TLV_DB_SCALE(sun4i_codec_pa_volume_scale, -6300, 100, 1);

static const struct snd_kcontrol_new sun4i_codec_controls[] = {
	SOC_SINGLE_TLV("Power Amplifier Volume", SUN4I_CODEC_DAC_ACTL,
		       SUN4I_CODEC_DAC_ACTL_PA_VOL, 0x3F, 0,
		       sun4i_codec_pa_volume_scale),
};

static const struct snd_kcontrol_new sun4i_codec_left_mixer_controls[] = {
	SOC_DAPM_SINGLE("Left DAC Playback Switch", SUN4I_CODEC_DAC_ACTL,
			SUN4I_CODEC_DAC_ACTL_LDACLMIXS, 1, 0),
};

static const struct snd_kcontrol_new sun4i_codec_right_mixer_controls[] = {
	SOC_DAPM_SINGLE("Right DAC Playback Switch", SUN4I_CODEC_DAC_ACTL,
			SUN4I_CODEC_DAC_ACTL_RDACRMIXS, 1, 0),
	SOC_DAPM_SINGLE("Left DAC Playback Switch", SUN4I_CODEC_DAC_ACTL,
			SUN4I_CODEC_DAC_ACTL_LDACRMIXS, 1, 0),
};

static const struct snd_kcontrol_new sun4i_codec_pa_mixer_controls[] = {
	SOC_DAPM_SINGLE("DAC Playback Switch", SUN4I_CODEC_DAC_ACTL,
			SUN4I_CODEC_DAC_ACTL_DACPAS, 1, 0),
	SOC_DAPM_SINGLE("Mixer Playback Switch", SUN4I_CODEC_DAC_ACTL,
			SUN4I_CODEC_DAC_ACTL_MIXPAS, 1, 0),
};

static const struct snd_soc_dapm_widget sun4i_codec_codec_dapm_widgets[] = {
	/* Digital parts of the ADCs */
	SND_SOC_DAPM_SUPPLY("ADC", SUN4I_CODEC_ADC_FIFOC,
			    SUN4I_CODEC_ADC_FIFOC_EN_AD, 0,
			    NULL, 0),

	/* Digital parts of the DACs */
	SND_SOC_DAPM_SUPPLY("DAC", SUN4I_CODEC_DAC_DPC,
			    SUN4I_CODEC_DAC_DPC_EN_DA, 0,
			    NULL, 0),

	/* Analog parts of the ADCs */
	SND_SOC_DAPM_ADC("Left ADC", "Codec Capture", SUN4I_CODEC_ADC_ACTL,
			 SUN4I_CODEC_ADC_ACTL_ADC_L_EN, 0),
	SND_SOC_DAPM_ADC("Right ADC", "Codec Capture", SUN4I_CODEC_ADC_ACTL,
			 SUN4I_CODEC_ADC_ACTL_ADC_R_EN, 0),

	/* Analog parts of the DACs */
	SND_SOC_DAPM_DAC("Left DAC", "Codec Playback", SUN4I_CODEC_DAC_ACTL,
			 SUN4I_CODEC_DAC_ACTL_DACAENL, 0),
	SND_SOC_DAPM_DAC("Right DAC", "Codec Playback", SUN4I_CODEC_DAC_ACTL,
			 SUN4I_CODEC_DAC_ACTL_DACAENR, 0),

	/* Mixers */
	SND_SOC_DAPM_MIXER("Left Mixer", SND_SOC_NOPM, 0, 0,
			   sun4i_codec_left_mixer_controls,
			   ARRAY_SIZE(sun4i_codec_left_mixer_controls)),
	SND_SOC_DAPM_MIXER("Right Mixer", SND_SOC_NOPM, 0, 0,
			   sun4i_codec_right_mixer_controls,
			   ARRAY_SIZE(sun4i_codec_right_mixer_controls)),

	/* Global Mixer Enable */
	SND_SOC_DAPM_SUPPLY("Mixer Enable", SUN4I_CODEC_DAC_ACTL,
			    SUN4I_CODEC_DAC_ACTL_MIXEN, 0, NULL, 0),

	/* VMIC */
	SND_SOC_DAPM_SUPPLY("VMIC", SUN4I_CODEC_ADC_ACTL,
			    SUN4I_CODEC_ADC_ACTL_VMICEN, 0, NULL, 0),

	/* Mic Pre-Amplifiers */
	SND_SOC_DAPM_PGA("MIC1 Pre-Amplifier", SUN4I_CODEC_ADC_ACTL,
			 SUN4I_CODEC_ADC_ACTL_PREG1EN, 0, NULL, 0),

	/* Power Amplifier */
	SND_SOC_DAPM_MIXER("Power Amplifier", SUN4I_CODEC_ADC_ACTL,
			   SUN4I_CODEC_ADC_ACTL_PA_EN, 0,
			   sun4i_codec_pa_mixer_controls,
			   ARRAY_SIZE(sun4i_codec_pa_mixer_controls)),
	SND_SOC_DAPM_SWITCH("Power Amplifier Mute", SND_SOC_NOPM, 0, 0,
			    &sun4i_codec_pa_mute),

	SND_SOC_DAPM_INPUT("Mic1"),

	SND_SOC_DAPM_OUTPUT("HP Right"),
	SND_SOC_DAPM_OUTPUT("HP Left"),
};

static const struct snd_soc_dapm_route sun4i_codec_codec_dapm_routes[] = {
	/* Left ADC / DAC Routes */
	{ "Left ADC", NULL, "ADC" },
	{ "Left DAC", NULL, "DAC" },

	/* Right ADC / DAC Routes */
	{ "Right ADC", NULL, "ADC" },
	{ "Right DAC", NULL, "DAC" },

	/* Right Mixer Routes */
	{ "Right Mixer", NULL, "Mixer Enable" },
	{ "Right Mixer", "Left DAC Playback Switch", "Left DAC" },
	{ "Right Mixer", "Right DAC Playback Switch", "Right DAC" },

	/* Left Mixer Routes */
	{ "Left Mixer", NULL, "Mixer Enable" },
	{ "Left Mixer", "Left DAC Playback Switch", "Left DAC" },

	/* Power Amplifier Routes */
	{ "Power Amplifier", "Mixer Playback Switch", "Left Mixer" },
	{ "Power Amplifier", "Mixer Playback Switch", "Right Mixer" },
	{ "Power Amplifier", "DAC Playback Switch", "Left DAC" },
	{ "Power Amplifier", "DAC Playback Switch", "Right DAC" },

	/* Headphone Output Routes */
	{ "Power Amplifier Mute", "Switch", "Power Amplifier" },
	{ "HP Right", NULL, "Power Amplifier Mute" },
	{ "HP Left", NULL, "Power Amplifier Mute" },

	/* Mic1 Routes */
	{ "Left ADC", NULL, "MIC1 Pre-Amplifier" },
	{ "Right ADC", NULL, "MIC1 Pre-Amplifier" },
	{ "MIC1 Pre-Amplifier", NULL, "Mic1"},
	{ "Mic1", NULL, "VMIC" },
};

static struct snd_soc_codec_driver sun4i_codec_codec = {
	.component_driver = {
		.controls		= sun4i_codec_controls,
		.num_controls		= ARRAY_SIZE(sun4i_codec_controls),
		.dapm_widgets		= sun4i_codec_codec_dapm_widgets,
		.num_dapm_widgets	= ARRAY_SIZE(sun4i_codec_codec_dapm_widgets),
		.dapm_routes		= sun4i_codec_codec_dapm_routes,
		.num_dapm_routes	= ARRAY_SIZE(sun4i_codec_codec_dapm_routes),
	},
};

/*** sun6i Codec ***/

/* mixer controls */
static const struct snd_kcontrol_new sun6i_codec_mixer_controls[] = {
	SOC_DAPM_DOUBLE("DAC Playback Switch",
			SUN6I_CODEC_OM_DACA_CTRL,
			SUN6I_CODEC_OM_DACA_CTRL_LMIX_DACL,
			SUN6I_CODEC_OM_DACA_CTRL_RMIX_DACR, 1, 0),
	SOC_DAPM_DOUBLE("DAC Reversed Playback Switch",
			SUN6I_CODEC_OM_DACA_CTRL,
			SUN6I_CODEC_OM_DACA_CTRL_LMIX_DACR,
			SUN6I_CODEC_OM_DACA_CTRL_RMIX_DACL, 1, 0),
	SOC_DAPM_DOUBLE("Line In Playback Switch",
			SUN6I_CODEC_OM_DACA_CTRL,
			SUN6I_CODEC_OM_DACA_CTRL_LMIX_LINEINL,
			SUN6I_CODEC_OM_DACA_CTRL_RMIX_LINEINR, 1, 0),
	SOC_DAPM_DOUBLE("Mic1 Playback Switch",
			SUN6I_CODEC_OM_DACA_CTRL,
			SUN6I_CODEC_OM_DACA_CTRL_LMIX_MIC1,
			SUN6I_CODEC_OM_DACA_CTRL_RMIX_MIC1, 1, 0),
	SOC_DAPM_DOUBLE("Mic2 Playback Switch",
			SUN6I_CODEC_OM_DACA_CTRL,
			SUN6I_CODEC_OM_DACA_CTRL_LMIX_MIC2,
			SUN6I_CODEC_OM_DACA_CTRL_RMIX_MIC2, 1, 0),
};

/* ADC mixer controls */
static const struct snd_kcontrol_new sun6i_codec_adc_mixer_controls[] = {
	SOC_DAPM_DOUBLE("Mixer Capture Switch",
			SUN6I_CODEC_ADC_ACTL,
			SUN6I_CODEC_ADC_ACTL_LADCMIX_OMIXL,
			SUN6I_CODEC_ADC_ACTL_RADCMIX_OMIXR, 1, 0),
	SOC_DAPM_DOUBLE("Mixer Reversed Capture Switch",
			SUN6I_CODEC_ADC_ACTL,
			SUN6I_CODEC_ADC_ACTL_LADCMIX_OMIXR,
			SUN6I_CODEC_ADC_ACTL_RADCMIX_OMIXL, 1, 0),
	SOC_DAPM_DOUBLE("Line In Capture Switch",
			SUN6I_CODEC_ADC_ACTL,
			SUN6I_CODEC_ADC_ACTL_LADCMIX_LINEINL,
			SUN6I_CODEC_ADC_ACTL_RADCMIX_LINEINR, 1, 0),
	SOC_DAPM_DOUBLE("Mic1 Capture Switch",
			SUN6I_CODEC_ADC_ACTL,
			SUN6I_CODEC_ADC_ACTL_LADCMIX_MIC1,
			SUN6I_CODEC_ADC_ACTL_RADCMIX_MIC1, 1, 0),
	SOC_DAPM_DOUBLE("Mic2 Capture Switch",
			SUN6I_CODEC_ADC_ACTL,
			SUN6I_CODEC_ADC_ACTL_LADCMIX_MIC2,
			SUN6I_CODEC_ADC_ACTL_RADCMIX_MIC2, 1, 0),
};

/* headphone controls */
static const char * const sun6i_codec_hp_src_enum_text[] = {
	"DAC", "Mixer",
};

static SOC_ENUM_DOUBLE_DECL(sun6i_codec_hp_src_enum,
			    SUN6I_CODEC_OM_DACA_CTRL,
			    SUN6I_CODEC_OM_DACA_CTRL_LHPIS,
			    SUN6I_CODEC_OM_DACA_CTRL_RHPIS,
			    sun6i_codec_hp_src_enum_text);

static const struct snd_kcontrol_new sun6i_codec_hp_src[] = {
	SOC_DAPM_ENUM("Headphone Source Playback Route",
		      sun6i_codec_hp_src_enum),
};

/* microphone controls */
static const char * const sun6i_codec_mic2_src_enum_text[] = {
	"Mic2", "Mic3",
};

static SOC_ENUM_SINGLE_DECL(sun6i_codec_mic2_src_enum,
			    SUN6I_CODEC_MIC_CTRL,
			    SUN6I_CODEC_MIC_CTRL_MIC2SLT,
			    sun6i_codec_mic2_src_enum_text);

static const struct snd_kcontrol_new sun6i_codec_mic2_src[] = {
	SOC_DAPM_ENUM("Mic2 Amplifier Source Route",
		      sun6i_codec_mic2_src_enum),
};

/* line out controls */
static const char * const sun6i_codec_lineout_src_enum_text[] = {
	"Stereo", "Mono Differential",
};

static SOC_ENUM_DOUBLE_DECL(sun6i_codec_lineout_src_enum,
			    SUN6I_CODEC_MIC_CTRL,
			    SUN6I_CODEC_MIC_CTRL_LINEOUTLSRC,
			    SUN6I_CODEC_MIC_CTRL_LINEOUTRSRC,
			    sun6i_codec_lineout_src_enum_text);

static const struct snd_kcontrol_new sun6i_codec_lineout_src[] = {
	SOC_DAPM_ENUM("Line Out Source Playback Route",
		      sun6i_codec_lineout_src_enum),
};

/* volume / mute controls */
static const DECLARE_TLV_DB_SCALE(sun6i_codec_dvol_scale, -7308, 116, 0);
static const DECLARE_TLV_DB_SCALE(sun6i_codec_hp_vol_scale, -6300, 100, 1);
static const DECLARE_TLV_DB_SCALE(sun6i_codec_out_mixer_pregain_scale,
				  -450, 150, 0);
static const DECLARE_TLV_DB_RANGE(sun6i_codec_lineout_vol_scale,
	0, 1, TLV_DB_SCALE_ITEM(TLV_DB_GAIN_MUTE, 0, 1),
	2, 31, TLV_DB_SCALE_ITEM(-4350, 150, 0),
);
static const DECLARE_TLV_DB_RANGE(sun6i_codec_mic_gain_scale,
	0, 0, TLV_DB_SCALE_ITEM(0, 0, 0),
	1, 7, TLV_DB_SCALE_ITEM(2400, 300, 0),
);

static const struct snd_kcontrol_new sun6i_codec_codec_widgets[] = {
	SOC_SINGLE_TLV("DAC Playback Volume", SUN4I_CODEC_DAC_DPC,
		       SUN4I_CODEC_DAC_DPC_DVOL, 0x3f, 1,
		       sun6i_codec_dvol_scale),
	SOC_SINGLE_TLV("Headphone Playback Volume",
		       SUN6I_CODEC_OM_DACA_CTRL,
		       SUN6I_CODEC_OM_DACA_CTRL_HPVOL, 0x3f, 0,
		       sun6i_codec_hp_vol_scale),
	SOC_SINGLE_TLV("Line Out Playback Volume",
		       SUN6I_CODEC_MIC_CTRL,
		       SUN6I_CODEC_MIC_CTRL_LINEOUTVC, 0x1f, 0,
		       sun6i_codec_lineout_vol_scale),
	SOC_DOUBLE("Headphone Playback Switch",
		   SUN6I_CODEC_OM_DACA_CTRL,
		   SUN6I_CODEC_OM_DACA_CTRL_LHPPAMUTE,
		   SUN6I_CODEC_OM_DACA_CTRL_RHPPAMUTE, 1, 0),
	SOC_DOUBLE("Line Out Playback Switch",
		   SUN6I_CODEC_MIC_CTRL,
		   SUN6I_CODEC_MIC_CTRL_LINEOUTLEN,
		   SUN6I_CODEC_MIC_CTRL_LINEOUTREN, 1, 0),
	/* Mixer pre-gains */
	SOC_SINGLE_TLV("Line In Playback Volume",
		       SUN6I_CODEC_OM_PA_CTRL, SUN6I_CODEC_OM_PA_CTRL_LINEING,
		       0x7, 0, sun6i_codec_out_mixer_pregain_scale),
	SOC_SINGLE_TLV("Mic1 Playback Volume",
		       SUN6I_CODEC_OM_PA_CTRL, SUN6I_CODEC_OM_PA_CTRL_MIC1G,
		       0x7, 0, sun6i_codec_out_mixer_pregain_scale),
	SOC_SINGLE_TLV("Mic2 Playback Volume",
		       SUN6I_CODEC_OM_PA_CTRL, SUN6I_CODEC_OM_PA_CTRL_MIC2G,
		       0x7, 0, sun6i_codec_out_mixer_pregain_scale),

	/* Microphone Amp boost gains */
	SOC_SINGLE_TLV("Mic1 Boost Volume", SUN6I_CODEC_MIC_CTRL,
		       SUN6I_CODEC_MIC_CTRL_MIC1BOOST, 0x7, 0,
		       sun6i_codec_mic_gain_scale),
	SOC_SINGLE_TLV("Mic2 Boost Volume", SUN6I_CODEC_MIC_CTRL,
		       SUN6I_CODEC_MIC_CTRL_MIC2BOOST, 0x7, 0,
		       sun6i_codec_mic_gain_scale),
	SOC_DOUBLE_TLV("ADC Capture Volume",
		       SUN6I_CODEC_ADC_ACTL, SUN6I_CODEC_ADC_ACTL_ADCLG,
		       SUN6I_CODEC_ADC_ACTL_ADCRG, 0x7, 0,
		       sun6i_codec_out_mixer_pregain_scale),
};

static const struct snd_soc_dapm_widget sun6i_codec_codec_dapm_widgets[] = {
	/* Microphone inputs */
	SND_SOC_DAPM_INPUT("MIC1"),
	SND_SOC_DAPM_INPUT("MIC2"),
	SND_SOC_DAPM_INPUT("MIC3"),

	/* Microphone Bias */
	SND_SOC_DAPM_SUPPLY("HBIAS", SUN6I_CODEC_MIC_CTRL,
			    SUN6I_CODEC_MIC_CTRL_HBIASEN, 0, NULL, 0),
	SND_SOC_DAPM_SUPPLY("MBIAS", SUN6I_CODEC_MIC_CTRL,
			    SUN6I_CODEC_MIC_CTRL_MBIASEN, 0, NULL, 0),

	/* Mic input path */
	SND_SOC_DAPM_MUX("Mic2 Amplifier Source Route",
			 SND_SOC_NOPM, 0, 0, sun6i_codec_mic2_src),
	SND_SOC_DAPM_PGA("Mic1 Amplifier", SUN6I_CODEC_MIC_CTRL,
			 SUN6I_CODEC_MIC_CTRL_MIC1AMPEN, 0, NULL, 0),
	SND_SOC_DAPM_PGA("Mic2 Amplifier", SUN6I_CODEC_MIC_CTRL,
			 SUN6I_CODEC_MIC_CTRL_MIC2AMPEN, 0, NULL, 0),

	/* Line In */
	SND_SOC_DAPM_INPUT("LINEIN"),

	/* Digital parts of the ADCs */
	SND_SOC_DAPM_SUPPLY("ADC Enable", SUN6I_CODEC_ADC_FIFOC,
			    SUN6I_CODEC_ADC_FIFOC_EN_AD, 0,
			    NULL, 0),

	/* Analog parts of the ADCs */
	SND_SOC_DAPM_ADC("Left ADC", "Codec Capture", SUN6I_CODEC_ADC_ACTL,
			 SUN6I_CODEC_ADC_ACTL_ADCLEN, 0),
	SND_SOC_DAPM_ADC("Right ADC", "Codec Capture", SUN6I_CODEC_ADC_ACTL,
			 SUN6I_CODEC_ADC_ACTL_ADCREN, 0),

	/* ADC Mixers */
	SOC_MIXER_ARRAY("Left ADC Mixer", SND_SOC_NOPM, 0, 0,
			sun6i_codec_adc_mixer_controls),
	SOC_MIXER_ARRAY("Right ADC Mixer", SND_SOC_NOPM, 0, 0,
			sun6i_codec_adc_mixer_controls),

	/* Digital parts of the DACs */
	SND_SOC_DAPM_SUPPLY("DAC Enable", SUN4I_CODEC_DAC_DPC,
			    SUN4I_CODEC_DAC_DPC_EN_DA, 0,
			    NULL, 0),

	/* Analog parts of the DACs */
	SND_SOC_DAPM_DAC("Left DAC", "Codec Playback",
			 SUN6I_CODEC_OM_DACA_CTRL,
			 SUN6I_CODEC_OM_DACA_CTRL_DACALEN, 0),
	SND_SOC_DAPM_DAC("Right DAC", "Codec Playback",
			 SUN6I_CODEC_OM_DACA_CTRL,
			 SUN6I_CODEC_OM_DACA_CTRL_DACAREN, 0),

	/* Mixers */
	SOC_MIXER_ARRAY("Left Mixer", SUN6I_CODEC_OM_DACA_CTRL,
			SUN6I_CODEC_OM_DACA_CTRL_LMIXEN, 0,
			sun6i_codec_mixer_controls),
	SOC_MIXER_ARRAY("Right Mixer", SUN6I_CODEC_OM_DACA_CTRL,
			SUN6I_CODEC_OM_DACA_CTRL_RMIXEN, 0,
			sun6i_codec_mixer_controls),

	/* Headphone output path */
	SND_SOC_DAPM_MUX("Headphone Source Playback Route",
			 SND_SOC_NOPM, 0, 0, sun6i_codec_hp_src),
	SND_SOC_DAPM_OUT_DRV("Headphone Amp", SUN6I_CODEC_OM_PA_CTRL,
			     SUN6I_CODEC_OM_PA_CTRL_HPPAEN, 0, NULL, 0),
	SND_SOC_DAPM_SUPPLY("HPCOM Protection", SUN6I_CODEC_OM_PA_CTRL,
			    SUN6I_CODEC_OM_PA_CTRL_COMPTEN, 0, NULL, 0),
	SND_SOC_DAPM_REG(snd_soc_dapm_supply, "HPCOM", SUN6I_CODEC_OM_PA_CTRL,
			 SUN6I_CODEC_OM_PA_CTRL_HPCOM_CTL, 0x3, 0x3, 0),
	SND_SOC_DAPM_OUTPUT("HP"),

	/* Line Out path */
	SND_SOC_DAPM_MUX("Line Out Source Playback Route",
			 SND_SOC_NOPM, 0, 0, sun6i_codec_lineout_src),
	SND_SOC_DAPM_OUTPUT("LINEOUT"),
};

static const struct snd_soc_dapm_route sun6i_codec_codec_dapm_routes[] = {
	/* DAC Routes */
	{ "Left DAC", NULL, "DAC Enable" },
	{ "Right DAC", NULL, "DAC Enable" },

	/* Microphone Routes */
	{ "Mic1 Amplifier", NULL, "MIC1"},
	{ "Mic2 Amplifier Source Route", "Mic2", "MIC2" },
	{ "Mic2 Amplifier Source Route", "Mic3", "MIC3" },
	{ "Mic2 Amplifier", NULL, "Mic2 Amplifier Source Route"},

	/* Left Mixer Routes */
	{ "Left Mixer", "DAC Playback Switch", "Left DAC" },
	{ "Left Mixer", "DAC Reversed Playback Switch", "Right DAC" },
	{ "Left Mixer", "Line In Playback Switch", "LINEIN" },
	{ "Left Mixer", "Mic1 Playback Switch", "Mic1 Amplifier" },
	{ "Left Mixer", "Mic2 Playback Switch", "Mic2 Amplifier" },

	/* Right Mixer Routes */
	{ "Right Mixer", "DAC Playback Switch", "Right DAC" },
	{ "Right Mixer", "DAC Reversed Playback Switch", "Left DAC" },
	{ "Right Mixer", "Line In Playback Switch", "LINEIN" },
	{ "Right Mixer", "Mic1 Playback Switch", "Mic1 Amplifier" },
	{ "Right Mixer", "Mic2 Playback Switch", "Mic2 Amplifier" },

	/* Left ADC Mixer Routes */
	{ "Left ADC Mixer", "Mixer Capture Switch", "Left Mixer" },
	{ "Left ADC Mixer", "Mixer Reversed Capture Switch", "Right Mixer" },
	{ "Left ADC Mixer", "Line In Capture Switch", "LINEIN" },
	{ "Left ADC Mixer", "Mic1 Capture Switch", "Mic1 Amplifier" },
	{ "Left ADC Mixer", "Mic2 Capture Switch", "Mic2 Amplifier" },

	/* Right ADC Mixer Routes */
	{ "Right ADC Mixer", "Mixer Capture Switch", "Right Mixer" },
	{ "Right ADC Mixer", "Mixer Reversed Capture Switch", "Left Mixer" },
	{ "Right ADC Mixer", "Line In Capture Switch", "LINEIN" },
	{ "Right ADC Mixer", "Mic1 Capture Switch", "Mic1 Amplifier" },
	{ "Right ADC Mixer", "Mic2 Capture Switch", "Mic2 Amplifier" },

	/* Headphone Routes */
	{ "Headphone Source Playback Route", "DAC", "Left DAC" },
	{ "Headphone Source Playback Route", "DAC", "Right DAC" },
	{ "Headphone Source Playback Route", "Mixer", "Left Mixer" },
	{ "Headphone Source Playback Route", "Mixer", "Right Mixer" },
	{ "Headphone Amp", NULL, "Headphone Source Playback Route" },
	{ "HP", NULL, "Headphone Amp" },
	{ "HPCOM", NULL, "HPCOM Protection" },

	/* Line Out Routes */
	{ "Line Out Source Playback Route", "Stereo", "Left Mixer" },
	{ "Line Out Source Playback Route", "Stereo", "Right Mixer" },
	{ "Line Out Source Playback Route", "Mono Differential", "Left Mixer" },
	{ "LINEOUT", NULL, "Line Out Source Playback Route" },

	/* ADC Routes */
	{ "Left ADC", NULL, "ADC Enable" },
	{ "Right ADC", NULL, "ADC Enable" },
	{ "Left ADC", NULL, "Left ADC Mixer" },
	{ "Right ADC", NULL, "Right ADC Mixer" },
};

static struct snd_soc_codec_driver sun6i_codec_codec = {
	.component_driver = {
		.controls		= sun6i_codec_codec_widgets,
		.num_controls		= ARRAY_SIZE(sun6i_codec_codec_widgets),
		.dapm_widgets		= sun6i_codec_codec_dapm_widgets,
		.num_dapm_widgets	= ARRAY_SIZE(sun6i_codec_codec_dapm_widgets),
		.dapm_routes		= sun6i_codec_codec_dapm_routes,
		.num_dapm_routes	= ARRAY_SIZE(sun6i_codec_codec_dapm_routes),
	},
};

/* sun8i A23 codec */
static const struct snd_kcontrol_new sun8i_a23_codec_codec_controls[] = {
	SOC_SINGLE_TLV("DAC Playback Volume", SUN4I_CODEC_DAC_DPC,
		       SUN4I_CODEC_DAC_DPC_DVOL, 0x3f, 1,
		       sun6i_codec_dvol_scale),
};

static const struct snd_soc_dapm_widget sun8i_a23_codec_codec_widgets[] = {
	/* Digital parts of the ADCs */
	SND_SOC_DAPM_SUPPLY("ADC Enable", SUN6I_CODEC_ADC_FIFOC,
			    SUN6I_CODEC_ADC_FIFOC_EN_AD, 0, NULL, 0),
	/* Digital parts of the DACs */
	SND_SOC_DAPM_SUPPLY("DAC Enable", SUN4I_CODEC_DAC_DPC,
			    SUN4I_CODEC_DAC_DPC_EN_DA, 0, NULL, 0),

};

static struct snd_soc_codec_driver sun8i_a23_codec_codec = {
	.component_driver = {
		.controls		= sun8i_a23_codec_codec_controls,
		.num_controls		= ARRAY_SIZE(sun8i_a23_codec_codec_controls),
		.dapm_widgets		= sun8i_a23_codec_codec_widgets,
		.num_dapm_widgets	= ARRAY_SIZE(sun8i_a23_codec_codec_widgets),
	},
};

static const struct snd_soc_component_driver sun4i_codec_component = {
	.name = "sun4i-codec",
};

#define SUN4I_CODEC_RATES	SNDRV_PCM_RATE_8000_192000
#define SUN4I_CODEC_FORMATS	(SNDRV_PCM_FMTBIT_S16_LE | \
				 SNDRV_PCM_FMTBIT_S32_LE)

static int sun4i_codec_dai_probe(struct snd_soc_dai *dai)
{
	struct snd_soc_card *card = snd_soc_dai_get_drvdata(dai);
	struct sun4i_codec *scodec = snd_soc_card_get_drvdata(card);

	snd_soc_dai_init_dma_data(dai, &scodec->playback_dma_data,
				  &scodec->capture_dma_data);

	return 0;
}

static struct snd_soc_dai_driver dummy_cpu_dai = {
	.name	= "sun4i-codec-cpu-dai",
	.probe	= sun4i_codec_dai_probe,
	.playback = {
		.stream_name	= "Playback",
		.channels_min	= 1,
		.channels_max	= 2,
		.rates		= SUN4I_CODEC_RATES,
		.formats	= SUN4I_CODEC_FORMATS,
		.sig_bits	= 24,
	},
	.capture = {
		.stream_name	= "Capture",
		.channels_min	= 1,
		.channels_max	= 2,
		.rates 		= SUN4I_CODEC_RATES,
		.formats 	= SUN4I_CODEC_FORMATS,
		.sig_bits	= 24,
	 },
};

static struct snd_soc_dai_link *sun4i_codec_create_link(struct device *dev,
							int *num_links)
{
	struct snd_soc_dai_link *link = devm_kzalloc(dev, sizeof(*link),
						     GFP_KERNEL);
	if (!link)
		return NULL;

	link->name		= "cdc";
	link->stream_name	= "CDC PCM";
	link->codec_dai_name	= "Codec";
	link->cpu_dai_name	= dev_name(dev);
	link->codec_name	= dev_name(dev);
	link->platform_name	= dev_name(dev);
	link->dai_fmt		= SND_SOC_DAIFMT_I2S;

	*num_links = 1;

	return link;
};

static int sun4i_codec_spk_event(struct snd_soc_dapm_widget *w,
				 struct snd_kcontrol *k, int event)
{
	struct sun4i_codec *scodec = snd_soc_card_get_drvdata(w->dapm->card);

	if (scodec->gpio_pa)
		gpiod_set_value_cansleep(scodec->gpio_pa,
					 !!SND_SOC_DAPM_EVENT_ON(event));

	return 0;
}

static const struct snd_soc_dapm_widget sun4i_codec_card_dapm_widgets[] = {
	SND_SOC_DAPM_SPK("Speaker", sun4i_codec_spk_event),
};

static const struct snd_soc_dapm_route sun4i_codec_card_dapm_routes[] = {
	{ "Speaker", NULL, "HP Right" },
	{ "Speaker", NULL, "HP Left" },
};

static struct snd_soc_card *sun4i_codec_create_card(struct device *dev)
{
	struct snd_soc_card *card;

	card = devm_kzalloc(dev, sizeof(*card), GFP_KERNEL);
	if (!card)
		return ERR_PTR(-ENOMEM);

	card->dai_link = sun4i_codec_create_link(dev, &card->num_links);
	if (!card->dai_link)
		return ERR_PTR(-ENOMEM);

	card->dev		= dev;
	card->name		= "sun4i-codec";
	card->dapm_widgets	= sun4i_codec_card_dapm_widgets;
	card->num_dapm_widgets	= ARRAY_SIZE(sun4i_codec_card_dapm_widgets);
	card->dapm_routes	= sun4i_codec_card_dapm_routes;
	card->num_dapm_routes	= ARRAY_SIZE(sun4i_codec_card_dapm_routes);

	return card;
};

static const struct snd_soc_dapm_widget sun6i_codec_card_dapm_widgets[] = {
	SND_SOC_DAPM_HP("Headphone", NULL),
	SND_SOC_DAPM_LINE("Line In", NULL),
	SND_SOC_DAPM_LINE("Line Out", NULL),
	SND_SOC_DAPM_MIC("Headset Mic", NULL),
	SND_SOC_DAPM_MIC("Mic", NULL),
	SND_SOC_DAPM_SPK("Speaker", sun4i_codec_spk_event),
};

static struct snd_soc_card *sun6i_codec_create_card(struct device *dev)
{
	struct snd_soc_card *card;
	int ret;

	card = devm_kzalloc(dev, sizeof(*card), GFP_KERNEL);
	if (!card)
		return ERR_PTR(-ENOMEM);

	card->dai_link = sun4i_codec_create_link(dev, &card->num_links);
	if (!card->dai_link)
		return ERR_PTR(-ENOMEM);

	card->dev		= dev;
	card->name		= "A31 Audio Codec";
	card->dapm_widgets	= sun6i_codec_card_dapm_widgets;
	card->num_dapm_widgets	= ARRAY_SIZE(sun6i_codec_card_dapm_widgets);
	card->fully_routed	= true;

	ret = snd_soc_of_parse_audio_routing(card, "allwinner,audio-routing");
	if (ret)
		dev_warn(dev, "failed to parse audio-routing: %d\n", ret);

	return card;
};

/* Connect digital side enables to analog side widgets */
static const struct snd_soc_dapm_route sun8i_codec_card_routes[] = {
	/* ADC Routes */
	{ "Left ADC", NULL, "ADC Enable" },
	{ "Right ADC", NULL, "ADC Enable" },
	{ "Codec Capture", NULL, "Left ADC" },
	{ "Codec Capture", NULL, "Right ADC" },

	/* DAC Routes */
	{ "Left DAC", NULL, "DAC Enable" },
	{ "Right DAC", NULL, "DAC Enable" },
	{ "Left DAC", NULL, "Codec Playback" },
	{ "Right DAC", NULL, "Codec Playback" },
};

static struct snd_soc_aux_dev aux_dev = {
	.name = "Codec Analog Controls",
};

static struct snd_soc_card *sun8i_a23_codec_create_card(struct device *dev)
{
	struct snd_soc_card *card;
	int ret;

	card = devm_kzalloc(dev, sizeof(*card), GFP_KERNEL);
	if (!card)
		return ERR_PTR(-ENOMEM);

	aux_dev.codec_of_node = of_parse_phandle(dev->of_node,
						 "allwinner,codec-analog-controls",
						 0);
	if (!aux_dev.codec_of_node) {
		dev_err(dev, "Can't find analog controls for codec.\n");
		return ERR_PTR(-EINVAL);
	};

	card->dai_link = sun4i_codec_create_link(dev, &card->num_links);
	if (!card->dai_link)
		return ERR_PTR(-ENOMEM);

	card->dev		= dev;
	card->name		= "A23 Audio Codec";
	card->dapm_widgets	= sun6i_codec_card_dapm_widgets;
	card->num_dapm_widgets	= ARRAY_SIZE(sun6i_codec_card_dapm_widgets);
	card->dapm_routes	= sun8i_codec_card_routes;
	card->num_dapm_routes	= ARRAY_SIZE(sun8i_codec_card_routes);
	card->aux_dev		= &aux_dev;
	card->num_aux_devs	= 1;
	card->fully_routed	= true;

	ret = snd_soc_of_parse_audio_routing(card, "allwinner,audio-routing");
	if (ret)
		dev_warn(dev, "failed to parse audio-routing: %d\n", ret);

	return card;
};

static struct snd_soc_card *sun8i_h3_codec_create_card(struct device *dev)
{
	struct snd_soc_card *card;
	int ret;

	card = devm_kzalloc(dev, sizeof(*card), GFP_KERNEL);
	if (!card)
		return ERR_PTR(-ENOMEM);

	aux_dev.codec_of_node = of_parse_phandle(dev->of_node,
						 "allwinner,codec-analog-controls",
						 0);
	if (!aux_dev.codec_of_node) {
		dev_err(dev, "Can't find analog controls for codec.\n");
		return ERR_PTR(-EINVAL);
	};

	card->dai_link = sun4i_codec_create_link(dev, &card->num_links);
	if (!card->dai_link)
		return ERR_PTR(-ENOMEM);

	card->dev		= dev;
	card->name		= "H3 Audio Codec";
	card->dapm_widgets	= sun6i_codec_card_dapm_widgets;
	card->num_dapm_widgets	= ARRAY_SIZE(sun6i_codec_card_dapm_widgets);
	card->dapm_routes	= sun8i_codec_card_routes;
	card->num_dapm_routes	= ARRAY_SIZE(sun8i_codec_card_routes);
	card->aux_dev		= &aux_dev;
	card->num_aux_devs	= 1;
	card->fully_routed	= true;

	ret = snd_soc_of_parse_audio_routing(card, "allwinner,audio-routing");
	if (ret)
		dev_warn(dev, "failed to parse audio-routing: %d\n", ret);

	return card;
};

static const struct regmap_config sun4i_codec_regmap_config = {
	.reg_bits	= 32,
	.reg_stride	= 4,
	.val_bits	= 32,
	.max_register	= SUN4I_CODEC_ADC_RXCNT,
};

static const struct regmap_config sun6i_codec_regmap_config = {
	.reg_bits	= 32,
	.reg_stride	= 4,
	.val_bits	= 32,
	.max_register	= SUN6I_CODEC_HMIC_DATA,
};

static const struct regmap_config sun7i_codec_regmap_config = {
	.reg_bits	= 32,
	.reg_stride	= 4,
	.val_bits	= 32,
	.max_register	= SUN7I_CODEC_AC_MIC_PHONE_CAL,
};

static const struct regmap_config sun8i_a23_codec_regmap_config = {
	.reg_bits	= 32,
	.reg_stride	= 4,
	.val_bits	= 32,
	.max_register	= SUN8I_A23_CODEC_ADC_RXCNT,
};

static const struct regmap_config sun8i_h3_codec_regmap_config = {
	.reg_bits	= 32,
	.reg_stride	= 4,
	.val_bits	= 32,
	.max_register	= SUN8I_H3_CODEC_ADC_DBG,
};

struct sun4i_codec_quirks {
	const struct regmap_config *regmap_config;
	const struct snd_soc_codec_driver *codec;
	struct snd_soc_card * (*create_card)(struct device *dev);
	struct reg_field reg_adc_fifoc;	/* used for regmap_field */
	unsigned int reg_dac_txdata;	/* TX FIFO offset for DMA config */
	unsigned int reg_adc_rxdata;	/* RX FIFO offset for DMA config */
	bool has_reset;
};

static const struct sun4i_codec_quirks sun4i_codec_quirks = {
	.regmap_config	= &sun4i_codec_regmap_config,
	.codec		= &sun4i_codec_codec,
	.create_card	= sun4i_codec_create_card,
	.reg_adc_fifoc	= REG_FIELD(SUN4I_CODEC_ADC_FIFOC, 0, 31),
	.reg_dac_txdata	= SUN4I_CODEC_DAC_TXDATA,
	.reg_adc_rxdata	= SUN4I_CODEC_ADC_RXDATA,
};

static const struct sun4i_codec_quirks sun6i_a31_codec_quirks = {
	.regmap_config	= &sun6i_codec_regmap_config,
	.codec		= &sun6i_codec_codec,
	.create_card	= sun6i_codec_create_card,
	.reg_adc_fifoc	= REG_FIELD(SUN6I_CODEC_ADC_FIFOC, 0, 31),
	.reg_dac_txdata	= SUN4I_CODEC_DAC_TXDATA,
	.reg_adc_rxdata	= SUN6I_CODEC_ADC_RXDATA,
	.has_reset	= true,
};

static const struct sun4i_codec_quirks sun7i_codec_quirks = {
	.regmap_config	= &sun7i_codec_regmap_config,
	.codec		= &sun4i_codec_codec,
	.create_card	= sun4i_codec_create_card,
	.reg_adc_fifoc	= REG_FIELD(SUN4I_CODEC_ADC_FIFOC, 0, 31),
	.reg_dac_txdata	= SUN4I_CODEC_DAC_TXDATA,
	.reg_adc_rxdata	= SUN4I_CODEC_ADC_RXDATA,
};

static const struct sun4i_codec_quirks sun8i_a23_codec_quirks = {
	.regmap_config	= &sun8i_a23_codec_regmap_config,
	.codec		= &sun8i_a23_codec_codec,
	.create_card	= sun8i_a23_codec_create_card,
	.reg_adc_fifoc	= REG_FIELD(SUN6I_CODEC_ADC_FIFOC, 0, 31),
	.reg_dac_txdata	= SUN4I_CODEC_DAC_TXDATA,
	.reg_adc_rxdata	= SUN6I_CODEC_ADC_RXDATA,
	.has_reset	= true,
};

static const struct sun4i_codec_quirks sun8i_h3_codec_quirks = {
	.regmap_config	= &sun8i_h3_codec_regmap_config,
	/*
	 * TODO Share the codec structure with A23 for now.
	 * This should be split out when adding digital audio
	 * processing support for the H3.
	 */
	.codec		= &sun8i_a23_codec_codec,
	.create_card	= sun8i_h3_codec_create_card,
	.reg_adc_fifoc	= REG_FIELD(SUN6I_CODEC_ADC_FIFOC, 0, 31),
	.reg_dac_txdata	= SUN8I_H3_CODEC_DAC_TXDATA,
	.reg_adc_rxdata	= SUN6I_CODEC_ADC_RXDATA,
	.has_reset	= true,
};

static const struct of_device_id sun4i_codec_of_match[] = {
	{
		.compatible = "allwinner,sun4i-a10-codec",
		.data = &sun4i_codec_quirks,
	},
	{
		.compatible = "allwinner,sun6i-a31-codec",
		.data = &sun6i_a31_codec_quirks,
	},
	{
		.compatible = "allwinner,sun7i-a20-codec",
		.data = &sun7i_codec_quirks,
	},
	{
		.compatible = "allwinner,sun8i-a23-codec",
		.data = &sun8i_a23_codec_quirks,
	},
	{
		.compatible = "allwinner,sun8i-h3-codec",
		.data = &sun8i_h3_codec_quirks,
	},
	{}
};
MODULE_DEVICE_TABLE(of, sun4i_codec_of_match);

static int sun4i_codec_probe(struct platform_device *pdev)
{
	struct snd_soc_card *card;
	struct sun4i_codec *scodec;
	const struct sun4i_codec_quirks *quirks;
	struct resource *res;
	void __iomem *base;
	int ret;

	scodec = devm_kzalloc(&pdev->dev, sizeof(*scodec), GFP_KERNEL);
	if (!scodec)
		return -ENOMEM;

	scodec->dev = &pdev->dev;

	res = platform_get_resource(pdev, IORESOURCE_MEM, 0);
	base = devm_ioremap_resource(&pdev->dev, res);
	if (IS_ERR(base)) {
		dev_err(&pdev->dev, "Failed to map the registers\n");
		return PTR_ERR(base);
	}

	quirks = of_device_get_match_data(&pdev->dev);
	if (quirks == NULL) {
		dev_err(&pdev->dev, "Failed to determine the quirks to use\n");
		return -ENODEV;
	}

	scodec->regmap = devm_regmap_init_mmio(&pdev->dev, base,
					       quirks->regmap_config);
	if (IS_ERR(scodec->regmap)) {
		dev_err(&pdev->dev, "Failed to create our regmap\n");
		return PTR_ERR(scodec->regmap);
	}

	/* Get the clocks from the DT */
	scodec->clk_apb = devm_clk_get(&pdev->dev, "apb");
	if (IS_ERR(scodec->clk_apb)) {
		dev_err(&pdev->dev, "Failed to get the APB clock\n");
		return PTR_ERR(scodec->clk_apb);
	}

	scodec->clk_module = devm_clk_get(&pdev->dev, "codec");
	if (IS_ERR(scodec->clk_module)) {
		dev_err(&pdev->dev, "Failed to get the module clock\n");
		return PTR_ERR(scodec->clk_module);
	}

<<<<<<< HEAD
=======
	if (quirks->has_reset) {
		scodec->rst = devm_reset_control_get(&pdev->dev, NULL);
		if (IS_ERR(scodec->rst)) {
			dev_err(&pdev->dev, "Failed to get reset control\n");
			return PTR_ERR(scodec->rst);
		}
	}

>>>>>>> c470abd4
	scodec->gpio_pa = devm_gpiod_get_optional(&pdev->dev, "allwinner,pa",
						  GPIOD_OUT_LOW);
	if (IS_ERR(scodec->gpio_pa)) {
		ret = PTR_ERR(scodec->gpio_pa);
		if (ret != -EPROBE_DEFER)
			dev_err(&pdev->dev, "Failed to get pa gpio: %d\n", ret);
		return ret;
	}

<<<<<<< HEAD
=======
	/* reg_field setup */
	scodec->reg_adc_fifoc = devm_regmap_field_alloc(&pdev->dev,
							scodec->regmap,
							quirks->reg_adc_fifoc);
	if (IS_ERR(scodec->reg_adc_fifoc)) {
		ret = PTR_ERR(scodec->reg_adc_fifoc);
		dev_err(&pdev->dev, "Failed to create regmap fields: %d\n",
			ret);
		return ret;
	}

>>>>>>> c470abd4
	/* Enable the bus clock */
	if (clk_prepare_enable(scodec->clk_apb)) {
		dev_err(&pdev->dev, "Failed to enable the APB clock\n");
		return -EINVAL;
	}

<<<<<<< HEAD
=======
	/* Deassert the reset control */
	if (scodec->rst) {
		ret = reset_control_deassert(scodec->rst);
		if (ret) {
			dev_err(&pdev->dev,
				"Failed to deassert the reset control\n");
			goto err_clk_disable;
		}
	}

>>>>>>> c470abd4
	/* DMA configuration for TX FIFO */
	scodec->playback_dma_data.addr = res->start + quirks->reg_dac_txdata;
	scodec->playback_dma_data.maxburst = 8;
	scodec->playback_dma_data.addr_width = DMA_SLAVE_BUSWIDTH_2_BYTES;

	/* DMA configuration for RX FIFO */
	scodec->capture_dma_data.addr = res->start + quirks->reg_adc_rxdata;
	scodec->capture_dma_data.maxburst = 8;
	scodec->capture_dma_data.addr_width = DMA_SLAVE_BUSWIDTH_2_BYTES;

	ret = snd_soc_register_codec(&pdev->dev, quirks->codec,
				     &sun4i_codec_dai, 1);
	if (ret) {
		dev_err(&pdev->dev, "Failed to register our codec\n");
		goto err_assert_reset;
	}

	ret = devm_snd_soc_register_component(&pdev->dev,
					      &sun4i_codec_component,
					      &dummy_cpu_dai, 1);
	if (ret) {
		dev_err(&pdev->dev, "Failed to register our DAI\n");
		goto err_unregister_codec;
	}

	ret = devm_snd_dmaengine_pcm_register(&pdev->dev, NULL, 0);
	if (ret) {
		dev_err(&pdev->dev, "Failed to register against DMAEngine\n");
		goto err_unregister_codec;
	}

<<<<<<< HEAD
	card = sun4i_codec_create_card(&pdev->dev);
=======
	card = quirks->create_card(&pdev->dev);
>>>>>>> c470abd4
	if (IS_ERR(card)) {
		ret = PTR_ERR(card);
		dev_err(&pdev->dev, "Failed to create our card\n");
		goto err_unregister_codec;
	}

	platform_set_drvdata(pdev, card);
	snd_soc_card_set_drvdata(card, scodec);

	ret = snd_soc_register_card(card);
	if (ret) {
		dev_err(&pdev->dev, "Failed to register our card\n");
		goto err_unregister_codec;
	}

	return 0;

err_unregister_codec:
	snd_soc_unregister_codec(&pdev->dev);
err_assert_reset:
	if (scodec->rst)
		reset_control_assert(scodec->rst);
err_clk_disable:
	clk_disable_unprepare(scodec->clk_apb);
	return ret;
}

static int sun4i_codec_remove(struct platform_device *pdev)
{
	struct snd_soc_card *card = platform_get_drvdata(pdev);
	struct sun4i_codec *scodec = snd_soc_card_get_drvdata(card);

	snd_soc_unregister_card(card);
	snd_soc_unregister_codec(&pdev->dev);
	if (scodec->rst)
		reset_control_assert(scodec->rst);
	clk_disable_unprepare(scodec->clk_apb);

	return 0;
}

static struct platform_driver sun4i_codec_driver = {
	.driver = {
		.name = "sun4i-codec",
		.of_match_table = sun4i_codec_of_match,
	},
	.probe = sun4i_codec_probe,
	.remove = sun4i_codec_remove,
};
module_platform_driver(sun4i_codec_driver);

MODULE_DESCRIPTION("Allwinner A10 codec driver");
MODULE_AUTHOR("Emilio López <emilio@elopez.com.ar>");
MODULE_AUTHOR("Jon Smirl <jonsmirl@gmail.com>");
MODULE_AUTHOR("Maxime Ripard <maxime.ripard@free-electrons.com>");
MODULE_AUTHOR("Chen-Yu Tsai <wens@csie.org>");
MODULE_LICENSE("GPL");<|MERGE_RESOLUTION|>--- conflicted
+++ resolved
@@ -1509,8 +1509,6 @@
 		return PTR_ERR(scodec->clk_module);
 	}
 
-<<<<<<< HEAD
-=======
 	if (quirks->has_reset) {
 		scodec->rst = devm_reset_control_get(&pdev->dev, NULL);
 		if (IS_ERR(scodec->rst)) {
@@ -1519,7 +1517,6 @@
 		}
 	}
 
->>>>>>> c470abd4
 	scodec->gpio_pa = devm_gpiod_get_optional(&pdev->dev, "allwinner,pa",
 						  GPIOD_OUT_LOW);
 	if (IS_ERR(scodec->gpio_pa)) {
@@ -1529,8 +1526,6 @@
 		return ret;
 	}
 
-<<<<<<< HEAD
-=======
 	/* reg_field setup */
 	scodec->reg_adc_fifoc = devm_regmap_field_alloc(&pdev->dev,
 							scodec->regmap,
@@ -1542,15 +1537,12 @@
 		return ret;
 	}
 
->>>>>>> c470abd4
 	/* Enable the bus clock */
 	if (clk_prepare_enable(scodec->clk_apb)) {
 		dev_err(&pdev->dev, "Failed to enable the APB clock\n");
 		return -EINVAL;
 	}
 
-<<<<<<< HEAD
-=======
 	/* Deassert the reset control */
 	if (scodec->rst) {
 		ret = reset_control_deassert(scodec->rst);
@@ -1561,7 +1553,6 @@
 		}
 	}
 
->>>>>>> c470abd4
 	/* DMA configuration for TX FIFO */
 	scodec->playback_dma_data.addr = res->start + quirks->reg_dac_txdata;
 	scodec->playback_dma_data.maxburst = 8;
@@ -1593,11 +1584,7 @@
 		goto err_unregister_codec;
 	}
 
-<<<<<<< HEAD
-	card = sun4i_codec_create_card(&pdev->dev);
-=======
 	card = quirks->create_card(&pdev->dev);
->>>>>>> c470abd4
 	if (IS_ERR(card)) {
 		ret = PTR_ERR(card);
 		dev_err(&pdev->dev, "Failed to create our card\n");
